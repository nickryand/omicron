// This Source Code Form is subject to the terms of the Mozilla Public
// License, v. 2.0. If a copy of the MPL was not distributed with this
// file, You can obtain one at https://mozilla.org/MPL/2.0/.

use anyhow::{Context, Result};
use camino_tempfile::Utf8TempDir;
use dns_service_client::{
    types::{DnsConfigParams, DnsConfigZone, DnsRecord, Srv},
    Client,
};
use dropshot::{test_util::LogContext, HandlerTaskMode};
use hickory_resolver::error::ResolveErrorKind;
use hickory_resolver::TokioAsyncResolver;
use hickory_resolver::{
    config::{NameServerConfig, Protocol, ResolverConfig, ResolverOpts},
    proto::op::ResponseCode,
};
use omicron_test_utils::dev::test_setup_log;
use slog::o;
use std::{
    collections::HashMap,
    net::Ipv6Addr,
    net::{IpAddr, Ipv4Addr},
};
<<<<<<< HEAD
use trust_dns_client::{
    client::{AsyncClient, ClientHandle},
    error::ClientError,
    udp::UdpClientStream,
};

use trust_dns_proto::{
    op::ResponseCode,
    rr::{DNSClass, Name, RecordType},
    xfer::DnsResponse,
};
use trust_dns_resolver::config::{
    NameServerConfig, Protocol, ResolverConfig, ResolverOpts,
};
use trust_dns_resolver::error::ResolveErrorKind;
use trust_dns_resolver::TokioAsyncResolver;
=======
>>>>>>> f1e1aff4

const TEST_ZONE: &'static str = "oxide.internal";

#[tokio::test]
pub async fn a_crud() -> Result<(), anyhow::Error> {
    let test_ctx = init_client_server("a_crud").await?;
    let client = &test_ctx.client;
    let resolver = &test_ctx.resolver;

    // records should initially be empty
    let records = dns_records_list(client, TEST_ZONE).await?;
    assert!(records.is_empty());

    // add an a record
    let name = "devron".to_string();
    let addr = Ipv4Addr::new(10, 1, 2, 3);
    let a = DnsRecord::A(addr);
    let input_records = HashMap::from([(name.clone(), vec![a])]);
    dns_records_create(client, TEST_ZONE, input_records.clone()).await?;

    // read back the a record
    let records = dns_records_list(client, TEST_ZONE).await?;
    assert_eq!(input_records, records);

    // resolve the name
    let response = resolver.lookup_ip(name + "." + TEST_ZONE + ".").await?;
    let address = response.iter().next().expect("no addresses returned!");
    assert_eq!(address, addr);

    test_ctx.cleanup().await;
    Ok(())
}

#[tokio::test]
pub async fn aaaa_crud() -> Result<(), anyhow::Error> {
    let test_ctx = init_client_server("aaaa_crud").await?;
    let client = &test_ctx.client;
    let resolver = &test_ctx.resolver;

    // records should initially be empty
    let records = dns_records_list(client, TEST_ZONE).await?;
    assert!(records.is_empty());

    // add an aaaa record
    let name = "devron".to_string();
    let addr = Ipv6Addr::new(0xfd, 0, 0, 0, 0, 0, 0, 0x1);
    let aaaa = DnsRecord::Aaaa(addr);
    let input_records = HashMap::from([(name.clone(), vec![aaaa])]);
    dns_records_create(client, TEST_ZONE, input_records.clone()).await?;

    // read back the aaaa record
    let records = dns_records_list(client, TEST_ZONE).await?;
    assert_eq!(input_records, records);

    // resolve the name
    let response = resolver.lookup_ip(name + "." + TEST_ZONE + ".").await?;
    let address = response.iter().next().expect("no addresses returned!");
    assert_eq!(address, addr);

    test_ctx.cleanup().await;
    Ok(())
}

#[tokio::test]
pub async fn answers_match_question() -> Result<(), anyhow::Error> {
    let test_ctx = init_client_server("answers_match_question").await?;
    let client = &test_ctx.client;

    // records should initially be empty
    let records = dns_records_list(client, TEST_ZONE).await?;
    assert!(records.is_empty());

    // add an aaaa record
    let name = "devron".to_string();
    let addr = Ipv6Addr::new(0xfd, 0, 0, 0, 0, 0, 0, 0x1);
    let aaaa = DnsRecord::Aaaa(addr);
    let input_records = HashMap::from([(name.clone(), vec![aaaa])]);
    dns_records_create(client, TEST_ZONE, input_records.clone()).await?;

    // read back the aaaa record
    let records = dns_records_list(client, TEST_ZONE).await?;
    assert_eq!(input_records, records);

    let name = Name::from_ascii(&(name + "." + TEST_ZONE + "."))
        .expect("can construct name for query");

    // If a server returns answers incorrectly, such as sending AAAA answers to
    // an A query, it turns out `trust-dns-resolver`'s internal CachingClient
    // transparently corrects the misbehavior. The caching client will cache the
    // extra record, then see there are no A records matching the query, and
    // finally send a correct response with no answers.
    //
    // `raw_dns_client_query` avoids using a hickory Resolver, so we can assert
    // on the exact answer from our server.
    let response = raw_dns_client_query(
        test_ctx.dns_server.local_address(),
        name,
        RecordType::A,
    )
    .await
    .expect("test query is ok");

    // The answer we expect is:
    // * no error: the domain exists, so NXDOMAIN would be wrong
    // * no answers: we ask specifically for a record type the server does not have
    // * no additionals: the server could return AAAA records as additionals to
    //   an A query, but does not currently.
    assert_eq!(response.header().response_code(), ResponseCode::NoError);
    assert_eq!(response.answers(), &[]);
    assert_eq!(response.additionals(), &[]);

    test_ctx.cleanup().await;
    Ok(())
}

#[tokio::test]
pub async fn srv_crud() -> Result<(), anyhow::Error> {
    let test_ctx = init_client_server("srv_crud").await?;
    let client = &test_ctx.client;
    let resolver = &test_ctx.resolver;

    // records should initially be empty
    let records = dns_records_list(client, TEST_ZONE).await?;
    assert!(records.is_empty());

    // add a srv record
    let name = "hromi".to_string();
    let test_fqdn = name.clone() + "." + TEST_ZONE + ".";
    let target = "outpost47";
    let srv = Srv {
        prio: 47,
        weight: 74,
        port: 99,
        target: format!("{target}.{TEST_ZONE}"),
    };
    let rec = DnsRecord::Srv(srv.clone());
    let input_records = HashMap::from([(name.clone(), vec![rec])]);
    dns_records_create(client, TEST_ZONE, input_records.clone()).await?;

    // read back the srv record
    let records = dns_records_list(client, TEST_ZONE).await?;
    assert_eq!(records, input_records);

    // add some aaaa records corresponding to the srv target
    let addr1 = Ipv6Addr::new(0xfd, 0, 0, 0, 0, 0, 0, 0x1);
    let addr2 = Ipv6Addr::new(0xfd, 0, 0, 0, 0, 0, 0, 0x2);
    let input_records = HashMap::from([(
        target.to_string(),
        vec![DnsRecord::Aaaa(addr1), DnsRecord::Aaaa(addr2)],
    )]);
    dns_records_create(client, TEST_ZONE, input_records.clone()).await?;

    // resolve the srv. we'll test this in two ways:
    // * the srv record as seen through `trust_dns_resolver`, the higher-level
    //   interface we use in many places
    // * the srv record as seen through `trust_dns_client`, to double-check that
    //   the exact DNS response has the answers/additionals sections as we'd
    //   expect it to be
    let response = resolver.srv_lookup(&test_fqdn).await?;
    let srvr = response.iter().next().expect("no srv records returned!");
    assert_eq!(srvr.priority(), srv.prio);
    assert_eq!(srvr.weight(), srv.weight);
    assert_eq!(srvr.port(), srv.port);
    assert_eq!(srvr.target().to_string(), srv.target + ".");
    let mut aaaa_records = response.ip_iter().collect::<Vec<_>>();
    aaaa_records.sort();
    assert_eq!(aaaa_records, [IpAddr::from(addr1), IpAddr::from(addr2)]);

    // OK, through `trust_dns_resolver` everything looks right. now double-check
    // that the additional records really do come back in the "Additionals"
    // section of the response.

    let name = trust_dns_client::rr::domain::Name::from_ascii(&test_fqdn)
        .expect("can construct name for query");

    let response = raw_dns_client_query(
        test_ctx.dns_server.local_address(),
        name,
        RecordType::SRV,
    )
    .await
    .expect("test query is ok");
    assert_eq!(response.header().response_code(), ResponseCode::NoError);
    assert_eq!(response.answers().len(), 1);
    assert_eq!(response.answers()[0].record_type(), RecordType::SRV);
    assert_eq!(response.additionals().len(), 2);
    assert_eq!(response.additionals()[0].record_type(), RecordType::AAAA);
    assert_eq!(response.additionals()[1].record_type(), RecordType::AAAA);

    test_ctx.cleanup().await;
    Ok(())
}

#[tokio::test]
pub async fn multi_record_crud() -> Result<(), anyhow::Error> {
    let test_ctx = init_client_server("multi_record_crud").await?;
    let client = &test_ctx.client;
    let resolver = &test_ctx.resolver;

    // records should initially be empty
    let records = dns_records_list(client, TEST_ZONE).await?;
    assert!(records.is_empty());

    // Add multiple AAAA records
    let name = "devron".to_string();
    let addr1 = Ipv6Addr::new(0xfd, 0, 0, 0, 0, 0, 0, 0x1);
    let addr2 = Ipv6Addr::new(0xfd, 0, 0, 0, 0, 0, 0, 0x2);
    let aaaa1 = DnsRecord::Aaaa(addr1);
    let aaaa2 = DnsRecord::Aaaa(addr2);
    let input_records = HashMap::from([(name.clone(), vec![aaaa1, aaaa2])]);
    dns_records_create(client, TEST_ZONE, input_records.clone()).await?;

    // read back the aaaa records
    let records = dns_records_list(client, TEST_ZONE).await?;
    assert_eq!(records, input_records);

    // resolve the name
    let response = resolver.lookup_ip(name + "." + TEST_ZONE + ".").await?;
    let mut iter = response.iter();
    let address = iter.next().expect("no addresses returned!");
    assert_eq!(address, addr1);
    let address = iter.next().expect("expected two addresses, only saw one");
    assert_eq!(address, addr2);

    test_ctx.cleanup().await;
    Ok(())
}

async fn lookup_ip_expect_nxdomain(resolver: &TokioAsyncResolver, name: &str) {
    match resolver.lookup_ip(name).await {
        Ok(unexpected) => {
            panic!("Expected NXDOMAIN, got record {:?}", unexpected);
        }
        Err(e) => match e.kind() {
            ResolveErrorKind::NoRecordsFound {
                response_code,
                query: _,
                soa: _,
                negative_ttl: _,
                trusted: _,
            } => match response_code {
                ResponseCode::NXDomain => {}
                unexpected => {
                    panic!(
                        "Expected NXDOMAIN, got response code {:?}",
                        unexpected
                    );
                }
            },
            unexpected => {
                panic!("Expected NXDOMAIN, got error {:?}", unexpected);
            }
        },
    };
}

// Verify that the part of a name that's under the zone name can contain the
// zone name itself.  For example, you can say that "emy.oxide.internal" exists
// under "oxide.internal", meaning that the server would provide
// "emy.oxide.internal.oxide.internal".  This is a little obscure.  But as a
// client, it's easy to mess this up (by accidentally including the zone's name
// in one of the zone's record names) and it's useful for debuggability to make
// sure that we do the predictable thing here (namely: we *always* append the
// zone name to any names that are _in_ the zone, even if they already have it).
#[tokio::test]
pub async fn name_contains_zone() -> Result<(), anyhow::Error> {
    let test_ctx = init_client_server("name_contains_zone").await?;
    let client = &test_ctx.client;
    let resolver = &test_ctx.resolver;

    // add a aaaa record
    let name = "epsilon3.oxide.test".to_string();
    let addr = Ipv6Addr::new(0xfd, 0, 0, 0, 0, 0, 0, 0x1);
    let aaaa = DnsRecord::Aaaa(addr);
    let input_records = HashMap::from([(name.clone(), vec![aaaa])]);
    dns_records_create(client, "oxide.test", input_records.clone()).await?;

    // read back the aaaa record
    let records = dns_records_list(client, "oxide.test").await?;
    assert_eq!(records, input_records);

    // resolve the name
    let response = resolver.lookup_ip("epsilon3.oxide.test.oxide.test").await?;
    let address = response.iter().next().expect("no addresses returned!");
    assert_eq!(address, addr);

    // A lookup shouldn't work without the zone's name appended twice.
    lookup_ip_expect_nxdomain(resolver, "epsilon3.oxide.test").await;

    test_ctx.cleanup().await;
    Ok(())
}

#[tokio::test]
pub async fn empty_record() -> Result<(), anyhow::Error> {
    let test_ctx = init_client_server("empty_record").await?;
    let client = &test_ctx.client;
    let resolver = &test_ctx.resolver;

    // records should initially be empty
    let records = dns_records_list(client, TEST_ZONE).await?;
    assert!(records.is_empty());

    // Add an empty DNS record
    let name = "devron".to_string();
    let input_records = HashMap::from([(name.clone(), vec![])]);
    dns_records_create(client, TEST_ZONE, input_records).await?;
    let records = dns_records_list(client, TEST_ZONE).await?;
    assert!(records.is_empty());

    // resolve the name
    lookup_ip_expect_nxdomain(&resolver, &(name + "." + TEST_ZONE + ".")).await;

    test_ctx.cleanup().await;
    Ok(())
}

#[tokio::test]
pub async fn nxdomain() -> Result<(), anyhow::Error> {
    let test_ctx = init_client_server("nxdomain").await?;
    let resolver = &test_ctx.resolver;
    let client = &test_ctx.client;

    // records should initially be empty
    let records = dns_records_list(client, TEST_ZONE).await?;
    assert!(records.is_empty());

    // add a record, just to create a zone
    let name = "devron".to_string();
    let addr = Ipv6Addr::new(0xfd, 0, 0, 0, 0, 0, 0, 0x1);
    let aaaa = DnsRecord::Aaaa(addr);
    dns_records_create(
        client,
        TEST_ZONE,
        HashMap::from([(name.clone(), vec![aaaa.clone()])]),
    )
    .await?;

    // asking for a nonexistent record within the domain of the internal DNS
    // server should result in an NXDOMAIN
    lookup_ip_expect_nxdomain(&resolver, &format!("unicorn.{}.", TEST_ZONE))
        .await;

    test_ctx.cleanup().await;
    Ok(())
}

#[tokio::test]
pub async fn servfail() -> Result<(), anyhow::Error> {
    let test_ctx = init_client_server("servfail").await?;
    let resolver = &test_ctx.resolver;

    // In this case, we haven't defined any zones yet, so any request should be
    // outside the server's authoritative zones.  That should result in a
    // SERVFAIL.
    match resolver.lookup_ip("unicorn.oxide.internal").await {
        Ok(unexpected) => {
            panic!("Expected SERVFAIL, got record {:?}", unexpected);
        }
        Err(e) => match e.kind() {
            ResolveErrorKind::NoRecordsFound {
                response_code,
                query: _,
                soa: _,
                negative_ttl: _,
                trusted: _,
            } => match response_code {
                ResponseCode::ServFail => {}
                unexpected => {
                    panic!(
                        "Expected SERVFAIL, got response code {:?}",
                        unexpected
                    );
                }
            },
            unexpected => {
                panic!("Expected SERVFAIL, got error {:?}", unexpected);
            }
        },
    };

    test_ctx.cleanup().await;
    Ok(())
}

struct TestContext {
    client: Client,
    resolver: TokioAsyncResolver,
    dns_server: dns_server::dns_server::ServerHandle,
    dropshot_server: dropshot::HttpServer<dns_server::http_server::Context>,
    tmp: Utf8TempDir,
    logctx: LogContext,
}

impl TestContext {
    async fn cleanup(self) {
        drop(self.dns_server);
        self.dropshot_server.close().await.expect("Failed to clean up server");
        self.tmp.close().expect("Failed to clean up tmp directory");
        self.logctx.cleanup_successful();
    }
}

async fn init_client_server(
    test_name: &str,
) -> Result<TestContext, anyhow::Error> {
    // initialize dns server config
    let (tmp, config_storage, config_dropshot, logctx) =
        test_config(test_name)?;
    let log = logctx.log.clone();

    // initialize dns server db
    let store = dns_server::storage::Store::new(
        log.new(o!("component" => "store")),
        &config_storage,
    )
    .context("initializing storage")?;
    assert!(store.is_new());

    // launch a dns server
    let dns_server_config = dns_server::dns_server::Config {
        bind_address: "[::1]:0".parse().unwrap(),
    };
    let (dns_server, dropshot_server) = dns_server::start_servers(
        log.clone(),
        store,
        &dns_server_config,
        &config_dropshot,
    )
    .await?;

    let mut resolver_config = ResolverConfig::new();
    resolver_config.add_name_server(NameServerConfig {
        socket_addr: dns_server.local_address(),
        protocol: Protocol::Udp,
        tls_dns_name: None,
        trust_negative_responses: false,
        bind_addr: None,
    });
    let mut resolver_opts = ResolverOpts::default();
    // Enable edns for potentially larger records
    resolver_opts.edns0 = true;

    let resolver = TokioAsyncResolver::tokio(resolver_config, resolver_opts);
    let client =
        Client::new(&format!("http://{}", dropshot_server.local_addr()), log);

    Ok(TestContext {
        client,
        resolver,
        dns_server,
        dropshot_server,
        tmp,
        logctx,
    })
}

fn test_config(
    test_name: &str,
) -> Result<
    (
        Utf8TempDir,
        dns_server::storage::Config,
        dropshot::ConfigDropshot,
        LogContext,
    ),
    anyhow::Error,
> {
    let logctx = test_setup_log(test_name);
    let tmp_dir = Utf8TempDir::with_prefix("dns-server-test")?;
    let mut storage_path = tmp_dir.path().to_path_buf();
    storage_path.push("test");
    let config_storage =
        dns_server::storage::Config { storage_path, keep_old_generations: 3 };
    let config_dropshot = dropshot::ConfigDropshot {
        bind_address: "[::1]:0".to_string().parse().unwrap(),
        request_body_max_bytes: 1024,
        default_handler_task_mode: HandlerTaskMode::Detached,
        log_headers: vec![],
    };

    Ok((tmp_dir, config_storage, config_dropshot, logctx))
}

async fn dns_records_create(
    client: &Client,
    zone_name: &str,
    records: HashMap<String, Vec<DnsRecord>>,
) -> anyhow::Result<()> {
    let before = client
        .dns_config_get()
        .await
        .context("fetch current generation")?
        .into_inner();

    let (our_zones, other_zones) = before
        .zones
        .into_iter()
        .partition::<Vec<_>, _>(|z| z.zone_name == zone_name);

    assert!(our_zones.len() <= 1);
    let zone_records = if let Some(our_zone) = our_zones.into_iter().next() {
        our_zone.records.into_iter().chain(records.into_iter()).collect()
    } else {
        records
    };

    let new_zone = DnsConfigZone {
        zone_name: zone_name.to_owned(),
        records: zone_records,
    };

    let zones =
        other_zones.into_iter().chain(std::iter::once(new_zone)).collect();
    let after = DnsConfigParams {
        generation: before.generation + 1,
        zones,
        time_created: chrono::Utc::now(),
    };
    client.dns_config_put(&after).await.context("updating generation")?;
    Ok(())
}

async fn dns_records_list(
    client: &Client,
    zone_name: &str,
) -> anyhow::Result<HashMap<String, Vec<DnsRecord>>> {
    Ok(client
        .dns_config_get()
        .await
        .context("fetch current generation")?
        .into_inner()
        .zones
        .into_iter()
        .find(|z| z.zone_name == zone_name)
        .map(|z| z.records)
        .unwrap_or_else(HashMap::new))
}

/// Issue a DNS query of `record_ty` records for `name`.
///
/// In most tests we just use `trust-dns-resolver` for a higher-level interface
/// to making DNS queries and handling responses. This is also the crate used
/// elsewhere to handle DNS responses in Omicron. However, it is slightly
/// higher-level than the actual wire response we produce from the DNS server in
/// this same crate; to assert on responses we send on the wire, this issues a
/// query using `trust-dns-client` and returns the corresponding `DnsResponse`.
async fn raw_dns_client_query(
    resolver_addr: std::net::SocketAddr,
    name: Name,
    record_ty: RecordType,
) -> Result<DnsResponse, ClientError> {
    let stream = UdpClientStream::<tokio::net::UdpSocket>::new(resolver_addr);
    let (mut trust_client, bg) = AsyncClient::connect(stream).await.unwrap();

    tokio::spawn(bg);

    trust_client.query(name, DNSClass::IN, record_ty).await
}<|MERGE_RESOLUTION|>--- conflicted
+++ resolved
@@ -9,11 +9,21 @@
     Client,
 };
 use dropshot::{test_util::LogContext, HandlerTaskMode};
+use hickory_client::{
+    client::{AsyncClient, ClientHandle},
+    error::ClientError,
+    udp::UdpClientStream,
+};
+
+use hickory_proto::{
+    op::ResponseCode,
+    rr::{DNSClass, Name, RecordType},
+    xfer::DnsResponse,
+};
 use hickory_resolver::error::ResolveErrorKind;
 use hickory_resolver::TokioAsyncResolver;
 use hickory_resolver::{
     config::{NameServerConfig, Protocol, ResolverConfig, ResolverOpts},
-    proto::op::ResponseCode,
 };
 use omicron_test_utils::dev::test_setup_log;
 use slog::o;
@@ -22,25 +32,6 @@
     net::Ipv6Addr,
     net::{IpAddr, Ipv4Addr},
 };
-<<<<<<< HEAD
-use trust_dns_client::{
-    client::{AsyncClient, ClientHandle},
-    error::ClientError,
-    udp::UdpClientStream,
-};
-
-use trust_dns_proto::{
-    op::ResponseCode,
-    rr::{DNSClass, Name, RecordType},
-    xfer::DnsResponse,
-};
-use trust_dns_resolver::config::{
-    NameServerConfig, Protocol, ResolverConfig, ResolverOpts,
-};
-use trust_dns_resolver::error::ResolveErrorKind;
-use trust_dns_resolver::TokioAsyncResolver;
-=======
->>>>>>> f1e1aff4
 
 const TEST_ZONE: &'static str = "oxide.internal";
 
@@ -213,7 +204,7 @@
     // that the additional records really do come back in the "Additionals"
     // section of the response.
 
-    let name = trust_dns_client::rr::domain::Name::from_ascii(&test_fqdn)
+    let name = Name::from_ascii(&test_fqdn)
         .expect("can construct name for query");
 
     let response = raw_dns_client_query(
