/*!
 * Facilities for mapping model Rust types to and from database types
 *
 * For Rust types that map directly to database types, we impl
 * tokio_postgres's [`tokio_postgres::types::ToSql`] and
 * [`tokio_postgres::types::FromSql`] traits.  For the most part, these are
 * newtypes in Rust that wrap a type for which there is already an impl for
 * these traits and we delegate to those impls where possible.  For example,
 * [`ByteCount`] is a numeric newtype containing a u64, which maps
 * directly to a CockroachDB (PostgreSQL) `int`, which is essentially an
 * `i64`.  The `ToSql` and `FromSql` impls for `ByteCount` delegate to
 * the existing impls for `i64`.
 */
/*
 * TODO-cleanup We could potentially derive these TryFrom impls.  Diesel and
 * sqlx both have derive macros that do this.  It's not clear how that will
 * compose with our custom types having their own impls of `ToSql` and
 * `FromSql`.
 *
 * TODO-coverage tests for these FromSql and ToSql implementations
 */

use crate::api::external::ByteCount;
use crate::api::external::Generation;
use crate::api::external::InstanceCpuCount;
use crate::api::external::MacAddr;
use crate::api::external::Name;
use crate::api::external::{Ipv4Net, Ipv6Net};
use std::convert::TryFrom;

/*
 * FromSql/ToSql impls used for simple Rust types
 * (see module-level documentation above)
 */

/**
 * Define impls for ToSql and FromSql for a type T such that &T: Into<D> and
 * T: TryFrom<D>.  These impls delegate to the "D" impls of these traits.  See
 * the module-level documentation for why this is useful.
 */
#[macro_export]
macro_rules! impl_sql_wrapping {
    ($T:ident, $D:ty) => {
        impl tokio_postgres::types::ToSql for $T {
            fn to_sql(
                &self,
                ty: &tokio_postgres::types::Type,
                out: &mut tokio_postgres::types::private::BytesMut,
            ) -> Result<
                tokio_postgres::types::IsNull,
                Box<dyn std::error::Error + Send + Sync>,
            > {
                <$D>::from(self).to_sql(ty, out)
            }

            fn accepts(ty: &tokio_postgres::types::Type) -> bool {
                <$D as tokio_postgres::types::ToSql>::accepts(ty)
            }

            tokio_postgres::types::to_sql_checked!();
        }

        impl<'a> tokio_postgres::types::FromSql<'a> for $T {
            fn from_sql(
                ty: &tokio_postgres::types::Type,
                raw: &'a [u8],
            ) -> Result<Self, Box<dyn std::error::Error + Send + Sync>> {
                let value: $D =
                    <$D as tokio_postgres::types::FromSql>::from_sql(ty, raw)?;
                $T::try_from(value).map_err(|e| e.into())
            }

            fn accepts(ty: &tokio_postgres::types::Type) -> bool {
                <$D as tokio_postgres::types::FromSql>::accepts(ty)
            }
        }
    };
}

impl_sql_wrapping!(ByteCount, i64);
impl_sql_wrapping!(Generation, i64);
impl_sql_wrapping!(InstanceCpuCount, i64);
impl_sql_wrapping!(Name, &str);

// Conversion to/from SQL types for Ipv4Net.
impl tokio_postgres::types::ToSql for Ipv4Net {
    fn to_sql(
        &self,
        _ty: &tokio_postgres::types::Type,
        out: &mut tokio_postgres::types::private::BytesMut,
    ) -> Result<
        tokio_postgres::types::IsNull,
        Box<dyn std::error::Error + Send + Sync>,
    > {
        postgres_protocol::types::inet_to_sql(
            self.addr().into(),
            self.prefix_len(),
            out,
        );
        Ok(tokio_postgres::types::IsNull::No)
    }

    fn accepts(ty: &tokio_postgres::types::Type) -> bool {
        matches!(ty, &tokio_postgres::types::Type::INET)
    }

    tokio_postgres::types::to_sql_checked!();
}

impl<'a> tokio_postgres::types::FromSql<'a> for Ipv4Net {
    fn from_sql(
        _ty: &tokio_postgres::types::Type,
        raw: &'a [u8],
    ) -> Result<Self, Box<dyn std::error::Error + Send + Sync>> {
        let value = postgres_protocol::types::inet_from_sql(raw)?;
        let (addr, mask) = (value.addr(), value.netmask());
        if let std::net::IpAddr::V4(addr) = addr {
            Ok(Ipv4Net(ipnet::Ipv4Net::new(addr, mask)?))
        } else {
            panic!("Attempted to deserialize IPv6 subnet from database, expected IPv4 subnet");
        }
    }

    fn accepts(ty: &tokio_postgres::types::Type) -> bool {
        matches!(ty, &tokio_postgres::types::Type::INET)
    }
}

// Conversion to/from SQL types for Ipv6Net.
impl tokio_postgres::types::ToSql for Ipv6Net {
    fn to_sql(
        &self,
        _ty: &tokio_postgres::types::Type,
        out: &mut tokio_postgres::types::private::BytesMut,
    ) -> Result<
        tokio_postgres::types::IsNull,
        Box<dyn std::error::Error + Send + Sync>,
    > {
        postgres_protocol::types::inet_to_sql(
            self.addr().into(),
            self.prefix_len(),
            out,
        );
        Ok(tokio_postgres::types::IsNull::No)
    }

    fn accepts(ty: &tokio_postgres::types::Type) -> bool {
        matches!(ty, &tokio_postgres::types::Type::INET)
    }

    tokio_postgres::types::to_sql_checked!();
}

impl<'a> tokio_postgres::types::FromSql<'a> for Ipv6Net {
    fn from_sql(
        _ty: &tokio_postgres::types::Type,
        raw: &'a [u8],
    ) -> Result<Self, Box<dyn std::error::Error + Send + Sync>> {
        let value = postgres_protocol::types::inet_from_sql(raw)?;
        let (addr, mask) = (value.addr(), value.netmask());
        if let std::net::IpAddr::V6(addr) = addr {
            Ok(Ipv6Net(ipnet::Ipv6Net::new(addr, mask)?))
        } else {
            panic!("Attempted to deserialize IPv4 subnet from database, expected IPv6 subnet");
        }
    }

    fn accepts(ty: &tokio_postgres::types::Type) -> bool {
        matches!(ty, &tokio_postgres::types::Type::INET)
    }
}

// Conversion to/from SQL types for MacAddr.
//
// As with the IP subnet above, there's no existing crate for MAC addresses that satisfies all our
// needs. The `eui48` crate implements SQL conversions, but not `Serialize`/`Deserialize` or
// `JsonSchema`. The `macaddr` crate implements serialization, but not the other two. Since
// serialization is more annoying that the others, we choose the latter, so we're implementing the
// SQL serialization here. CockroachDB does not currently support the Postgres MACADDR type, so
// we're storing it as a CHAR(17), 12 characters for the hexadecimal and 5 ":"-separators.
impl From<&MacAddr> for String {
    fn from(addr: &MacAddr) -> String {
        format!("{}", addr)
    }
}

impl TryFrom<String> for MacAddr {
    type Error = macaddr::ParseError;

    fn try_from(s: String) -> Result<Self, Self::Error> {
        s.parse().map(|addr| MacAddr(addr))
    }
}
impl_sql_wrapping!(MacAddr, String);

<<<<<<< HEAD
/*
 * TryFrom impls used for more complex Rust types
 */

/// Load an [`IdentityMetadata`] from a row of any table that contains the
/// usual identity fields: "id", "name", "description, "time_created", and
/// "time_modified".
impl TryFrom<&tokio_postgres::Row> for IdentityMetadata {
    type Error = Error;

    fn try_from(value: &tokio_postgres::Row) -> Result<Self, Self::Error> {
        let time_deleted: Option<DateTime<Utc>> =
            sql_row_value(value, "time_deleted")?;
        /*
         * We could support representing deleted objects, but we would want to
         * think about how to do that.  For example, we might want to use
         * separate types so that the control plane can't accidentally do things
         * like attach a disk to a deleted Instance.  We haven't figured any of
         * this out, and there's no need yet.
         */
        bail_unless!(
            time_deleted.is_none(),
            "model does not support objects that have been deleted"
        );
        Ok(IdentityMetadata {
            id: sql_row_value(value, "id")?,
            name: sql_row_value(value, "name")?,
            description: sql_row_value(value, "description")?,
            time_created: sql_row_value(value, "time_created")?,
            time_modified: sql_row_value(value, "time_modified")?,
        })
    }
}

impl TryFrom<&tokio_postgres::Row> for InstanceState {
    type Error = Error;

    fn try_from(value: &tokio_postgres::Row) -> Result<Self, Self::Error> {
        let variant: &str = sql_row_value(value, "instance_state")?;
        InstanceState::try_from(variant)
            .map_err(|err| Error::InternalError { message: err })
    }
}

/// Load an [`Project`] from a whole row of the "Project" table.
impl TryFrom<&tokio_postgres::Row> for Project {
    type Error = Error;

    fn try_from(value: &tokio_postgres::Row) -> Result<Self, Self::Error> {
        Ok(Project { identity: IdentityMetadata::try_from(value)? })
    }
}

/// Load an [`Instance`] from a whole row of the "Instance" table.
impl TryFrom<&tokio_postgres::Row> for Instance {
    type Error = Error;

    fn try_from(value: &tokio_postgres::Row) -> Result<Self, Self::Error> {
        Ok(Instance {
            identity: IdentityMetadata::try_from(value)?,
            project_id: sql_row_value(value, "project_id")?,
            runtime: InstanceRuntimeState::try_from(value)?,
        })
    }
}

/// Load an [`InstanceRuntimeState`] from a row of the "Instance" table,
/// using the "instance_state", "active_server_id", "state_generation", and
/// "time_state_updated" columns.
impl TryFrom<&tokio_postgres::Row> for InstanceRuntimeState {
    type Error = Error;

    fn try_from(value: &tokio_postgres::Row) -> Result<Self, Self::Error> {
        Ok(InstanceRuntimeState {
            run_state: InstanceState::try_from(value)?,
            sled_uuid: sql_row_value(value, "active_server_id")?,
            ncpus: sql_row_value(value, "ncpus")?,
            memory: sql_row_value(value, "memory")?,
            hostname: sql_row_value(value, "hostname")?,
            gen: sql_row_value(value, "state_generation")?,
            time_updated: sql_row_value(value, "time_state_updated")?,
        })
    }
}

/// Load an [`Disk`] from a row of the "Disk" table.
impl TryFrom<&tokio_postgres::Row> for Disk {
    type Error = Error;

    fn try_from(value: &tokio_postgres::Row) -> Result<Self, Self::Error> {
        Ok(Disk {
            identity: IdentityMetadata::try_from(value)?,
            project_id: sql_row_value(value, "project_id")?,
            create_snapshot_id: sql_row_value(value, "origin_snapshot")?,
            size: sql_row_value(value, "size_bytes")?,
            runtime: DiskRuntimeState::try_from(value)?,
        })
    }
}

/// Load an [`DiskAttachment`] from a database row containing those columns
/// of the Disk table that describe the attachment: "id", "name", "disk_state",
/// "attach_instance_id"
impl TryFrom<&tokio_postgres::Row> for DiskAttachment {
    type Error = Error;

    fn try_from(value: &tokio_postgres::Row) -> Result<Self, Self::Error> {
        Ok(DiskAttachment {
            instance_id: sql_row_value(value, "attach_instance_id")?,
            disk_id: sql_row_value(value, "id")?,
            disk_name: sql_row_value(value, "name")?,
            disk_state: DiskState::try_from(value)?,
        })
    }
}

/// Load an [`DiskRuntimeState`'] from a row from the Disk table, using the
/// columns needed for [`DiskState`], plus "state_generation" and
/// "time_state_updated".
impl TryFrom<&tokio_postgres::Row> for DiskRuntimeState {
    type Error = Error;

    fn try_from(value: &tokio_postgres::Row) -> Result<Self, Self::Error> {
        Ok(DiskRuntimeState {
            disk_state: DiskState::try_from(value)?,
            gen: sql_row_value(value, "state_generation")?,
            time_updated: sql_row_value(value, "time_state_updated")?,
        })
    }
}

/// Load an [`DiskState`] from a row from the Disk table, using the columns
/// "disk_state" and "attach_instance_id".
impl TryFrom<&tokio_postgres::Row> for DiskState {
    type Error = Error;

    fn try_from(value: &tokio_postgres::Row) -> Result<Self, Self::Error> {
        let disk_state_str: &str = sql_row_value(value, "disk_state")?;
        let instance_uuid: Option<Uuid> =
            sql_row_value(value, "attach_instance_id")?;
        DiskState::try_from((disk_state_str, instance_uuid))
            .map_err(|e| Error::internal_error(&e))
    }
}

/// Load a [`ProducerEndpoint`] from a row in the `MetricProducer` table, using
/// the columns "id", "ip", "port", "interval", and "route"
impl TryFrom<&tokio_postgres::Row> for ProducerEndpoint {
    type Error = Error;

    fn try_from(value: &tokio_postgres::Row) -> Result<Self, Self::Error> {
        let id: Uuid = sql_row_value(value, "id")?;
        let ip: IpAddr = sql_row_value(value, "ip")?;
        let port: i32 = sql_row_value(value, "port")?;
        let address = SocketAddr::new(ip, port as _);
        let base_route: String = sql_row_value(value, "route")?;
        let interval =
            Duration::from_secs_f64(sql_row_value(value, "interval")?);
        Ok(Self { id, address, base_route, interval })
    }
}

/// Load an [`OximeterInfo`] from a row in the `Oximeter` table, using the
/// columns "id", "ip", and "port".
impl TryFrom<&tokio_postgres::Row> for OximeterInfo {
    type Error = Error;

    fn try_from(value: &tokio_postgres::Row) -> Result<Self, Self::Error> {
        let collector_id: Uuid = sql_row_value(value, "id")?;
        let ip: IpAddr = sql_row_value(value, "ip")?;
        let port: i32 = sql_row_value(value, "port")?;
        let address = SocketAddr::new(ip, port as _);
        Ok(Self { collector_id, address })
    }
}

/// Load an [`OximeterAssignment`] from a row in the `OximeterAssignment`
/// table, using the columns "oximeter_id" and "producer_id"
impl TryFrom<&tokio_postgres::Row> for OximeterAssignment {
    type Error = Error;

    fn try_from(value: &tokio_postgres::Row) -> Result<Self, Self::Error> {
        let oximeter_id: Uuid = sql_row_value(value, "oximeter_id")?;
        let producer_id: Uuid = sql_row_value(value, "producer_id")?;
        Ok(Self { oximeter_id, producer_id })
    }
}

/// Load an [`Vpc`] from a row in the `Vpc` table.
impl TryFrom<&tokio_postgres::Row> for Vpc {
    type Error = Error;

    fn try_from(value: &tokio_postgres::Row) -> Result<Self, Self::Error> {
        Ok(Self {
            identity: IdentityMetadata::try_from(value)?,
            project_id: sql_row_value(value, "project_id")?,
        })
    }
}

/// Load a [`VpcSubnet`] from a row in the `VpcSubnet` table.
impl TryFrom<&tokio_postgres::Row> for VpcSubnet {
    type Error = Error;

    fn try_from(value: &tokio_postgres::Row) -> Result<Self, Self::Error> {
        Ok(Self {
            identity: IdentityMetadata::try_from(value)?,
            vpc_id: sql_row_value(value, "vpc_id")?,
            ipv4_block: sql_row_value(value, "ipv4_block")?,
            ipv6_block: sql_row_value(value, "ipv6_block")?,
        })
    }
}

/// Load a [`NetworkInterface`] from a row in the `NetworkInterface` table.
impl TryFrom<&tokio_postgres::Row> for NetworkInterface {
    type Error = Error;

    fn try_from(value: &tokio_postgres::Row) -> Result<Self, Self::Error> {
        Ok(Self {
            identity: IdentityMetadata::try_from(value)?,
            vpc_id: sql_row_value(value, "vpc_id")?,
            subnet_id: sql_row_value(value, "subnet_id")?,
            mac: sql_row_value(value, "mac")?,
            ip: sql_row_value(value, "ip")?,
        })
    }
}

=======
>>>>>>> ee3fa440
#[cfg(test)]
mod tests {
    use super::*;
    use tokio_postgres::types::private::BytesMut;
    use tokio_postgres::types::{FromSql, ToSql};

    #[test]
    fn test_ipv4net_conversion() {
        let subnet = Ipv4Net("192.168.1.0/24".parse().unwrap());
        let ty = tokio_postgres::types::Type::INET;
        let mut buf = BytesMut::with_capacity(128);
        let is_null = subnet.to_sql(&ty, &mut buf).unwrap();
        assert!(matches!(is_null, tokio_postgres::types::IsNull::No));
        let from_sql = Ipv4Net::from_sql(&ty, &buf).unwrap();
        assert_eq!(subnet, from_sql);
        assert_eq!(
            from_sql.addr(),
            "192.168.1.0".parse::<std::net::IpAddr>().unwrap()
        );
        assert_eq!(from_sql.prefix_len(), 24);

        let bad = b"some-bad-net";
        assert!(Ipv4Net::from_sql(&ty, &bad[..]).is_err());
    }

    #[test]
    fn test_ipv6net_conversion() {
        let subnet = Ipv6Net("fd00:1234::/24".parse().unwrap());
        let ty = tokio_postgres::types::Type::INET;
        let mut buf = BytesMut::with_capacity(256);
        let is_null = subnet.to_sql(&ty, &mut buf).unwrap();
        assert!(matches!(is_null, tokio_postgres::types::IsNull::No));
        let from_sql = Ipv6Net::from_sql(&ty, &buf).unwrap();
        assert_eq!(subnet, from_sql);
        assert_eq!(
            from_sql.addr(),
            "fd00:1234::".parse::<std::net::IpAddr>().unwrap()
        );
        assert_eq!(from_sql.prefix_len(), 24);

        let bad = b"some-bad-net";
        assert!(Ipv6Net::from_sql(&ty, &bad[..]).is_err());
    }

    #[test]
    fn test_macaddr_conversion() {
        let mac = MacAddr([0xAFu8; 6].into());
        let ty = tokio_postgres::types::Type::MACADDR;
        let mut buf = BytesMut::with_capacity(128);
        let is_null = mac.to_sql(&ty, &mut buf).unwrap();
        assert!(matches!(is_null, tokio_postgres::types::IsNull::No));
        let from_sql = MacAddr::from_sql(&ty, &buf).unwrap();
        assert_eq!(mac, from_sql);
        assert_eq!(from_sql.into_array(), [0xaf; 6]);

        let bad = b"not:a:mac:addr";
        assert!(MacAddr::from_sql(&ty, &bad[..]).is_err());
    }
}<|MERGE_RESOLUTION|>--- conflicted
+++ resolved
@@ -193,238 +193,6 @@
 }
 impl_sql_wrapping!(MacAddr, String);
 
-<<<<<<< HEAD
-/*
- * TryFrom impls used for more complex Rust types
- */
-
-/// Load an [`IdentityMetadata`] from a row of any table that contains the
-/// usual identity fields: "id", "name", "description, "time_created", and
-/// "time_modified".
-impl TryFrom<&tokio_postgres::Row> for IdentityMetadata {
-    type Error = Error;
-
-    fn try_from(value: &tokio_postgres::Row) -> Result<Self, Self::Error> {
-        let time_deleted: Option<DateTime<Utc>> =
-            sql_row_value(value, "time_deleted")?;
-        /*
-         * We could support representing deleted objects, but we would want to
-         * think about how to do that.  For example, we might want to use
-         * separate types so that the control plane can't accidentally do things
-         * like attach a disk to a deleted Instance.  We haven't figured any of
-         * this out, and there's no need yet.
-         */
-        bail_unless!(
-            time_deleted.is_none(),
-            "model does not support objects that have been deleted"
-        );
-        Ok(IdentityMetadata {
-            id: sql_row_value(value, "id")?,
-            name: sql_row_value(value, "name")?,
-            description: sql_row_value(value, "description")?,
-            time_created: sql_row_value(value, "time_created")?,
-            time_modified: sql_row_value(value, "time_modified")?,
-        })
-    }
-}
-
-impl TryFrom<&tokio_postgres::Row> for InstanceState {
-    type Error = Error;
-
-    fn try_from(value: &tokio_postgres::Row) -> Result<Self, Self::Error> {
-        let variant: &str = sql_row_value(value, "instance_state")?;
-        InstanceState::try_from(variant)
-            .map_err(|err| Error::InternalError { message: err })
-    }
-}
-
-/// Load an [`Project`] from a whole row of the "Project" table.
-impl TryFrom<&tokio_postgres::Row> for Project {
-    type Error = Error;
-
-    fn try_from(value: &tokio_postgres::Row) -> Result<Self, Self::Error> {
-        Ok(Project { identity: IdentityMetadata::try_from(value)? })
-    }
-}
-
-/// Load an [`Instance`] from a whole row of the "Instance" table.
-impl TryFrom<&tokio_postgres::Row> for Instance {
-    type Error = Error;
-
-    fn try_from(value: &tokio_postgres::Row) -> Result<Self, Self::Error> {
-        Ok(Instance {
-            identity: IdentityMetadata::try_from(value)?,
-            project_id: sql_row_value(value, "project_id")?,
-            runtime: InstanceRuntimeState::try_from(value)?,
-        })
-    }
-}
-
-/// Load an [`InstanceRuntimeState`] from a row of the "Instance" table,
-/// using the "instance_state", "active_server_id", "state_generation", and
-/// "time_state_updated" columns.
-impl TryFrom<&tokio_postgres::Row> for InstanceRuntimeState {
-    type Error = Error;
-
-    fn try_from(value: &tokio_postgres::Row) -> Result<Self, Self::Error> {
-        Ok(InstanceRuntimeState {
-            run_state: InstanceState::try_from(value)?,
-            sled_uuid: sql_row_value(value, "active_server_id")?,
-            ncpus: sql_row_value(value, "ncpus")?,
-            memory: sql_row_value(value, "memory")?,
-            hostname: sql_row_value(value, "hostname")?,
-            gen: sql_row_value(value, "state_generation")?,
-            time_updated: sql_row_value(value, "time_state_updated")?,
-        })
-    }
-}
-
-/// Load an [`Disk`] from a row of the "Disk" table.
-impl TryFrom<&tokio_postgres::Row> for Disk {
-    type Error = Error;
-
-    fn try_from(value: &tokio_postgres::Row) -> Result<Self, Self::Error> {
-        Ok(Disk {
-            identity: IdentityMetadata::try_from(value)?,
-            project_id: sql_row_value(value, "project_id")?,
-            create_snapshot_id: sql_row_value(value, "origin_snapshot")?,
-            size: sql_row_value(value, "size_bytes")?,
-            runtime: DiskRuntimeState::try_from(value)?,
-        })
-    }
-}
-
-/// Load an [`DiskAttachment`] from a database row containing those columns
-/// of the Disk table that describe the attachment: "id", "name", "disk_state",
-/// "attach_instance_id"
-impl TryFrom<&tokio_postgres::Row> for DiskAttachment {
-    type Error = Error;
-
-    fn try_from(value: &tokio_postgres::Row) -> Result<Self, Self::Error> {
-        Ok(DiskAttachment {
-            instance_id: sql_row_value(value, "attach_instance_id")?,
-            disk_id: sql_row_value(value, "id")?,
-            disk_name: sql_row_value(value, "name")?,
-            disk_state: DiskState::try_from(value)?,
-        })
-    }
-}
-
-/// Load an [`DiskRuntimeState`'] from a row from the Disk table, using the
-/// columns needed for [`DiskState`], plus "state_generation" and
-/// "time_state_updated".
-impl TryFrom<&tokio_postgres::Row> for DiskRuntimeState {
-    type Error = Error;
-
-    fn try_from(value: &tokio_postgres::Row) -> Result<Self, Self::Error> {
-        Ok(DiskRuntimeState {
-            disk_state: DiskState::try_from(value)?,
-            gen: sql_row_value(value, "state_generation")?,
-            time_updated: sql_row_value(value, "time_state_updated")?,
-        })
-    }
-}
-
-/// Load an [`DiskState`] from a row from the Disk table, using the columns
-/// "disk_state" and "attach_instance_id".
-impl TryFrom<&tokio_postgres::Row> for DiskState {
-    type Error = Error;
-
-    fn try_from(value: &tokio_postgres::Row) -> Result<Self, Self::Error> {
-        let disk_state_str: &str = sql_row_value(value, "disk_state")?;
-        let instance_uuid: Option<Uuid> =
-            sql_row_value(value, "attach_instance_id")?;
-        DiskState::try_from((disk_state_str, instance_uuid))
-            .map_err(|e| Error::internal_error(&e))
-    }
-}
-
-/// Load a [`ProducerEndpoint`] from a row in the `MetricProducer` table, using
-/// the columns "id", "ip", "port", "interval", and "route"
-impl TryFrom<&tokio_postgres::Row> for ProducerEndpoint {
-    type Error = Error;
-
-    fn try_from(value: &tokio_postgres::Row) -> Result<Self, Self::Error> {
-        let id: Uuid = sql_row_value(value, "id")?;
-        let ip: IpAddr = sql_row_value(value, "ip")?;
-        let port: i32 = sql_row_value(value, "port")?;
-        let address = SocketAddr::new(ip, port as _);
-        let base_route: String = sql_row_value(value, "route")?;
-        let interval =
-            Duration::from_secs_f64(sql_row_value(value, "interval")?);
-        Ok(Self { id, address, base_route, interval })
-    }
-}
-
-/// Load an [`OximeterInfo`] from a row in the `Oximeter` table, using the
-/// columns "id", "ip", and "port".
-impl TryFrom<&tokio_postgres::Row> for OximeterInfo {
-    type Error = Error;
-
-    fn try_from(value: &tokio_postgres::Row) -> Result<Self, Self::Error> {
-        let collector_id: Uuid = sql_row_value(value, "id")?;
-        let ip: IpAddr = sql_row_value(value, "ip")?;
-        let port: i32 = sql_row_value(value, "port")?;
-        let address = SocketAddr::new(ip, port as _);
-        Ok(Self { collector_id, address })
-    }
-}
-
-/// Load an [`OximeterAssignment`] from a row in the `OximeterAssignment`
-/// table, using the columns "oximeter_id" and "producer_id"
-impl TryFrom<&tokio_postgres::Row> for OximeterAssignment {
-    type Error = Error;
-
-    fn try_from(value: &tokio_postgres::Row) -> Result<Self, Self::Error> {
-        let oximeter_id: Uuid = sql_row_value(value, "oximeter_id")?;
-        let producer_id: Uuid = sql_row_value(value, "producer_id")?;
-        Ok(Self { oximeter_id, producer_id })
-    }
-}
-
-/// Load an [`Vpc`] from a row in the `Vpc` table.
-impl TryFrom<&tokio_postgres::Row> for Vpc {
-    type Error = Error;
-
-    fn try_from(value: &tokio_postgres::Row) -> Result<Self, Self::Error> {
-        Ok(Self {
-            identity: IdentityMetadata::try_from(value)?,
-            project_id: sql_row_value(value, "project_id")?,
-        })
-    }
-}
-
-/// Load a [`VpcSubnet`] from a row in the `VpcSubnet` table.
-impl TryFrom<&tokio_postgres::Row> for VpcSubnet {
-    type Error = Error;
-
-    fn try_from(value: &tokio_postgres::Row) -> Result<Self, Self::Error> {
-        Ok(Self {
-            identity: IdentityMetadata::try_from(value)?,
-            vpc_id: sql_row_value(value, "vpc_id")?,
-            ipv4_block: sql_row_value(value, "ipv4_block")?,
-            ipv6_block: sql_row_value(value, "ipv6_block")?,
-        })
-    }
-}
-
-/// Load a [`NetworkInterface`] from a row in the `NetworkInterface` table.
-impl TryFrom<&tokio_postgres::Row> for NetworkInterface {
-    type Error = Error;
-
-    fn try_from(value: &tokio_postgres::Row) -> Result<Self, Self::Error> {
-        Ok(Self {
-            identity: IdentityMetadata::try_from(value)?,
-            vpc_id: sql_row_value(value, "vpc_id")?,
-            subnet_id: sql_row_value(value, "subnet_id")?,
-            mac: sql_row_value(value, "mac")?,
-            ip: sql_row_value(value, "ip")?,
-        })
-    }
-}
-
-=======
->>>>>>> ee3fa440
 #[cfg(test)]
 mod tests {
     use super::*;
