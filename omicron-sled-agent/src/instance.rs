//! API for controlling a single instance.

use crate::common::instance::{Action as InstanceAction, InstanceStates};
use crate::illumos::svc::wait_for_service;
use crate::illumos::{
    dladm::{PhysicalLink, VNIC_PREFIX},
    zone::ZONE_PREFIX,
};
use crate::instance_manager::{IdAllocator, InstanceTicket};
use futures::lock::Mutex;
use omicron_common::api::external::Error;
use omicron_common::api::external::MacAddr;
use omicron_common::api::external::NetworkInterface;
use omicron_common::api::internal::nexus::InstanceRuntimeState;
use omicron_common::api::internal::sled_agent::InstanceHardware;
use omicron_common::api::internal::sled_agent::InstanceRuntimeStateRequested;
use omicron_common::dev::poll;
use propolis_client::Client as PropolisClient;
use slog::Logger;
use std::net::SocketAddr;
use std::sync::Arc;
use std::time::Duration;
use tokio::task::JoinHandle;
use uuid::Uuid;

#[cfg(not(test))]
use crate::illumos::{dladm::Dladm, zone::Zones};
#[cfg(test)]
use crate::illumos::{dladm::MockDladm as Dladm, zone::MockZones as Zones};

#[cfg(test)]
use crate::mocks::MockNexusClient as NexusClient;
#[cfg(not(test))]
use omicron_common::NexusClient;

// Issues read-only, idempotent HTTP requests at propolis until it responds with
// an acknowledgement. This provides a hacky mechanism to "wait until the HTTP
// server is serving requests".
//
// TODO: Plausibly we could use SMF to accomplish this goal in a less hacky way.
async fn wait_for_http_server(
    log: &Logger,
    client: &PropolisClient,
) -> Result<(), Error> {
    poll::wait_for_condition::<(), std::convert::Infallible, _, _>(
        || async {
            // This request is nonsensical - we don't expect an instance to be
            // using the nil UUID - but getting a response that isn't a
            // connection-based error informs us the HTTP server is alive.
            match client.instance_get(Uuid::nil()).await {
                Ok(_) => return Ok(()),
                Err(value) => {
                    if let propolis_client::Error::Status(_) = &value {
                        // This means the propolis server responded to our garbage
                        // request, instead of a connection error.
                        return Ok(());
                    }
                    warn!(log, "waiting for http server, saw error: {}", value);
                    return Err(poll::CondCheckError::NotYet);
                }
            }
        },
        &Duration::from_millis(50),
        &Duration::from_secs(10),
    )
    .await
    .map_err(|e| Error::InternalError {
        message: format!("Failed to wait for HTTP server: {}", e),
    })
}

fn service_name() -> &'static str {
    "svc:/system/illumos/propolis-server"
}

fn instance_name(id: &Uuid) -> String {
    format!("vm-{}", id.to_string())
}

fn fmri_name(id: &Uuid) -> String {
    format!("{}:{}", service_name(), instance_name(id))
}

fn zone_name(id: &Uuid) -> String {
    format!("{}{}", ZONE_PREFIX, id)
}

fn vnic_name(id: u64) -> String {
    format!("{}{}", VNIC_PREFIX, id)
}

fn guest_vnic_name(id: u64) -> String {
    format!("{}_guest{}", VNIC_PREFIX, id)
}

fn interface_name(vnic_name: &str) -> String {
    format!("{}/omicron", vnic_name)
}

// Action to be taken by the Sled Agent after monitoring Propolis for
// state changes.
enum Reaction {
    Continue,
    Terminate,
}

// State associated with a running instance.
struct RunningState {
    // Connection to Propolis.
    client: Arc<PropolisClient>,
    // Object representing membership in the "instance manager".
    ticket: InstanceTicket,
    // Handle to task monitoring for Propolis state changes.
    monitor_task: Option<JoinHandle<()>>,
}

impl Drop for RunningState {
    fn drop(&mut self) {
        if let Some(task) = self.monitor_task.take() {
            // NOTE: We'd prefer to actually await the task, since it
            // will be completed at this point, but async drop doesn't exist.
            //
            // At a minimum, this implementation ensures the background task
            // is not executing after RunningState terminates.
            //
            // "InstanceManager" contains...
            //      ... "Instance", which contains...
            //      ... "InstanceInner", which contains...
            //      ... "RunningState", which owns the "monitor_task".
            //
            // The "monitor_task" removes the instance from the
            // "InstanceManager", triggering it's eventual drop.
            // When this happens, the "monitor_task" exits anyway.
            task.abort()
        }
    }
}

/// Represents an allocated VNIC on the system.
/// The VNIC is de-allocated when it goes out of scope.
///
/// Note that the "ownership" of the VNIC is based on convention;
/// another process in the global zone could also modify / destroy
/// the VNIC while this object is alive.
#[derive(Debug)]
struct Vnic {
    name: String,
    deleted: bool,
}

impl Vnic {
    // Creates a new NIC, intended for usage by the guest.
    fn new_guest(
        allocator: &IdAllocator,
        physical_dl: &PhysicalLink,
        mac: Option<MacAddr>,
    ) -> Result<Self, Error> {
        let name = guest_vnic_name(allocator.next());
        Dladm::create_vnic(physical_dl, &name, mac)?;
        Ok(Vnic { name, deleted: false })
    }

    // Creates a new NIC, intended for allowing Propolis to communicate
    // with the control plane.
    fn new_control(
        allocator: &IdAllocator,
        physical_dl: &PhysicalLink,
        mac: Option<MacAddr>,
    ) -> Result<Self, Error> {
        let name = vnic_name(allocator.next());
        Dladm::create_vnic(physical_dl, &name, mac)?;
        Ok(Vnic { name, deleted: false })
    }

    // Deletes a NIC (if it has not already been deleted).
    fn delete(&mut self) -> Result<(), Error> {
        if self.deleted {
            Ok(())
        } else {
            self.deleted = true;
            Dladm::delete_vnic(&self.name)
        }
    }
}

impl Drop for Vnic {
    fn drop(&mut self) {
        let _ = self.delete();
    }
}

struct InstanceInner {
    log: Logger,
    nic_id_allocator: IdAllocator,
    properties: propolis_client::api::InstanceProperties,
    requested_nics: Vec<NetworkInterface>,
    allocated_nics: Vec<Vnic>,
    state: InstanceStates,
    nexus_client: Arc<NexusClient>,
    running_state: Option<RunningState>,
}

impl InstanceInner {
    fn id(&self) -> &Uuid {
        &self.properties.id
    }

    async fn observe_state(
        &mut self,
        state: propolis_client::api::InstanceState,
    ) -> Result<Reaction, Error> {
        info!(self.log, "Observing new propolis state: {:?}", state);

        // Update the Sled Agent's internal state machine.
        let action = self.state.observe_transition(&state);
        info!(
            self.log,
            "New state: {:?}, action: {:?}",
            self.state.current().run_state,
            action
        );

        // Notify Nexus of the state change.
        self.nexus_client
            .notify_instance_updated(self.id(), self.state.current())
            .await?;

        // Take the next action, if any.
        if let Some(action) = action {
            self.take_action(action).await
        } else {
            Ok(Reaction::Continue)
        }
    }

    async fn propolis_state_put(
        &self,
        request: propolis_client::api::InstanceStateRequested,
    ) -> Result<(), Error> {
        self.running_state
            .as_ref()
            .expect("Propolis client should be initialized before usage")
            .client
            .instance_state_put(*self.id(), request)
            .await
            .map_err(|e| Error::InternalError {
                message: format!("Failed to set state of instance: {}", e),
            })
    }

    async fn ensure(&self, guest_nics: &Vec<Vnic>) -> Result<(), Error> {
        // TODO: Store slot in NetworkInterface, make this more stable.
        let nics = self
            .requested_nics
            .iter()
            .enumerate()
            .map(|(i, _)| propolis_client::api::NetworkInterfaceRequest {
                name: guest_nics[i].name.clone(),
                slot: propolis_client::api::Slot(i as u8),
            })
            .collect();

        let request = propolis_client::api::InstanceEnsureRequest {
            properties: self.properties.clone(),
            nics,
        };

        info!(self.log, "Sending ensure request to propolis: {:?}", request);
        self.running_state
            .as_ref()
            .expect("Propolis client should be initialized before usage")
            .client
            .instance_ensure(&request)
            .await
            .map_err(|e| Error::InternalError {
                message: format!("Failed to ensure instance: {}", e),
            })?;
        Ok(())
    }

    async fn take_action(
        &self,
        action: InstanceAction,
    ) -> Result<Reaction, Error> {
        info!(self.log, "Taking action: {:#?}", action);
        let requested_state = match action {
            InstanceAction::Run => {
                propolis_client::api::InstanceStateRequested::Run
            }
            InstanceAction::Stop => {
                propolis_client::api::InstanceStateRequested::Stop
            }
            InstanceAction::Reboot => {
                propolis_client::api::InstanceStateRequested::Reboot
            }
            InstanceAction::Destroy => {
                // Unlike the other actions, which update the Propolis state,
                // the "destroy" action indicates that the service should be
                // terminated.
                info!(self.log, "take_action: Taking the Destroy action");
                return Ok(Reaction::Terminate);
            }
        };
        self.propolis_state_put(requested_state).await?;
        Ok(Reaction::Continue)
    }
}

/// A reference to a single instance running a running Propolis server.
///
/// Cloning this object clones the reference - it does not create another
/// instance.
#[derive(Clone)]
pub struct Instance {
    inner: Arc<Mutex<InstanceInner>>,
}

#[cfg(test)]
mockall::mock! {
    pub Instance {
        pub fn new(
            log: Logger,
            id: Uuid,
            nic_id_allocator: IdAllocator,
            initial: InstanceHardware,
            nexus_client: Arc<NexusClient>,
        ) -> Result<Self, Error>;
        pub async fn start(&self, ticket: InstanceTicket) -> Result<(), Error>;
        pub async fn transition(
            &self,
            target: InstanceRuntimeStateRequested,
        ) -> Result<InstanceRuntimeState, Error>;
    }
    impl Clone for Instance {
        fn clone(&self) -> Self;
    }
}

impl Instance {
    /// Creates a new (not yet running) instance object.
    ///
    /// Arguments:
    /// * `log`: Logger for dumping debug information.
    /// * `id`: UUID of the instance to be created.
    /// * `nic_id_allocator`: A unique (to the sled) ID generator to
    /// refer to a VNIC. (This exists because of a restriction on VNIC name
    /// lengths, otherwise the UUID would be used instead).
    /// * `initial`: State of the instance at initialization time.
    /// * `nexus_client`: Connection to Nexus, used for sending notifications.
    pub fn new(
        log: Logger,
        id: Uuid,
        nic_id_allocator: IdAllocator,
        initial: InstanceHardware,
        nexus_client: Arc<NexusClient>,
    ) -> Result<Self, Error> {
        info!(log, "Instance::new w/initial HW: {:?}", initial);
        let instance = InstanceInner {
            log: log.new(o!("instance id" => id.to_string())),
            nic_id_allocator,
            // NOTE: Mostly lies.
            properties: propolis_client::api::InstanceProperties {
                id,
<<<<<<< HEAD
                name: initial.runtime.hostname.clone(),
                description: "Test description".to_string(),
                image_id: Uuid::nil(),
                bootrom_id: Uuid::nil(),
                // TODO: aligning the byte type would be handy
                memory: initial.runtime.memory.to_whole_mebibytes(),
                // TODO: we should probably make propolis aligned with
                // InstanceCpuCount here, to avoid any casting...
                vcpus: initial.runtime.ncpus.0 as u8,
=======
                name: initial_runtime.hostname.clone(),
                description: "Test description".to_string(),
                image_id: Uuid::nil(),
                bootrom_id: Uuid::nil(),
                memory: initial_runtime.memory.to_bytes(),
                // TODO: we should probably make propolis aligned with
                // InstanceCpuCount here, to avoid any casting...
                vcpus: initial_runtime.ncpus.0 as u8,
>>>>>>> 220889e8
            },
            requested_nics: initial.nics,
            allocated_nics: vec![],
            state: InstanceStates::new(initial.runtime),
            nexus_client,
            running_state: None,
        };

        let inner = Arc::new(Mutex::new(instance));

        Ok(Instance { inner })
    }

    /// Begins the execution of the instance's service (Propolis).
    pub async fn start(&self, ticket: InstanceTicket) -> Result<(), Error> {
        let mut inner = self.inner.lock().await;

        // Create the VNIC which will be attached to the zone.
        //
        // It would be preferable to use the UUID of the instance as a component
        // of the "per-Zone, control plane VNIC", but VNIC names are somewhat
        // restrictive. They must end with numerics, and they must be less than
        // 32 characters.
        //
        // Instead, we just use a per-agent incrementing number. We do the same
        // for the guest-accessible NICs too.
        let physical_dl = Dladm::find_physical()?;
        let control_nic =
            Vnic::new_control(&inner.nic_id_allocator, &physical_dl, None)?;

        // Instantiate all guest-requested VNICs.
        //
        // TODO: Ideally, we'd allocate VNICs directly within the Zone.
        // However, this seems to have been a SmartOS feature which
        // doesn't exist in illumos.
        //
        // https://github.com/illumos/ipd/blob/master/ipd/0003/README.md
        let guest_nics = inner
            .requested_nics
            .clone()
            .into_iter()
            .map(|nic| {
                Vnic::new_guest(
                    &inner.nic_id_allocator,
                    &physical_dl,
                    Some(nic.mac),
                )
            })
            .collect::<Result<Vec<_>, Error>>()?;

        // Create a zone for the propolis instance, using the previously
        // configured VNICs.
        let zname = zone_name(inner.id());

        let nics_to_put_in_zone: Vec<String> = guest_nics
            .iter()
            .map(|nic| nic.name.clone())
            .chain(std::iter::once(control_nic.name.clone()))
            .collect();

        Zones::configure_child_zone(&inner.log, &zname, nics_to_put_in_zone)?;
        info!(inner.log, "Configured child zone: {}", zname);

        // Clone the zone from a base zone (faster than installing) and
        // boot it up.
        Zones::clone_from_base(&zname)?;
        info!(inner.log, "Cloned child zone: {}", zname);
        Zones::boot(&zname)?;
        info!(inner.log, "Booted zone: {}", zname);

        // Wait for the network services to come online, then create an address.
        wait_for_service(Some(&zname), "svc:/milestone/network:default")
            .await?;
        info!(inner.log, "Network milestone ready for {}", zname);

        let ip =
            Zones::create_address(&zname, &interface_name(&control_nic.name))?;
        info!(inner.log, "Created address {} for zone: {}", ip, zname);

        // Run Propolis in the Zone.
        let port = 12400;
        let server_addr = SocketAddr::new(ip.addr(), port);
        Zones::run_propolis(&zname, inner.id(), &server_addr)?;
        info!(inner.log, "Started propolis in zone: {}", zname);

        // This isn't strictly necessary - we wait for the HTTP server below -
        // but it helps distinguish "online in SMF" from "responding to HTTP
        // requests".
        let fmri = fmri_name(inner.id());
        wait_for_service(Some(&zname), &fmri).await?;

        let client = Arc::new(PropolisClient::new(
            server_addr,
            inner.log.new(o!("component" => "propolis-client")),
        ));

        // Although the instance is online, the HTTP server may not be running
        // yet. Wait for it to respond to requests, so users of the instance
        // don't need to worry about initialization races.
        wait_for_http_server(&inner.log, &client).await?;

        inner.running_state =
            Some(RunningState { client, ticket, monitor_task: None });

        // Ensure the instance exists in the Propolis Server before we start
        // using it.
        inner.ensure(&guest_nics).await?;

        // Monitor propolis for state changes in the background.
        let self_clone = self.clone();
        inner.running_state.as_mut().unwrap().monitor_task =
            Some(tokio::task::spawn(async move {
                let r = self_clone.monitor_state_task().await;
                let log = &self_clone.inner.lock().await.log;
                match r {
                    Err(e) => warn!(log, "State monitoring task failed: {}", e),
                    Ok(()) => info!(log, "State monitoring task complete"),
                }
            }));

        // Store the VNICs while the instance is running.
        inner.allocated_nics = guest_nics
            .into_iter()
            .chain(std::iter::once(control_nic))
            .collect();

        Ok(())
    }

    // Terminate the Propolis service.
    async fn stop(&self) -> Result<(), Error> {
        let mut inner = self.inner.lock().await;

        let zname = zone_name(inner.id());
        warn!(inner.log, "Halting and removing zone: {}", zname);
        Zones::halt_and_remove(&inner.log, &zname).unwrap();

        // Explicitly remove NICs.
        //
        // The NICs would self-delete on drop anyway, but this allows us
        // to explicitly record errors.
        let mut nics = vec![];
        std::mem::swap(&mut inner.allocated_nics, &mut nics);
        for mut nic in nics {
            if let Err(e) = nic.delete() {
                error!(inner.log, "Failed to delete NIC {:?}: {}", nic, e);
            }
        }
        inner.running_state.as_mut().unwrap().ticket.terminate();

        Ok(())
    }

    // Monitors propolis until explicitly told to disconnect.
    //
    // Intended to be spawned in a tokio task within [`Instance::start`].
    async fn monitor_state_task(&self) -> Result<(), Error> {
        // Grab the UUID and Propolis Client before we start looping, so we
        // don't need to contend the lock to access them in steady state.
        //
        // They aren't modified after being initialized, so it's fine to grab
        // a copy.
        let (id, client) = {
            let inner = self.inner.lock().await;
            let id = *inner.id();
            let client = inner.running_state.as_ref().unwrap().client.clone();
            (id, client)
        };

        let mut gen = 0;
        loop {
            // State monitoring always returns the most recent state/gen pair
            // known to Propolis.
            let response = client
                .instance_state_monitor(id, gen)
                .await
                .map_err(|e| Error::InternalError {
                    message: format!("Failed to monitor propolis: {}", e),
                })?;
            let reaction =
                self.inner.lock().await.observe_state(response.state).await?;

            match reaction {
                Reaction::Continue => {}
                Reaction::Terminate => {
                    return self.stop().await;
                }
            }

            // Update the generation number we're asking for, to ensure the
            // Propolis will only return more recent values.
            gen = response.gen + 1;
        }
    }

    /// Transitions an instance object to a new state, taking any actions
    /// necessary to perform state transitions.
    ///
    /// Returns the new state after starting the transition.
    ///
    /// # Panics
    ///
    /// This method may panic if it has been invoked before [`Instance::start`].
    pub async fn transition(
        &self,
        target: InstanceRuntimeStateRequested,
    ) -> Result<InstanceRuntimeState, Error> {
        let mut inner = self.inner.lock().await;
        if let Some(action) =
            inner.state.request_transition(target.run_state)?
        {
            info!(
                &inner.log,
                "transition to {:?}; action: {:#?}", target, action
            );
            inner.take_action(action).await?;
        }
        Ok(inner.state.current().clone())
    }
}

#[cfg(test)]
mod test {
    use super::*;
    use crate::illumos::{dladm::MockDladm, zone::MockZones};
    use crate::mocks::MockNexusClient;
    use chrono::Utc;
    use dropshot::{
        endpoint, ApiDescription, ConfigDropshot, ConfigLogging,
        ConfigLoggingLevel, HttpError, HttpResponseCreated, HttpResponseOk,
        HttpResponseUpdatedNoContent, HttpServer, HttpServerStarter, Path,
        RequestContext, TypedBody,
    };
    use futures::future::FutureExt;
    use omicron_common::api::external::{
        ByteCount, Generation, InstanceCpuCount, InstanceState,
    };
    use omicron_common::api::internal::{
        nexus::InstanceRuntimeState, sled_agent::InstanceStateRequested,
    };
    use propolis_client::api;
    use tokio::sync::watch;

    static INST_UUID_STR: &str = "e398c5d5-5059-4e55-beac-3a1071083aaa";

    fn test_uuid() -> Uuid {
        INST_UUID_STR.parse().unwrap()
    }

    // Endpoints for a fake Propolis server.
    //
    // We intercept all traffic to Propolis via these endpoints.

    #[endpoint {
        method = PUT,
        path = "/instances/{instance_id}",
    }]
    async fn instance_ensure(
        rqctx: Arc<RequestContext<PropolisContext>>,
        path_params: Path<api::InstancePathParams>,
        _request: TypedBody<api::InstanceEnsureRequest>,
    ) -> Result<HttpResponseCreated<api::InstanceEnsureResponse>, HttpError>
    {
        let id = path_params.into_inner().instance_id;

        let mut server = rqctx.context().inner.lock().await;
        if server.is_some() {
            return Err(HttpError::for_internal_error(
                "Instance already initialized".to_string(),
            ));
        } else {
            *server = Some(FakeInstance { id });
            return Ok(HttpResponseCreated(api::InstanceEnsureResponse {}));
        }
    }

    #[endpoint {
        method = GET,
        path = "/instances/{instance_id}",
    }]
    async fn instance_get(
        rqctx: Arc<RequestContext<PropolisContext>>,
        path_params: Path<api::InstancePathParams>,
    ) -> Result<HttpResponseOk<api::InstanceGetResponse>, HttpError> {
        let id = path_params.into_inner().instance_id;
        let ctx = rqctx.context();
        let server = ctx.inner.lock().await;

        if let Some(server) = server.as_ref() {
            if server.id == id {
                // TODO: Patch this up with real values
                let instance_info = api::Instance {
                    properties: api::InstanceProperties {
                        id,
                        name: "Test Name".to_string(),
                        description: "Test Description".to_string(),
                        image_id: Uuid::new_v4(),
                        bootrom_id: Uuid::new_v4(),
                        memory: 0,
                        vcpus: 0,
                    },
                    state: ctx.state_receiver.borrow().state,
                    disks: vec![],
                    nics: vec![],
                };

                return Ok(HttpResponseOk(api::InstanceGetResponse {
                    instance: instance_info,
                }));
            }
        }
        Err(HttpError::for_internal_error("No matching instance".to_string()))
    }

    #[endpoint {
        method = GET,
        path = "/instances/{instance_id}/state-monitor",
    }]
    async fn instance_state_monitor(
        rqctx: Arc<RequestContext<PropolisContext>>,
        _path_params: Path<api::InstancePathParams>,
        request: TypedBody<api::InstanceStateMonitorRequest>,
    ) -> Result<HttpResponseOk<api::InstanceStateMonitorResponse>, HttpError>
    {
        let ctx = rqctx.context();
        let server_guard = ctx.inner.lock().await;
        let gen = request.into_inner().gen;
        if server_guard.is_some() {
            drop(server_guard);
            let mut receiver = ctx.state_receiver.clone();
            loop {
                let last = receiver.borrow().clone();
                if gen <= last.gen {
                    return Ok(HttpResponseOk(last));
                }
                receiver.changed().await.unwrap();
            }
        }
        Err(HttpError::for_internal_error(
            "Server not initialized (no instance)".to_string(),
        ))
    }

    #[endpoint {
        method = PUT,
        path = "/instances/{instance_id}/state",
    }]
    async fn instance_state_put(
        rqctx: Arc<RequestContext<PropolisContext>>,
        _path_params: Path<api::InstancePathParams>,
        request: TypedBody<api::InstanceStateRequested>,
    ) -> Result<HttpResponseUpdatedNoContent, HttpError> {
        let ctx = rqctx.context();
        let server_guard = ctx.inner.lock().await;

        let state = match request.into_inner() {
            api::InstanceStateRequested::Run => api::InstanceState::Running,
            api::InstanceStateRequested::Stop => api::InstanceState::Destroyed,
            api::InstanceStateRequested::Reboot => {
                api::InstanceState::Rebooting
            }
        };

        if server_guard.is_some() {
            let last = (*ctx.state_sender.borrow()).clone();
            let _ = ctx.state_sender.send(api::InstanceStateMonitorResponse {
                gen: last.gen + 1,
                state,
            });
            Ok(HttpResponseUpdatedNoContent {})
        } else {
            Err(HttpError::for_internal_error(
                "No matching instance".to_string(),
            ))
        }
    }

    // Server context that is only valid once an instance has been ensured.
    struct FakeInstance {
        id: Uuid,
    }

    // Server context for the fake Propolis server.
    struct PropolisContext {
        inner: Mutex<Option<FakeInstance>>,
        state_sender: watch::Sender<api::InstanceStateMonitorResponse>,
        state_receiver: watch::Receiver<api::InstanceStateMonitorResponse>,
    }

    // Creates a fake propolis server on port 12400.
    fn fake_propolis_server() -> HttpServer<PropolisContext> {
        let config_dropshot = ConfigDropshot {
            bind_address: "127.0.0.1:12400".parse().unwrap(),
            ..Default::default()
        };
        let config_logging =
            ConfigLogging::StderrTerminal { level: ConfigLoggingLevel::Info };
        let log = config_logging
            .to_logger("fake_propolis_server")
            .map_err(|error| format!("failed to create logger: {}", error))
            .unwrap();

        let mut api = ApiDescription::new();
        api.register(instance_ensure).unwrap();
        api.register(instance_get).unwrap();
        api.register(instance_state_monitor).unwrap();
        api.register(instance_state_put).unwrap();
        let (tx, rx) = watch::channel(api::InstanceStateMonitorResponse {
            gen: 0,
            state: api::InstanceState::Creating,
        });
        let api_context = PropolisContext {
            inner: Mutex::new(None),
            state_sender: tx,
            state_receiver: rx,
        };

        HttpServerStarter::new(&config_dropshot, api, api_context, &log)
            .map_err(|error| format!("failed to create server: {}", error))
            .unwrap()
            .start()
    }

    // Sets the expectation for the invocations to the underlying system made on
    // behalf of instance creation.
    //
    // Spawns a task which acts as a fake propolis server - this server acts in
    // lieu of the "real" propolis server which would be launched.
    async fn execute_instance_start(inst: &Instance, ticket: InstanceTicket) {
        let mut seq = mockall::Sequence::new();
        let dladm_find_physical_ctx = MockDladm::find_physical_context();
        dladm_find_physical_ctx
            .expect()
            .times(1)
            .in_sequence(&mut seq)
            .returning(|| Ok(PhysicalLink("physical".to_string())));

        let dladm_create_vnic_ctx = MockDladm::create_vnic_context();
        dladm_create_vnic_ctx
            .expect()
            .times(1)
            .in_sequence(&mut seq)
            .returning(|phys, vnic, _maybe_mac| {
                assert_eq!(phys.0, "physical");
                assert_eq!(vnic, vnic_name(0));
                Ok(())
            });

        let zone_configure_child_ctx =
            MockZones::configure_child_zone_context();
        zone_configure_child_ctx
            .expect()
            .times(1)
            .in_sequence(&mut seq)
            .returning(|_, zone, vnics| {
                assert_eq!(zone, zone_name(&test_uuid()));
                assert_eq!(vnics.len(), 1);
                assert_eq!(vnics[0], vnic_name(0));
                Ok(())
            });

        let zone_clone_from_base_ctx = MockZones::clone_from_base_context();
        zone_clone_from_base_ctx
            .expect()
            .times(1)
            .in_sequence(&mut seq)
            .returning(|zone| {
                assert_eq!(zone, zone_name(&test_uuid()));
                Ok(())
            });

        let zone_boot_ctx = MockZones::boot_context();
        zone_boot_ctx.expect().times(1).in_sequence(&mut seq).returning(
            |zone| {
                assert_eq!(zone, zone_name(&test_uuid()));
                Ok(())
            },
        );

        let wait_for_service_ctx =
            crate::illumos::svc::wait_for_service_context();
        wait_for_service_ctx.expect().times(1).in_sequence(&mut seq).returning(
            |zone, fmri| {
                assert_eq!(zone.unwrap(), zone_name(&test_uuid()));
                assert_eq!(fmri, "svc:/milestone/network:default");
                Ok(())
            },
        );

        let zone_create_address_ctx = MockZones::create_address_context();
        zone_create_address_ctx
            .expect()
            .times(1)
            .in_sequence(&mut seq)
            .returning(|zone, iface| {
                assert_eq!(zone, zone_name(&test_uuid()));
                assert_eq!(iface, interface_name(&vnic_name(0)));
                Ok("127.0.0.1/24".parse().unwrap())
            });

        let zone_run_propolis_ctx = MockZones::run_propolis_context();
        zone_run_propolis_ctx
            .expect()
            .times(1)
            .in_sequence(&mut seq)
            .returning(|zone, id, addr| {
                assert_eq!(zone, zone_name(&test_uuid()));
                assert_eq!(id, &test_uuid());
                assert_eq!(
                    addr,
                    &"127.0.0.1:12400".parse::<SocketAddr>().unwrap()
                );
                Ok(())
            });

        let wait_for_service_ctx =
            crate::illumos::svc::wait_for_service_context();
        wait_for_service_ctx.expect().times(1).in_sequence(&mut seq).returning(
            |zone, fmri| {
                let id = test_uuid();
                assert_eq!(zone.unwrap(), zone_name(&id));
                assert_eq!(
                    fmri,
                    format!("{}:{}", service_name(), instance_name(&id))
                );
                tokio::task::spawn(async {
                    fake_propolis_server().await.unwrap();
                });
                Ok(())
            },
        );

        // This invocation triggers all the aforementioned expectations.
        inst.start(ticket).await.unwrap();
    }

    // Returns a future which resolves when a state transition is reached.
    fn expect_state_transition(
        nexus_client: &mut MockNexusClient,
        seq: &mut mockall::Sequence,
        expected_state: InstanceState,
    ) -> impl core::future::Future<Output = ()> {
        let (tx, rx) = tokio::sync::oneshot::channel();

        nexus_client
            .expect_notify_instance_updated()
            .times(1)
            .in_sequence(seq)
            .return_once(move |id, state| {
                assert_eq!(id, &test_uuid());
                assert_eq!(state.run_state, expected_state);
                tx.send(()).unwrap();
                Ok(())
            });
        rx.map(|r| r.unwrap())
    }

    fn logger() -> Logger {
        dropshot::ConfigLogging::StderrTerminal {
            level: dropshot::ConfigLoggingLevel::Info,
        }
        .to_logger("test-logger")
        .unwrap()
    }

<<<<<<< HEAD
    fn new_initial_instance() -> InstanceHardware {
        InstanceHardware {
            runtime: InstanceRuntimeState {
                run_state: InstanceState::Creating,
                sled_uuid: Uuid::new_v4(),
                ncpus: InstanceCpuCount(2),
                memory: ByteCount::from_mebibytes_u32(512),
                hostname: "myvm".to_string(),
                gen: Generation::new(),
                time_updated: Utc::now(),
            },
            nics: vec![],
=======
    fn new_runtime_state() -> InstanceRuntimeState {
        InstanceRuntimeState {
            run_state: InstanceState::Creating,
            sled_uuid: Uuid::new_v4(),
            ncpus: InstanceCpuCount(2),
            memory: ByteCount::from_mebibytes_u32(512),
            hostname: "myvm".to_string(),
            gen: Generation::new(),
            time_updated: Utc::now(),
>>>>>>> 220889e8
        }
    }

    // Due to the usage of global mocks, we use "serial_test" to avoid
    // parellizing test invocations.
    //
    // From https://docs.rs/mockall/0.10.1/mockall/index.html#static-methods
    //
    //   Mockall can also mock static methods. But be careful! The expectations
    //   are global. If you want to use a static method in multiple tests, you
    //   must provide your own synchronization. For ordinary methods,
    //   expectations are set on the mock object. But static methods don’t have
    //   any mock object. Instead, you must create a Context object just to set
    //   their expectations.

    #[tokio::test]
    #[serial_test::serial]
    async fn start_then_stop() {
        let log = logger();
        let nic_id_allocator = IdAllocator::new();
        let mut nexus_client = MockNexusClient::default();

        // Set expectations about what will be seen (and when) by Nexus before
        // the test begins. We no longer have mutable access to "nexus_client"
        // when "Instance::new" is invoked, so we have to prepare early.
        let mut seq = mockall::Sequence::new();
        let create_fut = expect_state_transition(
            &mut nexus_client,
            &mut seq,
            InstanceState::Creating,
        );
        let run_fut = expect_state_transition(
            &mut nexus_client,
            &mut seq,
            InstanceState::Running,
        );
        let stop_fut = expect_state_transition(
            &mut nexus_client,
            &mut seq,
            InstanceState::Stopped,
        );

        let ticket = InstanceTicket::null(test_uuid());

        // Initialize and start the instance.
        let inst = Instance::new(
            log.clone(),
            test_uuid(),
            nic_id_allocator,
            new_initial_instance(),
            Arc::new(nexus_client),
        )
        .unwrap();
        execute_instance_start(&inst, ticket).await;
        create_fut.await;

        // Start running the instance.
        inst.transition(InstanceRuntimeStateRequested {
            run_state: InstanceStateRequested::Running,
        })
        .await
        .unwrap();
        run_fut.await;

        // Stop the instance.
        // This terminates the zone to preserve per-sled resources.
        let zone_halt_and_remove_ctx = MockZones::halt_and_remove_context();
        zone_halt_and_remove_ctx
            .expect()
            .times(1)
            .in_sequence(&mut seq)
            .returning(|_, _| Ok(()));
        let dladm_delete_vnic_ctx = Dladm::delete_vnic_context();
        dladm_delete_vnic_ctx
            .expect()
            .times(1)
            .in_sequence(&mut seq)
            .returning(|vnic| {
                assert_eq!(vnic, vnic_name(0));
                Ok(())
            });
        inst.transition(InstanceRuntimeStateRequested {
            run_state: InstanceStateRequested::Stopped,
        })
        .await
        .unwrap();
        stop_fut.await;
    }

    #[tokio::test]
    #[serial_test::serial]
    #[should_panic(
        expected = "Propolis client should be initialized before usage"
    )]
    async fn transition_before_start() {
        let log = logger();
        let nic_id_allocator = IdAllocator::new();
        let nexus_client = MockNexusClient::default();

        let inst = Instance::new(
            log.clone(),
            test_uuid(),
            nic_id_allocator,
            new_initial_instance(),
            Arc::new(nexus_client),
        )
        .unwrap();

        // Trying to transition before the instance has been initialized will
        // result in a panic.
        inst.transition(InstanceRuntimeStateRequested {
            run_state: InstanceStateRequested::Running,
        })
        .await
        .unwrap();
    }
}<|MERGE_RESOLUTION|>--- conflicted
+++ resolved
@@ -361,26 +361,15 @@
             // NOTE: Mostly lies.
             properties: propolis_client::api::InstanceProperties {
                 id,
-<<<<<<< HEAD
                 name: initial.runtime.hostname.clone(),
                 description: "Test description".to_string(),
                 image_id: Uuid::nil(),
                 bootrom_id: Uuid::nil(),
-                // TODO: aligning the byte type would be handy
+                // TODO: Align the byte type w/propolis.
                 memory: initial.runtime.memory.to_whole_mebibytes(),
                 // TODO: we should probably make propolis aligned with
                 // InstanceCpuCount here, to avoid any casting...
                 vcpus: initial.runtime.ncpus.0 as u8,
-=======
-                name: initial_runtime.hostname.clone(),
-                description: "Test description".to_string(),
-                image_id: Uuid::nil(),
-                bootrom_id: Uuid::nil(),
-                memory: initial_runtime.memory.to_bytes(),
-                // TODO: we should probably make propolis aligned with
-                // InstanceCpuCount here, to avoid any casting...
-                vcpus: initial_runtime.ncpus.0 as u8,
->>>>>>> 220889e8
             },
             requested_nics: initial.nics,
             allocated_nics: vec![],
@@ -946,7 +935,6 @@
         .unwrap()
     }
 
-<<<<<<< HEAD
     fn new_initial_instance() -> InstanceHardware {
         InstanceHardware {
             runtime: InstanceRuntimeState {
@@ -959,17 +947,6 @@
                 time_updated: Utc::now(),
             },
             nics: vec![],
-=======
-    fn new_runtime_state() -> InstanceRuntimeState {
-        InstanceRuntimeState {
-            run_state: InstanceState::Creating,
-            sled_uuid: Uuid::new_v4(),
-            ncpus: InstanceCpuCount(2),
-            memory: ByteCount::from_mebibytes_u32(512),
-            hostname: "myvm".to_string(),
-            gen: Generation::new(),
-            time_updated: Utc::now(),
->>>>>>> 220889e8
         }
     }
 
