// This Source Code Form is subject to the terms of the Mozilla Public
// License, v. 2.0. If a copy of the MPL was not distributed with this
// file, You can obtain one at https://mozilla.org/MPL/2.0/.

//! Utilities to manage running zones.

use crate::addrobj::AddrObject;
use crate::dladm::Etherstub;
use crate::link::{Link, VnicAllocator};
use crate::opte::{Port, PortTicket};
use crate::process::{BoxedExecutor, ExecutionError};
use crate::svc::wait_for_service;
use crate::zone::{AddressRequest, IPADM, ZONE_PREFIX};
use camino::{Utf8Path, Utf8PathBuf};
use ipnetwork::IpNetwork;
#[cfg(target_os = "illumos")]
use libc::pid_t;
use omicron_common::backoff;
use slog::error;
use slog::info;
use slog::o;
use slog::warn;
use slog::Logger;
use std::net::{IpAddr, Ipv4Addr, Ipv6Addr};
use uuid::Uuid;

#[cfg(any(test, feature = "testing"))]
use crate::zone::MockZones as Zones;
#[cfg(not(any(test, feature = "testing")))]
use crate::zone::Zones;

/// Errors returned from methods for fetching SMF services and log files
#[derive(thiserror::Error, Debug)]
pub enum ServiceError {
    #[error("I/O error")]
    Io(#[from] std::io::Error),

    #[error("Failed to run a command")]
    RunCommand(#[from] RunCommandError),
}

/// Errors returned from [`RunningZone::run_cmd`].
#[derive(thiserror::Error, Debug)]
#[error("Error running command in zone '{zone}': {err}")]
pub struct RunCommandError {
    zone: String,
    #[source]
    err: ExecutionError,
}

/// Errors returned from [`RunningZone::boot`].
#[derive(thiserror::Error, Debug)]
pub enum BootError {
    #[error("Error booting zone: {0}")]
    Booting(#[from] crate::zone::AdmError),

    #[error("Zone booted, but timed out waiting for {service} in {zone}")]
    Timeout { service: String, zone: String },

    #[error("Zone booted, but failed to find zone ID for zone {zone}")]
    NoZoneId { zone: String },

    #[error("Zone booted, but running a command experienced an error: {0}")]
    RunCommandError(#[from] RunCommandError),
}

/// Errors returned from [`RunningZone::ensure_address`].
#[derive(thiserror::Error, Debug)]
pub enum EnsureAddressError {
    #[error("Failed ensuring address {request:?} in {zone}: could not construct addrobj name: {err}")]
    AddrObject {
        request: AddressRequest,
        zone: String,
        err: crate::addrobj::ParseError,
    },

    #[error(transparent)]
    EnsureAddressError(#[from] crate::zone::EnsureAddressError),

    #[error(transparent)]
    GetAddressesError(#[from] crate::zone::GetAddressesError),

    #[error("Failed ensuring link-local address in {zone}: {err}")]
    LinkLocal { zone: String, err: ExecutionError },

    #[error("Failed to find non-link-local address in {zone}")]
    NoDhcpV6Addr { zone: String },

    #[error(
        "Cannot allocate bootstrap {address} in {zone}: missing bootstrap vnic"
    )]
    MissingBootstrapVnic { address: String, zone: String },

    #[error(
        "Failed ensuring address in {zone}: missing opte port ({port_idx})"
    )]
    MissingOptePort { zone: String, port_idx: usize },

    // TODO-remove(#2931): See comment in `ensure_address_for_port`
    #[error(transparent)]
    OpteGatewayConfig(#[from] RunCommandError),
}

/// Errors returned from [`RunningZone::get`].
#[derive(thiserror::Error, Debug)]
pub enum GetZoneError {
    #[error("While looking up zones with prefix '{prefix}', could not get zones: {err}")]
    GetZones {
        prefix: String,
        #[source]
        err: crate::zone::AdmError,
    },

    #[error("Invalid Utf8 path: {0}")]
    FromPathBuf(#[from] camino::FromPathBufError),

    #[error("Zone with prefix '{prefix}' not found")]
    NotFound { prefix: String },

    #[error("Cannot get zone '{name}': it is in the {state:?} state instead of running")]
    NotRunning { name: String, state: zone::State },

    #[error(
        "Cannot get zone '{name}': Failed to acquire control interface {err}"
    )]
    ControlInterface {
        name: String,
        #[source]
        err: crate::zone::GetControlInterfaceError,
    },

    #[error("Cannot get zone '{name}': Failed to create addrobj: {err}")]
    AddrObject {
        name: String,
        #[source]
        err: crate::addrobj::ParseError,
    },

    #[error(
        "Cannot get zone '{name}': Failed to ensure address exists: {err}"
    )]
    EnsureAddress {
        name: String,
        #[source]
        err: crate::zone::EnsureAddressError,
    },

    #[error(
        "Cannot get zone '{name}': Incorrect bootstrap interface access {err}"
    )]
    BootstrapInterface {
        name: String,
        #[source]
        err: crate::zone::GetBootstrapInterfaceError,
    },
}

// Helper module for setting up and running `zone_enter()` for subprocesses run
// inside a non-global zone.
#[cfg(target_os = "illumos")]
mod zenter {
<<<<<<< HEAD
    use super::*;
=======
    use libc::ctid_t;
    use libc::pid_t;
>>>>>>> e53de823
    use libc::zoneid_t;
    use std::ffi::c_int;
    use std::ffi::c_uint;
    use std::ffi::{CStr, CString};
    use std::fs::File;
    use std::os::unix::prelude::FileExt;
    use std::process;

    #[link(name = "contract")]
    extern "C" {
        fn ct_tmpl_set_critical(fd: c_int, events: c_uint) -> c_int;
        fn ct_tmpl_set_informative(fd: c_int, events: c_uint) -> c_int;
        fn ct_pr_tmpl_set_fatal(fd: c_int, events: c_uint) -> c_int;
        fn ct_pr_tmpl_set_param(fd: c_int, params: c_uint) -> c_int;
        fn ct_tmpl_activate(fd: c_int) -> c_int;
        fn ct_tmpl_clear(fd: c_int) -> c_int;
        fn ct_ctl_abandon(fd: c_int) -> c_int;
    }

    #[link(name = "c")]
    extern "C" {
        pub fn zone_enter(zid: zoneid_t) -> c_int;
    }

    #[derive(thiserror::Error, Debug)]
    pub enum AbandonContractError {
        #[error("Error opening file {file}: {error}")]
        Open { file: String, error: std::io::Error },

        #[error("Error abandoning contract {ctid}: {error}")]
        Abandon { ctid: ctid_t, error: std::io::Error },

        #[error("Error closing file {file}: {error}")]
        Close { file: String, error: std::io::Error },
    }

    pub fn get_contract(pid: pid_t) -> std::io::Result<ctid_t> {
        // The offset of "id_t pr_contract" in struct psinfo which is an
        // interface documented in proc(5).
        const CONTRACT_OFFSET: u64 = 280;

        let path = format!("/proc/{}/psinfo", pid);

        let file = File::open(path)?;
        let mut buffer = [0; 4];
        file.read_exact_at(&mut buffer, CONTRACT_OFFSET)?;
        Ok(ctid_t::from_ne_bytes(buffer))
    }

    pub fn abandon_contract(ctid: ctid_t) -> Result<(), AbandonContractError> {
        let path = format!("/proc/{}/contracts/{}/ctl", process::id(), ctid);

        let cpath = CString::new(path.clone()).unwrap();
        let fd = unsafe { libc::open(cpath.as_ptr(), libc::O_WRONLY) };
        if fd < 0 {
            return Err(AbandonContractError::Open {
                file: path,
                error: std::io::Error::last_os_error(),
            });
        }
        let ret = unsafe { ct_ctl_abandon(fd) };
        if ret != 0 {
            unsafe { libc::close(fd) };
            return Err(AbandonContractError::Abandon {
                ctid,
                error: std::io::Error::from_raw_os_error(ret),
            });
        }
        if unsafe { libc::close(fd) } != 0 {
            return Err(AbandonContractError::Close {
                file: path,
                error: std::io::Error::last_os_error(),
            });
        }

        Ok(())
    }

    // A Rust wrapper around the process contract template.
    #[derive(Debug)]
    pub struct Template {
        fd: c_int,
    }

    impl Drop for Template {
        fn drop(&mut self) {
            self.clear();
            // Ignore any error, since printing may interfere with `slog`'s
            // structured output.
            unsafe { libc::close(self.fd) };
        }
    }

    impl Template {
        const TEMPLATE_PATH: &[u8] = b"/system/contract/process/template\0";

        // Constants related to how the contract below is managed. See
        // `usr/src/uts/common/sys/contract/process.h` in the illumos sources
        // for details.

        // Process experienced an uncorrectable error.
        const CT_PR_EV_HWERR: c_uint = 0x20;
        // Only kill process group on fatal errors.
        const CT_PR_PGRPONLY: c_uint = 0x04;
        // Automatically detach inherited contracts.
        const CT_PR_REGENT: c_uint = 0x08;

        pub fn new() -> Result<Self, ExecutionError> {
            let path = CStr::from_bytes_with_nul(Self::TEMPLATE_PATH).unwrap();
            let fd = unsafe { libc::open(path.as_ptr(), libc::O_RDWR) };
            if fd < 0 {
                let err = std::io::Error::last_os_error();
                return Err(ExecutionError::ZoneEnter { err });
            }

            // Initialize the contract template.
            //
            // No events are delivered, nothing is inherited, and we do not
            // allow the contract to be orphaned.
            //
            // See illumos sources in `usr/src/cmd/zlogin/zlogin.c` in the
            // implementation of `init_template()` for details.
            if unsafe { ct_tmpl_set_critical(fd, 0) } != 0
                || unsafe { ct_tmpl_set_informative(fd, 0) } != 0
                || unsafe { ct_pr_tmpl_set_fatal(fd, Self::CT_PR_EV_HWERR) }
                    != 0
                || unsafe {
                    ct_pr_tmpl_set_param(
                        fd,
                        Self::CT_PR_PGRPONLY | Self::CT_PR_REGENT,
                    )
                } != 0
                || unsafe { ct_tmpl_activate(fd) } != 0
            {
                let err = std::io::Error::last_os_error();
                return Err(ExecutionError::ZoneEnter { err });
            }
            Ok(Self { fd })
        }

        pub fn clear(&self) {
            unsafe { ct_tmpl_clear(self.fd) };
        }
    }
}

/// Represents a running zone.
pub struct RunningZone {
    // The `zoneid_t` for the zone, while it's running, or `None` if not.
    id: Option<i32>,
    inner: InstalledZone,
}

impl RunningZone {
    pub fn name(&self) -> &str {
        &self.inner.name
    }

    /// Returns the filesystem path to the zone's root
    pub fn root(&self) -> Utf8PathBuf {
        self.inner.zonepath.join("root")
    }

    pub fn control_interface(&self) -> AddrObject {
        AddrObject::new(self.inner.get_control_vnic_name(), "omicron6").unwrap()
    }

    /// Runs a command within the Zone, return the output.
    //
    // NOTE: It's important that this function is synchronous.
    //
    // Internally, we're setting the (thread-local) contract template before
    // forking a child to exec the command inside the target zone. In order for
    // that to all work correctly, that template must be set and then later
    // cleared in the _same_ OS thread. An async method here would open the
    // possibility that the template is set in some thread, and then cleared in
    // another, if the task is swapped out at an await point. That would leave
    // the first thread's template in a modified state.
    //
    // If we do need to make this method asynchronous, we will need to change
    // the internals to avoid changing the thread's contract. One possible
    // approach here would be to use `libscf` directly, rather than `exec`-ing
    // `svccfg` directly in a forked child. That would obviate the need to work
    // on the contract at all.
    #[cfg(target_os = "illumos")]
    pub fn run_cmd<I, S>(&self, args: I) -> Result<String, RunCommandError>
    where
        I: IntoIterator<Item = S>,
        S: AsRef<std::ffi::OsStr>,
    {
        use std::os::unix::process::CommandExt;
        let Some(id) = self.id else {
            return Err(RunCommandError {
                zone: self.name().to_string(),
                err: ExecutionError::NotRunning,
            });
        };
        let template =
            std::sync::Arc::new(zenter::Template::new().map_err(|err| {
                RunCommandError { zone: self.name().to_string(), err }
            })?);
        let tmpl = std::sync::Arc::clone(&template);
        let mut command = std::process::Command::new(crate::process::PFEXEC);
        command.env_clear();
        unsafe {
            command.pre_exec(move || {
                // Clear the template in the child, so that any other children
                // it forks itself use the normal contract.
                tmpl.clear();

                // Enter the target zone itself, in which the `exec()` call will
                // be made.
                if zenter::zone_enter(id) == 0 {
                    Ok(())
                } else {
                    Err(std::io::Error::last_os_error())
                }
            });
        }
        let command = command.args(args);

        let child =
            crate::spawn_with_piped_stdout_and_stderr(command).map_err(
                |err| RunCommandError { zone: self.name().to_string(), err },
            )?;

        // Record the process contract now in use by the child; the contract
        // just created from the template that we applied to this thread
        // moments ago. We need to abandon it once the child is finished
        // executing.
        // unwrap() safety - child.id() returns u32 but pid_t is i32.
        // PID_MAX is 999999 so this will not overflow.
        let child_pid: pid_t = child.id().try_into().unwrap();
        let contract = zenter::get_contract(child_pid);

        // Capture the result, and be sure to clear the template for this
        // process itself before returning.
<<<<<<< HEAD
        let res = self.inner.executor.execute(command).map_err(|err| {
=======
        let res = crate::run_child(command, child).map_err(|err| {
>>>>>>> e53de823
            RunCommandError { zone: self.name().to_string(), err }
        });
        template.clear();

        // Now abandon the contract that was used for the child.
        match contract {
            Err(e) => error!(
                self.inner.log,
                "Could not retrieve contract for pid {}: {}", child_pid, e
            ),
            Ok(ctid) => {
                if let Err(e) = zenter::abandon_contract(ctid) {
                    error!(
                        self.inner.log,
                        "Failed to abandon contract {} for pid {}: {}",
                        ctid,
                        child_pid,
                        e
                    );
                }
            }
        }

        res.map(|output| String::from_utf8_lossy(&output.stdout).to_string())
    }

    /// Runs a command within the Zone, return the output.
    #[cfg(not(target_os = "illumos"))]
    pub fn run_cmd<I, S>(&self, args: I) -> Result<String, RunCommandError>
    where
        I: IntoIterator<Item = S>,
        S: AsRef<std::ffi::OsStr>,
    {
        // NOTE: This implementation is useless, and will never work. However,
        // it must actually call `execute()` for the testing purposes.
        // That's mocked by `mockall` to return known data, and so the command
        // that's actually run is irrelevant.
        let mut command = std::process::Command::new("echo");
        let command = command.args(args);
<<<<<<< HEAD
        self.inner
            .executor
            .execute(command)
=======
        let child =
            crate::spawn_with_piped_stdout_and_stderr(command).map_err(
                |err| RunCommandError { zone: self.name().to_string(), err },
            )?;
        crate::run_child(command, child)
>>>>>>> e53de823
            .map_err(|err| RunCommandError {
                zone: self.name().to_string(),
                err,
            })
            .map(|output| String::from_utf8_lossy(&output.stdout).to_string())
    }

    /// Boots a new zone.
    ///
    /// Note that the zone must already be configured to be booted.
    pub async fn boot(zone: InstalledZone) -> Result<Self, BootError> {
        // Boot the zone.
        info!(zone.log, "Zone booting");

        Zones::boot(&zone.name).await?;

        // Wait until the zone reaches the 'single-user' SMF milestone.
        // At this point, we know that the dependent
        //  - svc:/milestone/network
        //  - svc:/system/manifest-import
        // services are up, so future requests to create network addresses
        // or manipulate services will work.
        let fmri = "svc:/milestone/single-user:default";
        wait_for_service(Some(&zone.name), fmri).await.map_err(|_| {
            BootError::Timeout {
                service: fmri.to_string(),
                zone: zone.name.to_string(),
            }
        })?;

        // If the zone is self-assembling, then SMF service(s) inside the zone
        // will be creating the listen address for the zone's service(s),
        // setting the appropriate ifprop MTU, and so on. The idea behind
        // self-assembling zones is that once they boot there should be *no*
        // zlogin required.

        // Use the zone ID in order to check if /var/svc/profile/site.xml
        // exists.
        let id = Zones::id(&zone.name)
            .await?
            .ok_or_else(|| BootError::NoZoneId { zone: zone.name.clone() })?;
        let site_profile_xml_exists =
            std::path::Path::new(&zone.site_profile_xml_path()).exists();

        let running_zone = RunningZone { id: Some(id), inner: zone };

        if !site_profile_xml_exists {
            // If the zone is not self-assembling, make sure the control vnic
            // has an IP MTU of 9000 inside the zone.
            const CONTROL_VNIC_MTU: usize = 9000;
            let vnic = running_zone.inner.control_vnic.name().to_string();

            let commands = vec![
                vec![
                    IPADM.to_string(),
                    "create-if".to_string(),
                    "-t".to_string(),
                    vnic.clone(),
                ],
                vec![
                    IPADM.to_string(),
                    "set-ifprop".to_string(),
                    "-t".to_string(),
                    "-p".to_string(),
                    format!("mtu={}", CONTROL_VNIC_MTU),
                    "-m".to_string(),
                    "ipv4".to_string(),
                    vnic.clone(),
                ],
                vec![
                    IPADM.to_string(),
                    "set-ifprop".to_string(),
                    "-t".to_string(),
                    "-p".to_string(),
                    format!("mtu={}", CONTROL_VNIC_MTU),
                    "-m".to_string(),
                    "ipv6".to_string(),
                    vnic,
                ],
            ];

            for args in &commands {
                running_zone.run_cmd(args)?;
            }
        }

        Ok(running_zone)
    }

    pub async fn ensure_address(
        &self,
        addrtype: AddressRequest,
    ) -> Result<IpNetwork, EnsureAddressError> {
        let name = match addrtype {
            AddressRequest::Dhcp => "omicron",
            AddressRequest::Static(net) => match net.ip() {
                std::net::IpAddr::V4(_) => "omicron4",
                std::net::IpAddr::V6(_) => "omicron6",
            },
        };
        self.ensure_address_with_name(addrtype, name).await
    }

    pub async fn ensure_address_with_name(
        &self,
        addrtype: AddressRequest,
        name: &str,
    ) -> Result<IpNetwork, EnsureAddressError> {
        info!(self.inner.log, "Adding address: {:?}", addrtype);
        let addrobj = AddrObject::new(self.inner.control_vnic.name(), name)
            .map_err(|err| EnsureAddressError::AddrObject {
                request: addrtype,
                zone: self.inner.name.clone(),
                err,
            })?;
        let network = Zones::ensure_address(
            &self.inner.executor,
            Some(&self.inner.name),
            &addrobj,
            addrtype,
        )?;
        Ok(network)
    }

    /// This is the API for creating a bootstrap address on the switch zone.
    pub async fn ensure_bootstrap_address(
        &self,
        address: Ipv6Addr,
    ) -> Result<(), EnsureAddressError> {
        info!(self.inner.log, "Adding bootstrap address");
        let vnic = self.inner.bootstrap_vnic.as_ref().ok_or_else(|| {
            EnsureAddressError::MissingBootstrapVnic {
                address: address.to_string(),
                zone: self.inner.name.clone(),
            }
        })?;
        let addrtype =
            AddressRequest::new_static(std::net::IpAddr::V6(address), None);
        let addrobj =
            AddrObject::new(vnic.name(), "bootstrap6").map_err(|err| {
                EnsureAddressError::AddrObject {
                    request: addrtype,
                    zone: self.inner.name.clone(),
                    err,
                }
            })?;
        let _ = Zones::ensure_address(
            &self.inner.executor,
            Some(&self.inner.name),
            &addrobj,
            addrtype,
        )?;
        Ok(())
    }

    pub async fn ensure_address_for_port(
        &self,
        name: &str,
        port_idx: usize,
    ) -> Result<IpNetwork, EnsureAddressError> {
        info!(self.inner.log, "Ensuring address for OPTE port");
        let port = self.opte_ports().nth(port_idx).ok_or_else(|| {
            EnsureAddressError::MissingOptePort {
                zone: self.inner.name.clone(),
                port_idx,
            }
        })?;
        // TODO-remove(#2932): Switch to using port directly once vnic is no longer needed.
        let addrobj =
            AddrObject::new(port.vnic_name(), name).map_err(|err| {
                EnsureAddressError::AddrObject {
                    request: AddressRequest::Dhcp,
                    zone: self.inner.name.clone(),
                    err,
                }
            })?;
        let zone = Some(self.inner.name.as_ref());
        if let IpAddr::V4(gateway) = port.gateway().ip() {
            let addr = Zones::ensure_address(
                &self.inner.executor,
                zone,
                &addrobj,
                AddressRequest::Dhcp,
            )?;
            // TODO-remove(#2931): OPTE's DHCP "server" returns the list of routes
            // to add via option 121 (Classless Static Route). The illumos DHCP
            // client currently does not support this option, so we add the routes
            // manually here.
            let gateway_ip = gateway.to_string();
            let private_ip = addr.ip();
            self.run_cmd(&[
                "/usr/sbin/route",
                "add",
                "-host",
                &gateway_ip,
                &private_ip.to_string(),
                "-interface",
                "-ifp",
                port.vnic_name(),
            ])?;
            self.run_cmd(&[
                "/usr/sbin/route",
                "add",
                "-inet",
                "default",
                &gateway_ip,
            ])?;
            Ok(addr)
        } else {
            // If the port is using IPv6 addressing we still want it to use
            // DHCP(v6) which requires first creating a link-local address.
            Zones::ensure_has_link_local_v6_address(
                &self.inner.executor,
                zone,
                &addrobj,
            )
            .map_err(|err| EnsureAddressError::LinkLocal {
                zone: self.inner.name.clone(),
                err,
            })?;

            // Unlike DHCPv4, there's no blocking `ipadm` call we can
            // make as it just happens in the background. So we just poll
            // until we find a non link-local address.
            backoff::retry_notify(
                backoff::retry_policy_local(),
                || async {
                    // Grab all the address on the addrobj. There should
                    // always be at least one (the link-local we added)
                    let addrs = Zones::get_all_addresses(
                        &self.inner.executor,
                        zone,
                        &addrobj,
                    )
                    .map_err(|e| {
                        backoff::BackoffError::permanent(
                            EnsureAddressError::from(e),
                        )
                    })?;

                    // Ipv6Addr::is_unicast_link_local is sadly not stable
                    let is_ll =
                        |ip: Ipv6Addr| (ip.segments()[0] & 0xffc0) == 0xfe80;

                    // Look for a non link-local addr
                    addrs
                        .into_iter()
                        .find(|addr| match addr {
                            IpNetwork::V6(ip) => !is_ll(ip.ip()),
                            _ => false,
                        })
                        .ok_or_else(|| {
                            backoff::BackoffError::transient(
                                EnsureAddressError::NoDhcpV6Addr {
                                    zone: self.inner.name.clone(),
                                },
                            )
                        })
                },
                |error, delay| {
                    slog::debug!(
                        self.inner.log,
                        "No non link-local address yet (retrying in {:?})",
                        delay;
                        "error" => ?error
                    );
                },
            )
            .await
        }
    }

    pub fn add_default_route(
        &self,
        gateway: Ipv6Addr,
    ) -> Result<(), RunCommandError> {
        self.run_cmd([
            "/usr/sbin/route",
            "add",
            "-inet6",
            "default",
            "-inet6",
            &gateway.to_string(),
        ])?;
        Ok(())
    }

    pub fn add_default_route4(
        &self,
        gateway: Ipv4Addr,
    ) -> Result<(), RunCommandError> {
        self.run_cmd([
            "/usr/sbin/route",
            "add",
            "default",
            &gateway.to_string(),
        ])?;
        Ok(())
    }

    pub fn add_bootstrap_route(
        &self,
        bootstrap_prefix: u16,
        gz_bootstrap_addr: Ipv6Addr,
        zone_vnic_name: &str,
    ) -> Result<(), RunCommandError> {
        self.run_cmd([
            "/usr/sbin/route",
            "add",
            "-inet6",
            &format!("{bootstrap_prefix:x}::/16"),
            &gz_bootstrap_addr.to_string(),
            "-ifp",
            zone_vnic_name,
        ])?;
        Ok(())
    }

    /// Looks up a running zone based on the `zone_prefix`, if one already exists.
    ///
    /// - If the zone was found, is running, and has a network interface, it is
    /// returned.
    /// - If the zone was not found `Error::NotFound` is returned.
    /// - If the zone was found, but not running, `Error::NotRunning` is
    /// returned.
    /// - Other errors may be returned attempting to look up and accessing an
    /// address on the zone.
    pub async fn get(
        log: &Logger,
        executor: &BoxedExecutor,
        vnic_allocator: &VnicAllocator<Etherstub>,
        zone_prefix: &str,
        addrtype: AddressRequest,
    ) -> Result<Self, GetZoneError> {
        let zone_info = Zones::get()
            .await
            .map_err(|err| GetZoneError::GetZones {
                prefix: zone_prefix.to_string(),
                err,
            })?
            .into_iter()
            .find(|zone_info| zone_info.name().starts_with(&zone_prefix))
            .ok_or_else(|| GetZoneError::NotFound {
                prefix: zone_prefix.to_string(),
            })?;

        if zone_info.state() != zone::State::Running {
            return Err(GetZoneError::NotRunning {
                name: zone_info.name().to_string(),
                state: zone_info.state(),
            });
        }

        let zone_name = zone_info.name();
        let vnic_name = Zones::get_control_interface(executor, zone_name)
            .map_err(|err| GetZoneError::ControlInterface {
                name: zone_name.to_string(),
                err,
            })?;
        let addrobj = AddrObject::new_control(&vnic_name).map_err(|err| {
            GetZoneError::AddrObject { name: zone_name.to_string(), err }
        })?;
        Zones::ensure_address(executor, Some(zone_name), &addrobj, addrtype)
            .map_err(|err| GetZoneError::EnsureAddress {
                name: zone_name.to_string(),
                err,
            })?;

        let control_vnic = vnic_allocator
            .wrap_existing(vnic_name)
            .expect("Failed to wrap valid control VNIC");

        // The bootstrap address for a running zone never changes,
        // so there's no need to call `Zones::ensure_address`.
        // Currently, only the switch zone has a bootstrap interface.
        let bootstrap_vnic =
            Zones::get_bootstrap_interface(executor, zone_name)
                .map_err(|err| GetZoneError::BootstrapInterface {
                    name: zone_name.to_string(),
                    err,
                })?
                .map(|name| {
                    vnic_allocator
                        .wrap_existing(name)
                        .expect("Failed to wrap valid bootstrap VNIC")
                });

        Ok(Self {
            id: zone_info.id().map(|x| {
                x.try_into().expect("zoneid_t is expected to be an i32")
            }),
            inner: InstalledZone {
                log: log.new(o!("zone" => zone_name.to_string())),
                executor: executor.clone(),
                zonepath: zone_info.path().to_path_buf().try_into()?,
                name: zone_name.to_string(),
                control_vnic,
                // TODO(https://github.com/oxidecomputer/omicron/issues/725)
                //
                // Re-initialize guest_vnic state by inspecting the zone.
                opte_ports: vec![],
                links: vec![],
                bootstrap_vnic,
            },
        })
    }

    /// Return references to the OPTE ports for this zone.
    pub fn opte_ports(&self) -> impl Iterator<Item = &Port> {
        self.inner.opte_ports.iter().map(|(port, _)| port)
    }

    /// Remove the OPTE ports on this zone from the port manager.
    pub fn release_opte_ports(&mut self) {
        for (_, ticket) in self.inner.opte_ports.drain(..) {
            ticket.release();
        }
    }

    /// Halts and removes the zone, awaiting its termination.
    ///
    /// Allows callers to synchronously stop a zone, and inspect an error.
    pub async fn stop(&mut self) -> Result<(), String> {
        if let Some(_) = self.id.take() {
            let log = self.inner.log.clone();
            let name = self.name().to_string();
            Zones::halt_and_remove_logged(&log, &name)
                .await
                .map_err(|err| err.to_string())?;
        }
        Ok(())
    }

    pub fn links(&self) -> &Vec<Link> {
        &self.inner.links
    }

    /// Return the running processes associated with all the SMF services this
    /// zone is intended to run.
    pub fn service_processes(
        &self,
    ) -> Result<Vec<ServiceProcess>, ServiceError> {
        let service_names = self.service_names()?;
        let mut services = Vec::with_capacity(service_names.len());
        for service_name in service_names.into_iter() {
            let output = self.run_cmd(["ptree", "-s", &service_name])?;

            // All Oxide SMF services currently run a single binary, though it
            // may be run in a contract via `ctrun`. We don't care about that
            // binary, but any others we _do_ want to collect data from.
            for line in output.lines() {
                if line.contains("ctrun") {
                    continue;
                }
                let line = line.trim();
                let mut parts = line.split_ascii_whitespace();

                // The first two parts should be the PID and the process binary
                // path, respectively.
                let Some(pid_s) = parts.next() else {
                    error!(
                        self.inner.log,
                        "failed to get service PID from ptree output";
                        "service" => &service_name,
                    );
                    continue;
                };
                let Ok(pid) = pid_s.parse() else {
                    error!(
                        self.inner.log,
                        "failed to parse service PID from ptree output";
                        "service" => &service_name,
                        "pid" => pid_s,
                    );
                    continue;
                };
                let Some(path) = parts.next() else {
                    error!(
                        self.inner.log,
                        "failed to get service binary from ptree output";
                        "service" => &service_name,
                    );
                    continue;
                };
                let binary = Utf8PathBuf::from(path);

                // Fetch any log files for this SMF service.
                let Some((log_file, rotated_log_files)) = self.service_log_files(&service_name)? else {
                    error!(
                        self.inner.log,
                        "failed to find log files for existing service";
                        "service_name" => &service_name,
                    );
                    continue;
                };

                services.push(ServiceProcess {
                    service_name: service_name.clone(),
                    binary,
                    pid,
                    log_file,
                    rotated_log_files,
                });
            }
        }
        Ok(services)
    }

    /// Return the names of the Oxide SMF services this zone is intended to run.
    pub fn service_names(&self) -> Result<Vec<String>, ServiceError> {
        const NEEDLES: [&str; 2] = ["/oxide", "/system/illumos"];
        let output = self.run_cmd(&["svcs", "-H", "-o", "fmri"])?;
        Ok(output
            .lines()
            .filter(|line| NEEDLES.iter().any(|needle| line.contains(needle)))
            .map(|line| line.trim().to_string())
            .collect())
    }

    /// Return any SMF log files associated with the named service.
    ///
    /// Given a named service, this returns a tuple of the latest or current log
    /// file, and an array of any rotated log files. If the service does not
    /// exist, or there are no log files, `None` is returned.
    pub fn service_log_files(
        &self,
        name: &str,
    ) -> Result<Option<(Utf8PathBuf, Vec<Utf8PathBuf>)>, ServiceError> {
        let output = self.run_cmd(&["svcs", "-L", name])?;
        let mut lines = output.lines();
        let Some(current) = lines.next() else {
            return Ok(None);
        };
        // We need to prepend the zonepath root to get the path in the GZ. We
        // can do this with `join()`, but that will _replace_ the path if the
        // second one is absolute. So trim any prefixed `/` from each path.
        let root = self.root();
        let current_log_file =
            root.join(current.trim().trim_start_matches('/'));

        // The rotated log files should have the same prefix as the current, but
        // with an index appended. We'll search the parent directory for
        // matching names, skipping the current file.
        //
        // See https://illumos.org/man/8/logadm for details on the naming
        // conventions around these files.
        let dir = current_log_file.parent().unwrap();
        let mut rotated_files = Vec::new();
        for entry in dir.read_dir_utf8()? {
            let entry = entry?;
            let path = entry.path();
            if path != current_log_file && path.starts_with(&current_log_file) {
                rotated_files
                    .push(root.join(path.strip_prefix("/").unwrap_or(path)));
            }
        }
        Ok(Some((current_log_file, rotated_files)))
    }
}

impl Drop for RunningZone {
    fn drop(&mut self) {
        if let Some(_) = self.id.take() {
            let log = self.inner.log.clone();
            let name = self.name().to_string();
            tokio::task::spawn(async move {
                match Zones::halt_and_remove_logged(&log, &name).await {
                    Ok(()) => {
                        info!(log, "Stopped and uninstalled zone")
                    }
                    Err(e) => {
                        warn!(log, "Failed to stop zone: {}", e)
                    }
                }
            });
        }
    }
}

/// A process running in the zone associated with an SMF service.
#[derive(Clone, Debug)]
pub struct ServiceProcess {
    /// The name of the SMF service.
    pub service_name: String,
    /// The path of the binary in the process image.
    pub binary: Utf8PathBuf,
    /// The PID of the process.
    pub pid: u32,
    /// The path for the current log file.
    pub log_file: Utf8PathBuf,
    /// The paths for any rotated log files.
    pub rotated_log_files: Vec<Utf8PathBuf>,
}

/// Errors returned from [`InstalledZone::install`].
#[derive(thiserror::Error, Debug)]
pub enum InstallZoneError {
    #[error("Cannot create '{zone}': failed to create control VNIC: {err}")]
    CreateVnic {
        zone: String,
        #[source]
        err: crate::dladm::CreateVnicError,
    },

    #[error("Failed to install zone '{zone}' from '{image_path}': {err}")]
    InstallZone {
        zone: String,
        image_path: Utf8PathBuf,
        #[source]
        err: crate::zone::AdmError,
    },

    #[error("Failed to find zone image '{image}' from {paths:?}")]
    ImageNotFound { image: String, paths: Vec<Utf8PathBuf> },
}

pub struct InstalledZone {
    log: Logger,

    executor: BoxedExecutor,

    // Filesystem path of the zone
    zonepath: Utf8PathBuf,

    // Name of the Zone.
    name: String,

    // NIC used for control plane communication.
    control_vnic: Link,

    // NIC used for bootstrap network communication
    bootstrap_vnic: Option<Link>,

    // OPTE devices for the guest network interfaces
    opte_ports: Vec<(Port, PortTicket)>,

    // Physical NICs possibly provisioned to the zone.
    links: Vec<Link>,
}

impl InstalledZone {
    /// Returns the name of a zone, based on the base zone name plus any unique
    /// identifying info.
    ///
    /// The zone name is based on:
    /// - A unique Oxide prefix ("oxz_")
    /// - The name of the zone type being hosted (e.g., "nexus")
    /// - An optional, zone-unique UUID
    ///
    /// This results in a zone name which is distinct across different zpools,
    /// but stable and predictable across reboots.
    pub fn get_zone_name(zone_type: &str, unique_name: Option<Uuid>) -> String {
        let mut zone_name = format!("{}{}", ZONE_PREFIX, zone_type);
        if let Some(suffix) = unique_name {
            zone_name.push_str(&format!("_{}", suffix));
        }
        zone_name
    }

    pub fn get_control_vnic_name(&self) -> &str {
        self.control_vnic.name()
    }

    pub fn name(&self) -> &str {
        &self.name
    }

    /// Returns the filesystem path to the zonepath
    pub fn zonepath(&self) -> &Utf8Path {
        &self.zonepath
    }

    // TODO: This would benefit from a "builder-pattern" interface.
    #[allow(clippy::too_many_arguments)]
    pub async fn install(
        log: &Logger,
        executor: &BoxedExecutor,
        underlay_vnic_allocator: &VnicAllocator<Etherstub>,
        zone_root_path: &Utf8Path,
        zone_image_paths: &[Utf8PathBuf],
        zone_type: &str,
        unique_name: Option<Uuid>,
        datasets: &[zone::Dataset],
        filesystems: &[zone::Fs],
        data_links: &[String],
        devices: &[zone::Device],
        opte_ports: Vec<(Port, PortTicket)>,
        bootstrap_vnic: Option<Link>,
        links: Vec<Link>,
        limit_priv: Vec<String>,
    ) -> Result<InstalledZone, InstallZoneError> {
        let control_vnic =
            underlay_vnic_allocator.new_control(None).map_err(|err| {
                InstallZoneError::CreateVnic {
                    zone: zone_type.to_string(),
                    err,
                }
            })?;

        let full_zone_name = Self::get_zone_name(zone_type, unique_name);

        // Looks for the image within `zone_image_path`, in order.
        let image = format!("{}.tar.gz", zone_type);
        let zone_image_path = zone_image_paths
            .iter()
            .find_map(|image_path| {
                let path = image_path.join(&image);
                if path.exists() {
                    Some(path)
                } else {
                    None
                }
            })
            .ok_or_else(|| InstallZoneError::ImageNotFound {
                image: image.to_string(),
                paths: zone_image_paths
                    .iter()
                    .map(|p| p.to_path_buf())
                    .collect(),
            })?;

        let mut net_device_names: Vec<String> = opte_ports
            .iter()
            .map(|(port, _)| port.vnic_name().to_string())
            .chain(std::iter::once(control_vnic.name().to_string()))
            .chain(bootstrap_vnic.as_ref().map(|vnic| vnic.name().to_string()))
            .chain(links.iter().map(|nic| nic.name().to_string()))
            .chain(data_links.iter().map(|x| x.to_string()))
            .collect();

        // There are many sources for device names. In some cases they can
        // overlap, depending on the contents of user defined config files. This
        // can cause zones to fail to start if duplicate data links are given.
        net_device_names.sort();
        net_device_names.dedup();

        Zones::install_omicron_zone(
            log,
            &zone_root_path,
            &full_zone_name,
            &zone_image_path,
            datasets,
            filesystems,
            devices,
            net_device_names,
            limit_priv,
        )
        .await
        .map_err(|err| InstallZoneError::InstallZone {
            zone: full_zone_name.to_string(),
            image_path: zone_image_path.clone(),
            err,
        })?;

        Ok(InstalledZone {
            log: log.new(o!("zone" => full_zone_name.clone())),
            executor: executor.clone(),
            zonepath: zone_root_path.join(&full_zone_name),
            name: full_zone_name,
            control_vnic,
            bootstrap_vnic,
            opte_ports,
            links,
        })
    }

    pub fn site_profile_xml_path(&self) -> Utf8PathBuf {
        let mut path: Utf8PathBuf = self.zonepath().into();
        path.push("root/var/svc/profile/site.xml");
        path
    }
}<|MERGE_RESOLUTION|>--- conflicted
+++ resolved
@@ -159,12 +159,9 @@
 // inside a non-global zone.
 #[cfg(target_os = "illumos")]
 mod zenter {
-<<<<<<< HEAD
     use super::*;
-=======
     use libc::ctid_t;
     use libc::pid_t;
->>>>>>> e53de823
     use libc::zoneid_t;
     use std::ffi::c_int;
     use std::ffi::c_uint;
@@ -386,10 +383,9 @@
         }
         let command = command.args(args);
 
-        let child =
-            crate::spawn_with_piped_stdout_and_stderr(command).map_err(
-                |err| RunCommandError { zone: self.name().to_string(), err },
-            )?;
+        let mut spawn = self.inner.executor.spawn(command).map_err(|err| {
+            RunCommandError { zone: self.name().to_string(), err }
+        })?;
 
         // Record the process contract now in use by the child; the contract
         // just created from the template that we applied to this thread
@@ -397,17 +393,14 @@
         // executing.
         // unwrap() safety - child.id() returns u32 but pid_t is i32.
         // PID_MAX is 999999 so this will not overflow.
-        let child_pid: pid_t = child.id().try_into().unwrap();
+        let child_pid: pid_t = spawn.child.id().try_into().unwrap();
         let contract = zenter::get_contract(child_pid);
 
         // Capture the result, and be sure to clear the template for this
         // process itself before returning.
-<<<<<<< HEAD
-        let res = self.inner.executor.execute(command).map_err(|err| {
-=======
-        let res = crate::run_child(command, child).map_err(|err| {
->>>>>>> e53de823
-            RunCommandError { zone: self.name().to_string(), err }
+        let res = spawn.wait().map_err(|err| RunCommandError {
+            zone: self.name().to_string(),
+            err,
         });
         template.clear();
 
@@ -446,17 +439,11 @@
         // that's actually run is irrelevant.
         let mut command = std::process::Command::new("echo");
         let command = command.args(args);
-<<<<<<< HEAD
-        self.inner
-            .executor
-            .execute(command)
-=======
-        let child =
-            crate::spawn_with_piped_stdout_and_stderr(command).map_err(
-                |err| RunCommandError { zone: self.name().to_string(), err },
-            )?;
-        crate::run_child(command, child)
->>>>>>> e53de823
+        let mut spawn = self.inner.executor.spawn(command).map_err(|err| {
+            RunCommandError { zone: self.name().to_string(), err }
+        })?;
+        spawn
+            .wait()
             .map_err(|err| RunCommandError {
                 zone: self.name().to_string(),
                 err,
