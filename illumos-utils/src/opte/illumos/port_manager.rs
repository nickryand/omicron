--- conflicted
+++ resolved
@@ -78,59 +78,6 @@
             self.next_port_id.fetch_add(1, Ordering::SeqCst)
         )
     }
-<<<<<<< HEAD
-
-    // TODO-remove
-    //
-    // See https://github.com/oxidecomputer/omicron/issues/1335
-    //
-    // This is part of the workaround to get external connectivity into
-    // instances, without setting up all of boundary services. Rather than
-    // encap/decap the guest traffic, OPTE just performs 1-1 NAT between the
-    // private IP address of the guest and the external address provided by
-    // the control plane. This call here allows the underlay nic, `net0` to
-    // advertise as having the guest's MAC address.
-    fn update_secondary_macs(
-        &self,
-        ports: &mut MutexGuard<'_, BTreeMap<PortKey, Port>>,
-    ) -> Result<(), Error> {
-        let secondary_macs = ports
-            .values()
-            .filter_map(|port| {
-                // Only advertise Ports with a publicly-visible external IP
-                // address, on the primary interface for this instance.
-                if port.externally_visible() {
-                    Some(port.mac().to_string())
-                } else {
-                    None
-                }
-            })
-            .collect::<Vec<_>>()
-            .join(",");
-        if secondary_macs.is_empty() {
-            Dladm::reset_linkprop(self.data_link.name(), "secondary-macs")?;
-            debug!(
-                self.log,
-                "Reset data link secondary MACs link prop for OPTE proxy ARP";
-                "link_name" => self.data_link.name(),
-            );
-        } else {
-            Dladm::set_linkprop(
-                self.data_link.name(),
-                "secondary-macs",
-                &secondary_macs,
-            )?;
-            debug!(
-                self.log,
-                "Updated data link secondary MACs link prop for OPTE proxy ARP";
-                "data_link" => &self.data_link.0,
-                "secondary_macs" => ?secondary_macs,
-            );
-        }
-        Ok(())
-    }
-=======
->>>>>>> 196fb2b8
 }
 
 /// The port manager controls all OPTE ports on a single host.
@@ -188,7 +135,6 @@
         // In the case of a service we explicitly only pass in a single
         // address, see `create_svc_port`.
         let external_ip = external_ips.get(0);
-        let externally_visible = external_ip.is_some();
 
         macro_rules! ip_cfg {
             ($ip:expr, $log_prefix:literal, $ip_t:path, $cidr_t:path,
@@ -382,72 +328,29 @@
             vnic_name
         };
 
-<<<<<<< HEAD
         // 3. Create the Port object.
-        let port = Port::new(
-            port_name.clone(),
-            port_type,
-            nic.ip,
-            mac,
-            nic.slot,
-            vni,
-            gateway,
-            vnic,
-            externally_visible,
-        );
-        let ticket = PortTicket::new(port.key(), self.inner.clone());
-
-        // Update the secondary MAC of the underlay.
-        //
-        // TODO-remove: This is part of the external IP hack.
-        //
-        // Acquire the lock _after_ the ticket exists. If the
-        // `update_secondary_mac` call below fails, we'll propagate the
-        // error with `?`. We need the lock guard to be dropped first, so that
-        // the lock acquired when `ticket` is dropped is guaranteed to be free.
-        let mut ports = self.inner.ports.lock().unwrap();
-        let old = ports.insert(port.key(), port.clone());
-        assert!(
-            old.is_none(),
-            "Duplicate OPTE port detected: key = {:?}, port_name = {}",
-            port.key(),
-            port_name,
-        );
-        self.inner.update_secondary_macs(&mut ports)?;
-        drop(ports);
-=======
         let (port, ticket) = {
             let mut ports = self.inner.ports.lock().unwrap();
-            let ticket = PortTicket::new(
-                instance_id,
-                port_name.clone(),
-                self.inner.clone(),
-            );
             let port = Port::new(
                 port_name.clone(),
+                port_type,
                 nic.ip,
-                subnet,
                 mac,
                 nic.slot,
                 vni,
-                self.inner.underlay_ip,
-                source_nat,
-                external_ips,
                 gateway,
-                boundary_services,
                 vnic,
             );
-            let old =
-                ports.insert((instance_id, port_name.clone()), port.clone());
+            let ticket = PortTicket::new(port.key(), self.inner.clone());
+            let old = ports.insert(port.key(), port.clone());
             assert!(
                 old.is_none(),
-                "Duplicate OPTE port detected: instance_id = {}, port_name = {}",
-                instance_id,
-                &port_name,
+                "Duplicate OPTE port detected: key = {:?}, port_name = {}",
+                port.key(),
+                port_name,
             );
             (port, ticket)
         };
->>>>>>> 196fb2b8
 
         // Add a router entry for this interface's subnet, directing traffic to the
         // VPC subnet.
@@ -607,25 +510,9 @@
             ports.remove(&self.port_key);
             debug!(
                 manager.log,
-                "Removing OPTE port from manager";
+                "Removed OPTE port from manager";
                 "port_key" => ?self.port_key,
             );
-<<<<<<< HEAD
-            if let Err(e) = manager.update_secondary_macs(&mut ports) {
-                warn!(
-                    manager.log,
-                    "Failed to update secondary-macs linkprop when \
-                    releasing OPTE ports for instance";
-                    "port_key" => ?self.port_key,
-                    "err" => ?e,
-                );
-                return Err(e);
-            } else {
-                return Ok(());
-            }
-=======
-            return Ok(());
->>>>>>> 196fb2b8
         }
         Ok(())
     }
