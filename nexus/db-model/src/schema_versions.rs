--- conflicted
+++ resolved
@@ -17,11 +17,7 @@
 ///
 /// This must be updated when you change the database schema.  Refer to
 /// schema/crdb/README.adoc in the root of this repository for details.
-<<<<<<< HEAD
-pub const SCHEMA_VERSION: SemverVersion = SemverVersion::new(89, 0, 0);
-=======
-pub const SCHEMA_VERSION: SemverVersion = SemverVersion::new(92, 0, 0);
->>>>>>> 0f8150fa
+pub const SCHEMA_VERSION: SemverVersion = SemverVersion::new(93, 0, 0);
 
 /// List of all past database schema versions, in *reverse* order
 ///
@@ -33,18 +29,13 @@
         // |  leaving the first copy as an example for the next person.
         // v
         // KnownVersion::new(next_int, "unique-dirname-with-the-sql-files"),
-<<<<<<< HEAD
-        KnownVersion::new(89, "blueprint-dataset"),
-        KnownVersion::new(88, "inv-dataset"),
-        KnownVersion::new(87, "dataset-kinds-zone-and-debug"),
-=======
+        KnownVersion::new(93, "blueprint-dataset"),
         KnownVersion::new(92, "inv-dataset"),
         KnownVersion::new(91, "dataset-kinds-zone-and-debug"),
         KnownVersion::new(90, "lookup-bgp-config-by-asn"),
         KnownVersion::new(89, "collapse_lldp_settings"),
         KnownVersion::new(88, "route-local-pref"),
         KnownVersion::new(87, "add-clickhouse-server-enum-variants"),
->>>>>>> 0f8150fa
         KnownVersion::new(86, "snapshot-replacement"),
         KnownVersion::new(85, "add-migrations-by-time-created-index"),
         KnownVersion::new(84, "region-read-only"),
