// This Source Code Form is subject to the terms of the Mozilla Public
// License, v. 2.0. If a copy of the MPL was not distributed with this
// file, You can obtain one at https://mozilla.org/MPL/2.0/.

//! Database schema versions and upgrades
//!
//! For details, see schema/crdb/README.adoc in the root of this repository.

use anyhow::{bail, ensure, Context};
use camino::Utf8Path;
use omicron_common::api::external::SemverVersion;
use once_cell::sync::Lazy;
use std::collections::BTreeMap;

/// The version of the database schema this particular version of Nexus was
/// built against
///
/// This must be updated when you change the database schema.  Refer to
/// schema/crdb/README.adoc in the root of this repository for details.
pub const SCHEMA_VERSION: SemverVersion = SemverVersion::new(86, 0, 0);

/// List of all past database schema versions, in *reverse* order
///
/// If you want to change the Omicron database schema, you must update this.
static KNOWN_VERSIONS: Lazy<Vec<KnownVersion>> = Lazy::new(|| {
    vec![
        // +- The next version goes here!  Duplicate this line, uncomment
        // |  the *second* copy, then update that copy for your version,
        // |  leaving the first copy as an example for the next person.
        // v
        // KnownVersion::new(next_int, "unique-dirname-with-the-sql-files"),
<<<<<<< HEAD
        KnownVersion::new(86, "inv-dataset"),
        KnownVersion::new(85, "dataset-kinds-zone-and-debug"),
=======
        KnownVersion::new(86, "dataset-kinds-zone-and-debug"),
        KnownVersion::new(85, "add-migrations-by-time-created-index"),
>>>>>>> 7156ba06
        KnownVersion::new(84, "region-read-only"),
        KnownVersion::new(83, "dataset-address-optional"),
        KnownVersion::new(82, "region-port"),
        KnownVersion::new(81, "add-nullable-filesystem-pool"),
        KnownVersion::new(80, "add-instance-id-to-migrations"),
        KnownVersion::new(79, "nic-spoof-allow"),
        KnownVersion::new(78, "vpc-subnet-routing"),
        KnownVersion::new(77, "remove-view-for-v2p-mappings"),
        KnownVersion::new(76, "lookup-region-snapshot-by-snapshot-id"),
        KnownVersion::new(75, "add-cockroach-zone-id-to-node-id"),
        KnownVersion::new(74, "add-migration-table"),
        KnownVersion::new(73, "add-vlan-to-uplink"),
        KnownVersion::new(72, "fix-provisioning-counters"),
        KnownVersion::new(71, "add-saga-unwound-vmm-state"),
        KnownVersion::new(70, "separate-instance-and-vmm-states"),
        KnownVersion::new(69, "expose-stage0"),
        KnownVersion::new(68, "filter-v2p-mapping-by-instance-state"),
        KnownVersion::new(67, "add-instance-updater-lock"),
        KnownVersion::new(66, "blueprint-crdb-preserve-downgrade"),
        KnownVersion::new(65, "region-replacement"),
        KnownVersion::new(64, "add-view-for-v2p-mappings"),
        KnownVersion::new(63, "remove-producer-base-route-column"),
        KnownVersion::new(62, "allocate-subnet-decommissioned-sleds"),
        KnownVersion::new(61, "blueprint-add-sled-state"),
        KnownVersion::new(60, "add-lookup-vmm-by-sled-id-index"),
        KnownVersion::new(59, "enforce-first-as-default"),
        KnownVersion::new(58, "insert-default-allowlist"),
        KnownVersion::new(57, "add-allowed-source-ips"),
        KnownVersion::new(56, "bgp-oxpop-features"),
        KnownVersion::new(55, "add-lookup-sled-by-policy-and-state-index"),
        KnownVersion::new(54, "blueprint-add-external-ip-id"),
        KnownVersion::new(53, "drop-service-table"),
        KnownVersion::new(52, "blueprint-physical-disk"),
        KnownVersion::new(51, "blueprint-disposition-column"),
        KnownVersion::new(50, "add-lookup-disk-by-volume-id-index"),
        KnownVersion::new(49, "physical-disk-state-and-policy"),
        KnownVersion::new(48, "add-metrics-producers-time-modified-index"),
        KnownVersion::new(47, "add-view-for-bgp-peer-configs"),
        KnownVersion::new(46, "first-named-migration"),
        // The first many schema versions only vary by major or patch number and
        // their path is predictable based on the version number.  (This was
        // historically a problem because two pull requests both adding a new
        // schema version might merge cleanly but produce an invalid result.)
        KnownVersion::legacy(45, 0),
        KnownVersion::legacy(44, 0),
        KnownVersion::legacy(43, 0),
        KnownVersion::legacy(42, 0),
        KnownVersion::legacy(41, 0),
        KnownVersion::legacy(40, 0),
        KnownVersion::legacy(39, 0),
        KnownVersion::legacy(38, 0),
        KnownVersion::legacy(37, 1),
        KnownVersion::legacy(37, 0),
        KnownVersion::legacy(36, 0),
        KnownVersion::legacy(35, 0),
        KnownVersion::legacy(34, 0),
        KnownVersion::legacy(33, 1),
        KnownVersion::legacy(33, 0),
        KnownVersion::legacy(32, 0),
        KnownVersion::legacy(31, 0),
        KnownVersion::legacy(30, 0),
        KnownVersion::legacy(29, 0),
        KnownVersion::legacy(28, 0),
        KnownVersion::legacy(27, 0),
        KnownVersion::legacy(26, 0),
        KnownVersion::legacy(25, 0),
        KnownVersion::legacy(24, 0),
        KnownVersion::legacy(23, 1),
        KnownVersion::legacy(23, 0),
        KnownVersion::legacy(22, 0),
        KnownVersion::legacy(21, 0),
        KnownVersion::legacy(20, 0),
        KnownVersion::legacy(19, 0),
        KnownVersion::legacy(18, 0),
        KnownVersion::legacy(17, 0),
        KnownVersion::legacy(16, 0),
        KnownVersion::legacy(15, 0),
        KnownVersion::legacy(14, 0),
        KnownVersion::legacy(13, 0),
        KnownVersion::legacy(12, 0),
        KnownVersion::legacy(11, 0),
        KnownVersion::legacy(10, 0),
        KnownVersion::legacy(9, 0),
        KnownVersion::legacy(8, 0),
        KnownVersion::legacy(7, 0),
        KnownVersion::legacy(6, 0),
        KnownVersion::legacy(5, 0),
        KnownVersion::legacy(4, 0),
        KnownVersion::legacy(3, 3),
        KnownVersion::legacy(3, 2),
        KnownVersion::legacy(3, 1),
        KnownVersion::legacy(3, 0),
        KnownVersion::legacy(2, 0),
        KnownVersion::legacy(1, 0),
    ]
});

/// The earliest supported schema version.
pub const EARLIEST_SUPPORTED_VERSION: SemverVersion =
    SemverVersion::new(1, 0, 0);

/// Describes one version of the database schema
#[derive(Debug, Clone)]
struct KnownVersion {
    /// All versions have an associated SemVer.  We only use the major number in
    /// terms of determining compatibility.
    semver: SemverVersion,

    /// Path relative to the root of the schema ("schema/crdb" in the root of
    /// this repo) where this version's update SQL files are stored
    relative_path: String,
}

impl KnownVersion {
    /// Generate a `KnownVersion` for a new schema version
    ///
    /// `major` should be the next available integer (one more than the previous
    /// version's major number).
    ///
    /// `relative_path` is the path relative to "schema/crdb" (from the root of
    /// this repository) where the SQL files live that will update the schema
    /// from the previous version to this version.
    fn new(major: u64, relative_path: &str) -> KnownVersion {
        let semver = SemverVersion::new(major, 0, 0);
        KnownVersion { semver, relative_path: relative_path.to_owned() }
    }

    /// Generate a `KnownVersion` for a version that predates the current
    /// directory naming scheme
    ///
    /// These versions varied in both major and patch numbers and the path to
    /// their SQL files was predictable based solely on the version.
    ///
    /// **This should not be used for new schema versions.**
    fn legacy(major: u64, patch: u64) -> KnownVersion {
        let semver = SemverVersion::new(major, 0, patch);
        let relative_path = semver.to_string();
        KnownVersion { semver, relative_path }
    }
}

impl std::fmt::Display for KnownVersion {
    fn fmt(&self, f: &mut std::fmt::Formatter<'_>) -> std::fmt::Result {
        self.semver.fmt(f)
    }
}

/// Load and inspect the set of all known schema versions
#[derive(Debug, Clone)]
pub struct AllSchemaVersions {
    versions: BTreeMap<SemverVersion, SchemaVersion>,
}

impl AllSchemaVersions {
    /// Load the set of all known schema versions from the given directory tree
    ///
    /// The directory should contain exactly one directory for each version.
    /// Each version's directory should contain the SQL files that carry out
    /// schema migration from the previous version.  See schema/crdb/README.adoc
    /// for details.
    pub fn load(
        schema_directory: &Utf8Path,
    ) -> Result<AllSchemaVersions, anyhow::Error> {
        Self::load_known_versions(schema_directory, KNOWN_VERSIONS.iter())
    }

    /// Load a specific set of known schema versions using the legacy
    /// conventions from the given directory tree
    ///
    /// This is only provided for certain integration tests.
    #[doc(hidden)]
    pub fn load_specific_legacy_versions<'a>(
        schema_directory: &Utf8Path,
        versions: impl Iterator<Item = &'a SemverVersion>,
    ) -> Result<AllSchemaVersions, anyhow::Error> {
        let known_versions: Vec<_> = versions
            .map(|v| {
                assert_eq!(v.0.minor, 0);
                KnownVersion::legacy(v.0.major, v.0.patch)
            })
            .collect();

        Self::load_known_versions(schema_directory, known_versions.iter())
    }

    fn load_known_versions<'a>(
        schema_directory: &Utf8Path,
        known_versions: impl Iterator<Item = &'a KnownVersion>,
    ) -> Result<AllSchemaVersions, anyhow::Error> {
        let mut versions = BTreeMap::new();
        for known_version in known_versions {
            let version_path =
                schema_directory.join(&known_version.relative_path);
            let schema_version = SchemaVersion::load_from_directory(
                known_version.semver.clone(),
                &version_path,
            )
            .with_context(|| {
                format!(
                    "loading schema version {} from {:?}",
                    known_version.semver, schema_directory,
                )
            })?;

            versions.insert(known_version.semver.clone(), schema_version);
        }

        Ok(AllSchemaVersions { versions })
    }

    /// Iterate over the set of all known schema versions in order starting with
    /// the earliest supported version
    pub fn iter_versions(&self) -> impl Iterator<Item = &SchemaVersion> {
        self.versions.values()
    }

    /// Return whether `version` is a known schema version
    pub fn contains_version(&self, version: &SemverVersion) -> bool {
        self.versions.contains_key(version)
    }

    /// Iterate over the known schema versions within `bounds`
    ///
    /// This is generally used to iterate over all the schema versions between
    /// two specific versions.
    pub fn versions_range<R>(
        &self,
        bounds: R,
    ) -> impl Iterator<Item = &'_ SchemaVersion>
    where
        R: std::ops::RangeBounds<SemverVersion>,
    {
        self.versions.range(bounds).map(|(_, v)| v)
    }
}

/// Describes a single version of the schema, including the SQL steps to get
/// from the previous version to the current one
#[derive(Debug, Clone)]
pub struct SchemaVersion {
    semver: SemverVersion,
    upgrade_from_previous: Vec<SchemaUpgradeStep>,
}

impl SchemaVersion {
    /// Reads a "version directory" and reads all SQL changes into a result Vec.
    ///
    /// Files that do not begin with "up" and end with ".sql" are ignored. The
    /// collection of `up*.sql` files must fall into one of these two
    /// conventions:
    ///
    /// * "up.sql" with no other files
    /// * "up1.sql", "up2.sql", ..., beginning from 1, optionally with leading
    ///   zeroes (e.g., "up01.sql", "up02.sql", ...). There is no maximum value,
    ///   but there may not be any gaps (e.g., if "up2.sql" and "up4.sql" exist,
    ///   so must "up3.sql") and there must not be any repeats (e.g., if
    ///   "up1.sql" exists, "up01.sql" must not exist).
    ///
    /// Any violation of these two rules will result in an error. Collections of
    /// the second form (`up1.sql`, ...) will be sorted numerically.
    fn load_from_directory(
        semver: SemverVersion,
        directory: &Utf8Path,
    ) -> Result<SchemaVersion, anyhow::Error> {
        let mut up_sqls = vec![];
        let entries = directory
            .read_dir_utf8()
            .with_context(|| format!("Failed to readdir {directory}"))?;
        for entry in entries {
            let entry = entry.with_context(|| {
                format!("Reading {directory:?}: invalid entry")
            })?;
            let pathbuf = entry.into_path();

            // Ensure filename ends with ".sql"
            if pathbuf.extension() != Some("sql") {
                continue;
            }

            // Ensure filename begins with "up", and extract anything in between
            // "up" and ".sql".
            let Some(remaining_filename) = pathbuf
                .file_stem()
                .and_then(|file_stem| file_stem.strip_prefix("up"))
            else {
                continue;
            };

            // Ensure the remaining filename is either empty (i.e., the filename
            // is exactly "up.sql") or parseable as an unsigned integer. We give
            // "up.sql" the "up_number" 0 (checked in the loop below), and
            // require any other number to be nonzero.
            if remaining_filename.is_empty() {
                up_sqls.push((0, pathbuf));
            } else {
                let Ok(up_number) = remaining_filename.parse::<u64>() else {
                    bail!(
                        "invalid filename (non-numeric `up*.sql`): {pathbuf}",
                    );
                };
                ensure!(
                    up_number != 0,
                    "invalid filename (`up*.sql` numbering must start at 1): \
                     {pathbuf}",
                );
                up_sqls.push((up_number, pathbuf));
            }
        }
        up_sqls.sort();

        // Validate that we have a reasonable sequence of `up*.sql` numbers.
        match up_sqls.as_slice() {
            [] => bail!("no `up*.sql` files found"),
            [(up_number, path)] => {
                // For a single file, we allow either `up.sql` (keyed as
                // up_number=0) or `up1.sql`; reject any higher number.
                ensure!(
                    *up_number <= 1,
                    "`up*.sql` numbering must start at 1: found first file \
                     {path}"
                );
            }
            _ => {
                for (i, (up_number, path)) in up_sqls.iter().enumerate() {
                    // We have 2 or more `up*.sql`; they should be numbered
                    // exactly 1..=up_sqls.len().
                    if i as u64 + 1 != *up_number {
                        // We know we have at least two elements, so report an
                        // error referencing either the next item (if we're
                        // first) or the previous item (if we're not first).
                        let (path_a, path_b) = if i == 0 {
                            let (_, next_path) = &up_sqls[1];
                            (path, next_path)
                        } else {
                            let (_, prev_path) = &up_sqls[i - 1];
                            (prev_path, path)
                        };
                        bail!("invalid `up*.sql` sequence: {path_a}, {path_b}");
                    }
                }
            }
        }

        // This collection of `up*.sql` files is valid.  Read them all, in
        // order.
        let mut steps = vec![];
        for (_, path) in up_sqls.into_iter() {
            let sql = std::fs::read_to_string(&path)
                .with_context(|| format!("Cannot read {path}"))?;
            // unwrap: `file_name()` is documented to return `None` only when
            // the path is `..`.  But we got this path from reading the
            // directory, and that process explicitly documents that it skips
            // `..`.
            steps.push(SchemaUpgradeStep {
                label: path.file_name().unwrap().to_string(),
                sql,
            });
        }

        Ok(SchemaVersion { semver, upgrade_from_previous: steps })
    }

    /// Returns the semver for this schema version
    pub fn semver(&self) -> &SemverVersion {
        &self.semver
    }

    /// Returns true if this schema version is the one that the current program
    /// thinks is the latest (current) one
    pub fn is_current_software_version(&self) -> bool {
        self.semver == SCHEMA_VERSION
    }

    /// Iterate over the SQL steps required to update the database schema from
    /// the previous version to this one
    pub fn upgrade_steps(&self) -> impl Iterator<Item = &SchemaUpgradeStep> {
        self.upgrade_from_previous.iter()
    }
}

impl std::fmt::Display for SchemaVersion {
    fn fmt(
        &self,
        f: &mut std::fmt::Formatter<'_>,
    ) -> Result<(), std::fmt::Error> {
        self.semver.fmt(f)
    }
}

/// Describes a single file containing a schema change, as SQL.
#[derive(Debug, Clone)]
pub struct SchemaUpgradeStep {
    label: String,
    sql: String,
}

impl SchemaUpgradeStep {
    /// Returns a human-readable name for this step (the name of the file it
    /// came from)
    pub fn label(&self) -> &str {
        self.label.as_ref()
    }

    /// Returns the actual SQL to execute for this step
    pub fn sql(&self) -> &str {
        self.sql.as_ref()
    }
}

#[cfg(test)]
mod test {
    use super::*;
    use camino_tempfile::Utf8TempDir;

    #[test]
    fn test_known_versions() {
        if let Err(error) = verify_known_versions(
            // The real list is defined in reverse order for developer
            // convenience so we reverse it before processing.
            KNOWN_VERSIONS.iter().rev(),
            &EARLIEST_SUPPORTED_VERSION,
            &SCHEMA_VERSION,
            // Versions after 45 obey our modern, stricter rules.
            45,
        ) {
            panic!("problem with static configuration: {:#}", error);
        }
    }

    // (Test the test function)
    #[test]
    fn test_verify() {
        // EARLIEST_SUPPORTED_VERSION is somehow wrong
        let error = verify_known_versions(
            [&KnownVersion::legacy(2, 0), &KnownVersion::legacy(3, 0)],
            &SemverVersion::new(1, 0, 0),
            &SemverVersion::new(3, 0, 0),
            100,
        )
        .unwrap_err();
        assert_eq!(
            format!("{error:#}"),
            "EARLIEST_SUPPORTED_VERSION is not the earliest in KNOWN_VERSIONS"
        );

        // SCHEMA_VERSION was not updated
        let error = verify_known_versions(
            [&KnownVersion::legacy(1, 0), &KnownVersion::legacy(2, 0)],
            &SemverVersion::new(1, 0, 0),
            &SemverVersion::new(1, 0, 0),
            100,
        )
        .unwrap_err();
        assert_eq!(
            format!("{error:#}"),
            "latest KNOWN_VERSION is 2.0.0, but SCHEMA_VERSION is 1.0.0"
        );

        // Latest version was duplicated instead of bumped (legacy)
        let error = verify_known_versions(
            [
                &KnownVersion::legacy(1, 0),
                &KnownVersion::legacy(2, 0),
                &KnownVersion::legacy(2, 0),
            ],
            &EARLIEST_SUPPORTED_VERSION,
            &SemverVersion::new(2, 0, 0),
            100,
        )
        .unwrap_err();
        assert_eq!(
            format!("{error:#}"),
            "KNOWN_VERSION 2.0.0 appears directly after 2.0.0, but is not later"
        );

        // Latest version was duplicated instead of bumped (modern case)
        let error = verify_known_versions(
            [
                &KnownVersion::legacy(1, 0),
                &KnownVersion::new(2, "dir1"),
                &KnownVersion::new(2, "dir2"),
            ],
            &EARLIEST_SUPPORTED_VERSION,
            &SemverVersion::new(2, 0, 0),
            100,
        )
        .unwrap_err();
        assert_eq!(
            format!("{error:#}"),
            "KNOWN_VERSION 2.0.0 appears directly after 2.0.0, but is not later"
        );

        // Version added out of order
        let error = verify_known_versions(
            [
                &KnownVersion::legacy(1, 0),
                &KnownVersion::legacy(2, 0),
                &KnownVersion::legacy(1, 3),
            ],
            &EARLIEST_SUPPORTED_VERSION,
            &SemverVersion::new(3, 0, 0),
            100,
        )
        .unwrap_err();
        assert_eq!(
            format!("{error:#}"),
            "KNOWN_VERSION 1.0.3 appears directly after 2.0.0, but is not later"
        );

        // Gaps are not allowed.
        let error = verify_known_versions(
            [
                &KnownVersion::legacy(1, 0),
                &KnownVersion::legacy(2, 0),
                &KnownVersion::legacy(4, 0),
            ],
            &EARLIEST_SUPPORTED_VERSION,
            &SemverVersion::new(4, 0, 0),
            100,
        )
        .unwrap_err();
        assert_eq!(
            format!("{error:#}"),
            "KNOWN_VERSION 4.0.0 appears directly after 2.0.0, but its major \
            number is neither the same nor one greater"
        );

        // For the strict case, the patch level can't be non-zero.  You can only
        // make this mistake by using `KnownVersion::legacy()` for a new
        // version.
        let error = verify_known_versions(
            [
                &KnownVersion::legacy(1, 0),
                &KnownVersion::legacy(2, 0),
                &KnownVersion::legacy(3, 2),
            ],
            &EARLIEST_SUPPORTED_VERSION,
            &SemverVersion::new(3, 0, 2),
            2,
        )
        .unwrap_err();
        assert_eq!(format!("{error:#}"), "new patch versions must be zero");

        // For the strict case, the directory name cannot contain the version at
        // all.  You can only make this mistake by using
        // `KnownVersion::legacy()` for a new version.
        let error = verify_known_versions(
            [
                &KnownVersion::legacy(1, 0),
                &KnownVersion::legacy(2, 0),
                &KnownVersion::legacy(3, 0),
            ],
            &EARLIEST_SUPPORTED_VERSION,
            &SemverVersion::new(3, 0, 0),
            2,
        )
        .unwrap_err();
        assert_eq!(
            format!("{error:#}"),
            "the relative path for a version should not contain the \
            version itself"
        );
    }

    fn verify_known_versions<'a, I>(
        // list of known versions in order from earliest to latest
        known_versions: I,
        earliest: &SemverVersion,
        latest: &SemverVersion,
        min_strict_major: u64,
    ) -> Result<(), anyhow::Error>
    where
        I: IntoIterator<Item = &'a KnownVersion>,
    {
        let mut known_versions = known_versions.into_iter();

        // All known versions should be unique and increasing.
        let first =
            known_versions.next().expect("expected at least one KNOWN_VERSION");
        ensure!(
            first.semver == *earliest,
            "EARLIEST_SUPPORTED_VERSION is not the earliest in KNOWN_VERSIONS"
        );

        let mut prev = first;
        for v in known_versions {
            println!("checking known version: {} -> {}", prev, v);
            ensure!(
                v.semver > prev.semver,
                "KNOWN_VERSION {} appears directly after {}, but is not later",
                v,
                prev
            );

            // We currently make sure there are no gaps in the major number.
            // This is not strictly necessary but if this isn't true then it was
            // probably a mistake.
            //
            // It's allowed for the major numbers to be the same because a few
            // past schema versions only bumped the patch number for whatever
            // reason.
            ensure!(
                v.semver.0.major == prev.semver.0.major
                    || v.semver.0.major == prev.semver.0.major + 1,
                "KNOWN_VERSION {} appears directly after {}, but its major \
                number is neither the same nor one greater",
                v,
                prev
            );

            // We never allowed minor versions to be zero and it is not
            // currently possible to even construct one that had a non-zero
            // minor number.
            ensure!(v.semver.0.minor == 0, "new minor versions must be zero");

            // We changed things after version 45 to require that:
            //
            // (1) the major always be bumped (the minor and patch must be zero)
            // (2) users choose a unique directory name for the SQL files.  It
            //     would defeat the point if people used the semver for
            //
            // After version 45, we do not allow non-zero minor or patch
            // numbers.
            if v.semver.0.major > min_strict_major {
                ensure!(
                    v.semver.0.patch == 0,
                    "new patch versions must be zero"
                );
                ensure!(
                    !v.relative_path.contains(&v.semver.to_string()),
                    "the relative path for a version should not contain the \
                    version itself"
                );
            }

            prev = v;
        }

        ensure!(
            prev.semver == *latest,
            "latest KNOWN_VERSION is {}, but SCHEMA_VERSION is {}",
            prev,
            latest
        );

        Ok(())
    }

    // Confirm that `SchemaVersion::load_from_directory()` rejects `up*.sql`
    // files where the `*` doesn't contain a positive integer.
    #[tokio::test]
    async fn test_reject_invalid_up_sql_names() {
        for (invalid_filename, error_prefix) in [
            ("upA.sql", "invalid filename (non-numeric `up*.sql`)"),
            ("up1a.sql", "invalid filename (non-numeric `up*.sql`)"),
            ("upaaa1.sql", "invalid filename (non-numeric `up*.sql`)"),
            ("up-3.sql", "invalid filename (non-numeric `up*.sql`)"),
            (
                "up0.sql",
                "invalid filename (`up*.sql` numbering must start at 1)",
            ),
            (
                "up00.sql",
                "invalid filename (`up*.sql` numbering must start at 1)",
            ),
            (
                "up000.sql",
                "invalid filename (`up*.sql` numbering must start at 1)",
            ),
        ] {
            let tempdir = Utf8TempDir::new().unwrap();
            let filename = tempdir.path().join(invalid_filename);
            _ = tokio::fs::File::create(&filename).await.unwrap();
            let maybe_schema = SchemaVersion::load_from_directory(
                SemverVersion::new(12, 0, 0),
                tempdir.path(),
            );
            match maybe_schema {
                Ok(upgrade) => {
                    panic!(
                        "unexpected success on {invalid_filename} \
                         (produced {upgrade:?})"
                    );
                }
                Err(error) => {
                    assert_eq!(
                        format!("{error:#}"),
                        format!("{error_prefix}: {filename}")
                    );
                }
            }
        }
    }

    // Confirm that `SchemaVersion::load_from_directory()` rejects a directory
    // with no appropriately-named files.
    #[tokio::test]
    async fn test_reject_no_up_sql_files() {
        for filenames in [
            &[] as &[&str],
            &["README.md"],
            &["foo.sql", "bar.sql"],
            &["up1sql", "up2sql"],
        ] {
            let tempdir = Utf8TempDir::new().unwrap();
            for filename in filenames {
                _ = tokio::fs::File::create(tempdir.path().join(filename))
                    .await
                    .unwrap();
            }

            let maybe_schema = SchemaVersion::load_from_directory(
                SemverVersion::new(12, 0, 0),
                tempdir.path(),
            );
            match maybe_schema {
                Ok(upgrade) => {
                    panic!(
                        "unexpected success on {filenames:?} \
                         (produced {upgrade:?})"
                    );
                }
                Err(error) => {
                    assert_eq!(
                        format!("{error:#}"),
                        "no `up*.sql` files found"
                    );
                }
            }
        }
    }

    // Confirm that `SchemaVersion::load_from_directory()` rejects collections
    // of `up*.sql` files with individually-valid names but that do not pass the
    // rules of the entire collection.
    #[tokio::test]
    async fn test_reject_invalid_up_sql_collections() {
        for invalid_filenames in [
            &["up.sql", "up1.sql"] as &[&str],
            &["up1.sql", "up01.sql"],
            &["up1.sql", "up3.sql"],
            &["up1.sql", "up2.sql", "up3.sql", "up02.sql"],
        ] {
            let tempdir = Utf8TempDir::new().unwrap();
            for filename in invalid_filenames {
                _ = tokio::fs::File::create(tempdir.path().join(filename))
                    .await
                    .unwrap();
            }

            let maybe_schema = SchemaVersion::load_from_directory(
                SemverVersion::new(12, 0, 0),
                tempdir.path(),
            );
            match maybe_schema {
                Ok(upgrade) => {
                    panic!(
                        "unexpected success on {invalid_filenames:?} \
                         (produced {upgrade:?})"
                    );
                }
                Err(error) => {
                    let message = format!("{error:#}");
                    assert!(
                        message.starts_with("invalid `up*.sql` sequence: "),
                        "message did not start with expected prefix: \
                         {message:?}"
                    );
                }
            }
        }
    }

    // Confirm that `SchemaVersion::load_from_directory()` accepts legal
    // collections of `up*.sql` filenames.
    #[tokio::test]
    async fn test_allows_valid_up_sql_collections() {
        for filenames in [
            &["up.sql"] as &[&str],
            &["up1.sql", "up2.sql"],
            &[
                "up01.sql", "up02.sql", "up03.sql", "up04.sql", "up05.sql",
                "up06.sql", "up07.sql", "up08.sql", "up09.sql", "up10.sql",
                "up11.sql",
            ],
            &["up00001.sql", "up00002.sql", "up00003.sql"],
        ] {
            let tempdir = Utf8TempDir::new().unwrap();
            for filename in filenames {
                _ = tokio::fs::File::create(tempdir.path().join(filename))
                    .await
                    .unwrap();
            }

            let maybe_schema = SchemaVersion::load_from_directory(
                SemverVersion::new(12, 0, 0),
                tempdir.path(),
            );
            match maybe_schema {
                Ok(_) => (),
                Err(message) => {
                    panic!("unexpected failure on {filenames:?}: {message:?}");
                }
            }
        }
    }
}<|MERGE_RESOLUTION|>--- conflicted
+++ resolved
@@ -17,7 +17,7 @@
 ///
 /// This must be updated when you change the database schema.  Refer to
 /// schema/crdb/README.adoc in the root of this repository for details.
-pub const SCHEMA_VERSION: SemverVersion = SemverVersion::new(86, 0, 0);
+pub const SCHEMA_VERSION: SemverVersion = SemverVersion::new(87, 0, 0);
 
 /// List of all past database schema versions, in *reverse* order
 ///
@@ -29,13 +29,9 @@
         // |  leaving the first copy as an example for the next person.
         // v
         // KnownVersion::new(next_int, "unique-dirname-with-the-sql-files"),
-<<<<<<< HEAD
-        KnownVersion::new(86, "inv-dataset"),
-        KnownVersion::new(85, "dataset-kinds-zone-and-debug"),
-=======
+        KnownVersion::new(87, "inv-dataset"),
         KnownVersion::new(86, "dataset-kinds-zone-and-debug"),
         KnownVersion::new(85, "add-migrations-by-time-created-index"),
->>>>>>> 7156ba06
         KnownVersion::new(84, "region-read-only"),
         KnownVersion::new(83, "dataset-address-optional"),
         KnownVersion::new(82, "region-port"),
