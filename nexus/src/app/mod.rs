--- conflicted
+++ resolved
@@ -183,13 +183,6 @@
 
     /// Default Crucible region allocation strategy
     default_region_allocation_strategy: RegionAllocationStrategy,
-<<<<<<< HEAD
-
-    /// information about blueprints (deployment configurations)
-    // This will go away once these are stored in the database.
-    blueprints: Arc<std::sync::Mutex<deployment::Blueprints>>,
-=======
->>>>>>> 80cc0010
 }
 
 impl Nexus {
@@ -427,10 +420,6 @@
                 .pkg
                 .default_region_allocation_strategy
                 .clone(),
-<<<<<<< HEAD
-            blueprints,
-=======
->>>>>>> 80cc0010
         };
 
         // TODO-cleanup all the extra Arcs here seems wrong
