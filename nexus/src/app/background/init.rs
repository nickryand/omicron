--- conflicted
+++ resolved
@@ -157,11 +157,8 @@
     pub task_service_firewall_propagation: Activator,
     pub task_abandoned_vmm_reaper: Activator,
     pub task_vpc_route_manager: Activator,
-<<<<<<< HEAD
     pub task_saga_recovery: Activator,
-=======
     pub task_lookup_region_port: Activator,
->>>>>>> 468e699b
 
     // Handles to activate background tasks that do not get used by Nexus
     // at-large.  These background tasks are implementation details as far as
@@ -239,11 +236,8 @@
             task_service_firewall_propagation: Activator::new(),
             task_abandoned_vmm_reaper: Activator::new(),
             task_vpc_route_manager: Activator::new(),
-<<<<<<< HEAD
             task_saga_recovery: Activator::new(),
-=======
             task_lookup_region_port: Activator::new(),
->>>>>>> 468e699b
 
             task_internal_dns_propagation: Activator::new(),
             task_external_dns_propagation: Activator::new(),
@@ -301,11 +295,8 @@
             task_service_firewall_propagation,
             task_abandoned_vmm_reaper,
             task_vpc_route_manager,
-<<<<<<< HEAD
             task_saga_recovery,
-=======
             task_lookup_region_port,
->>>>>>> 468e699b
             // Add new background tasks here.  Be sure to use this binding in a
             // call to `Driver::register()` below.  That's what actually wires
             // up the Activator to the corresponding background task.
@@ -665,11 +656,10 @@
             activator: task_abandoned_vmm_reaper,
         });
 
-<<<<<<< HEAD
         // Background task: saga recovery
         {
             let task_impl = Box::new(saga_recovery::SagaRecovery::new(
-                datastore,
+                datastore.clone(),
                 nexus_db_model::SecId(args.nexus_id),
                 args.saga_recovery_opctx,
                 args.saga_recovery_nexus,
@@ -688,7 +678,7 @@
                 activator: task_saga_recovery,
             });
         }
-=======
+
         driver.register(TaskDefinition {
             name: "lookup_region_port",
             description: "fill in missing ports for region records",
@@ -700,7 +690,6 @@
             watchers: vec![],
             activator: task_lookup_region_port,
         });
->>>>>>> 468e699b
 
         driver
     }
