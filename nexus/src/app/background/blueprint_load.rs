// This Source Code Form is subject to the terms of the Mozilla Public
// License, v. 2.0. If a copy of the MPL was not distributed with this
// file, You can obtain one at https://mozilla.org/MPL/2.0/.

//! Background task for loading the target blueprint from the DB
//!
//! This task triggers the `blueprint_execution` background task when the
//! blueprint changes.

use super::common::BackgroundTask;
use futures::future::BoxFuture;
use futures::FutureExt;
use nexus_db_queries::context::OpContext;
use nexus_db_queries::db::DataStore;
use nexus_types::deployment::{Blueprint, BlueprintTarget};
use serde_json::json;
use std::sync::Arc;
use tokio::sync::watch;

pub struct TargetBlueprintLoader {
    datastore: Arc<DataStore>,
    last: Option<Arc<(BlueprintTarget, Blueprint)>>,
    tx: watch::Sender<Option<Arc<(BlueprintTarget, Blueprint)>>>,
}

impl TargetBlueprintLoader {
    pub fn new(datastore: Arc<DataStore>) -> TargetBlueprintLoader {
        let (tx, _) = watch::channel(None);
        TargetBlueprintLoader { datastore, last: None, tx }
    }

    /// Expose the target blueprint
    pub fn watcher(
        &self,
    ) -> watch::Receiver<Option<Arc<(BlueprintTarget, Blueprint)>>> {
        self.tx.subscribe()
    }
}

impl BackgroundTask for TargetBlueprintLoader {
    fn activate<'a>(
        &'a mut self,
        opctx: &'a OpContext,
    ) -> BoxFuture<'a, serde_json::Value> {
        async {
            // Set up a logger for this activation that includes metadata about
            // the current target.
            let log = match &self.last {
                None => opctx.log.clone(),
                Some(old) => opctx.log.new(o!(
                    "original_target_id" => old.1.id.to_string(),
                    "original_time_created" => old.1.time_created.to_string(),
                )),
            };

            // Retrieve the latest target blueprint
            let result =
                self.datastore.blueprint_target_get_current_full(opctx).await;

            // Decide what to do with the result
            match (&mut self.last, result) {
                (_, Err(error)) => {
                    // We failed to read the blueprint. There's nothing to do
                    // but log an error. We'll retry when we're activated again.
                    let message = format!("{:#}", error);
                    warn!(
                        &log,
                        "failed to read target blueprint";
                        "error" => &message
                    );
                    let e =
                        format!("failed to read target blueprint: {message}");
                    json!({"error": e})
                }
                (None, Ok(None)) => {
                    // We haven't found a blueprint yet. Do nothing.
                    json!({"status": "no target blueprint"})
                }
                (Some(old), Ok(None)) => {
                    // We have transitioned from having a blueprint to not
                    // having one. This should not happen.
                    let message = format!(
                        "target blueprint with id {} was removed. There is no \
                        longer any target blueprint",
                        old.1.id
                    );
                    let old_id = old.1.id;
                    self.last = None;
                    self.tx.send_replace(self.last.clone());
                    error!(&log, "{message:?}");
                    json!({
                        "removed_target_id": old_id,
                        "status": "no target blueprint (removed)",
                        "error": message
                    })
                }
                (None, Ok(Some((new_bp_target, new_blueprint)))) => {
                    // We've found a target blueprint for the first time.
                    // Save it and notify any watchers.
                    let target_id = new_blueprint.id;
                    let time_created = new_blueprint.time_created;
                    info!(
                        log,
                        "found new target blueprint (first find)";
                        "target_id" => %target_id,
                        "time_created" => %time_created
                    );
                    self.last = Some(Arc::new((new_bp_target, new_blueprint)));
                    self.tx.send_replace(self.last.clone());
                    json!({
                        "target_id": target_id,
                        "time_created": time_created,
                        "time_found": chrono::Utc::now(),
                        "status": "first target blueprint",
                    })
                }
                (Some(old), Ok(Some((new_bp_target, new_blueprint)))) => {
                    let target_id = new_blueprint.id;
                    let time_created = new_blueprint.time_created;
                    if old.1.id != new_blueprint.id {
                        // The current target blueprint has been updated
                        info!(
                            log,
                            "found new target blueprint";
                            "target_id" => %target_id,
                            "time_created" => %time_created
                        );
                        self.last =
                            Some(Arc::new((new_bp_target, new_blueprint)));
                        self.tx.send_replace(self.last.clone());
                        json!({
                            "target_id": target_id,
                            "time_created": time_created,
                            "time_found": chrono::Utc::now(),
                            "status": "target blueprint updated"
                        })
                    } else {
                        // The new target id matches the old target id
                        //
                        // Let's see if the blueprints hold the same contents.
                        // It should not be possible for the contents of a
                        // blueprint to change, but we check to catch possible
                        // bugs further up the stack.
                        if old.1 != new_blueprint {
                            let message = format!(
                                "blueprint for id {} changed. \
                                Blueprints are supposed to be immutable.",
                                target_id
                            );
                            error!(&log, "{}", message);
                            json!({
                                "target_id": target_id,
                                "status": "target blueprint unchanged (error)",
                                "error": message
                            })
                        } else if old.0.enabled != new_bp_target.enabled {
                            // The blueprints have the same contents, but its
                            // enabled bit has flipped.
                            let status = if new_bp_target.enabled {
                                "enabled"
                            } else {
                                "disabled"
                            };
                            info!(
                                log,
                                "target blueprint enabled state changed";
                                "target_id" => %target_id,
                                "time_created" => %time_created,
                                "state" => status,
                            );
                            self.last =
                                Some(Arc::new((new_bp_target, new_blueprint)));
                            self.tx.send_replace(self.last.clone());
                            json!({
                                "target_id": target_id,
                                "time_created": time_created,
                                "time_found": chrono::Utc::now(),
                                "status": format!("target blueprint {status}"),
                            })
                        } else {
                            // We found a new target blueprint that exactly
                            // matches the old target blueprint. This is the
                            // common case when we're activated by a timeout.
                            debug!(
                               log,
                                "found latest target blueprint (unchanged)";
                                "target_id" => %target_id,
                                "time_created" => %time_created.clone()
                            );
                            json!({
                                "target_id": target_id,
                                "time_created": time_created,
                                "status": "target blueprint unchanged"
                            })
                        }
                    }
                }
            }
        }
        .boxed()
    }
}

#[cfg(test)]
mod test {
    use super::*;
    use crate::app::background::common::BackgroundTask;
    use nexus_inventory::now_db_precision;
    use nexus_test_utils_macros::nexus_test;
    use nexus_types::deployment::{Blueprint, BlueprintTarget};
    use omicron_common::api::external::Generation;
    use serde::Deserialize;
    use std::collections::BTreeMap;
    use uuid::Uuid;

    type ControlPlaneTestContext =
        nexus_test_utils::ControlPlaneTestContext<crate::Server>;

    fn create_blueprint(
        parent_blueprint_id: Uuid,
    ) -> (BlueprintTarget, Blueprint) {
        let id = Uuid::new_v4();
        (
            BlueprintTarget {
                target_id: id,
                enabled: true,
                time_made_target: now_db_precision(),
            },
            Blueprint {
                id,
<<<<<<< HEAD
                omicron_zones: BTreeMap::new(),
                zones_in_service: BTreeSet::new(),
                expunged_nexus_zones: BTreeSet::new(),
                parent_blueprint_id,
=======
                blueprint_zones: BTreeMap::new(),
                parent_blueprint_id: Some(parent_blueprint_id),
>>>>>>> 86e00cb5
                internal_dns_version: Generation::new(),
                external_dns_version: Generation::new(),
                time_created: now_db_precision(),
                creator: "test".to_string(),
                comment: "test blueprint".to_string(),
            },
        )
    }

    #[derive(Deserialize)]
    #[allow(unused)]
    struct TargetUpdate {
        pub target_id: Uuid,
        pub time_created: chrono::DateTime<chrono::Utc>,
        pub time_found: Option<chrono::DateTime<chrono::Utc>>,
        pub status: String,
    }

    #[nexus_test(server = crate::Server)]
    async fn test_load_blueprints(cptestctx: &ControlPlaneTestContext) {
        let nexus = &cptestctx.server.apictx().nexus;
        let datastore = nexus.datastore();
        let opctx = OpContext::for_tests(
            cptestctx.logctx.log.clone(),
            datastore.clone(),
        );

        let mut task = TargetBlueprintLoader::new(datastore.clone());
        let mut rx = task.watcher();

        // We expect to see the initial blueprint set up by nexus-test-utils
        // (emulating RSS).
        let value = task.activate(&opctx).await;
        let initial_blueprint =
            rx.borrow_and_update().clone().expect("no initial blueprint");
        let update = serde_json::from_value::<TargetUpdate>(value).unwrap();
        assert_eq!(update.target_id, initial_blueprint.1.id);
        assert_eq!(update.status, "first target blueprint");

        let (target, blueprint) = create_blueprint(update.target_id);

        // Inserting a blueprint, but not making it the target return status
        // indicating that the target hasn't changed
        datastore.blueprint_insert(&opctx, &blueprint).await.unwrap();
        let value = task.activate(&opctx).await;
        let update = serde_json::from_value::<TargetUpdate>(value).unwrap();
        assert_eq!(update.target_id, initial_blueprint.1.id);
        assert_eq!(update.status, "target blueprint unchanged");

        // Setting a target blueprint makes the loader see it and broadcast it
        datastore.blueprint_target_set_current(&opctx, target).await.unwrap();
        let value = task.activate(&opctx).await;
        let update = serde_json::from_value::<TargetUpdate>(value).unwrap();
        assert_eq!(update.target_id, blueprint.id);
        assert_eq!(update.status, "target blueprint updated");
        let rx_update = rx.borrow_and_update().clone().unwrap();
        assert_eq!(rx_update.0, target);
        assert_eq!(rx_update.1, blueprint);

        // Activation without changing the target blueprint results in no update
        let value = task.activate(&opctx).await;
        let update = serde_json::from_value::<TargetUpdate>(value).unwrap();
        assert_eq!(update.target_id, blueprint.id);
        assert_eq!(update.status, "target blueprint unchanged");
        assert_eq!(false, rx.has_changed().unwrap());

        // Adding a new blueprint and updating the target triggers a change
        let (new_target, new_blueprint) = create_blueprint(blueprint.id);
        datastore.blueprint_insert(&opctx, &new_blueprint).await.unwrap();
        datastore
            .blueprint_target_set_current(&opctx, new_target)
            .await
            .unwrap();
        let value = task.activate(&opctx).await;
        let update = serde_json::from_value::<TargetUpdate>(value).unwrap();
        assert_eq!(update.target_id, new_blueprint.id);
        assert_eq!(update.status, "target blueprint updated");
        let rx_update = rx.borrow_and_update().clone().unwrap();
        assert_eq!(rx_update.0, new_target);
        assert_eq!(rx_update.1, new_blueprint);

        // Activating again without changing the target blueprint results in
        // no update
        let value = task.activate(&opctx).await;
        let update = serde_json::from_value::<TargetUpdate>(value).unwrap();
        assert_eq!(update.target_id, new_blueprint.id);
        assert_eq!(update.status, "target blueprint unchanged");
        assert_eq!(false, rx.has_changed().unwrap());
    }
}<|MERGE_RESOLUTION|>--- conflicted
+++ resolved
@@ -228,15 +228,8 @@
             },
             Blueprint {
                 id,
-<<<<<<< HEAD
-                omicron_zones: BTreeMap::new(),
-                zones_in_service: BTreeSet::new(),
-                expunged_nexus_zones: BTreeSet::new(),
-                parent_blueprint_id,
-=======
                 blueprint_zones: BTreeMap::new(),
                 parent_blueprint_id: Some(parent_blueprint_id),
->>>>>>> 86e00cb5
                 internal_dns_version: Generation::new(),
                 external_dns_version: Generation::new(),
                 time_created: now_db_precision(),
