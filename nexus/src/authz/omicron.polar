#
# Oso configuration for Omicron
# This file is augmented by generated snippets.
#

#
# ACTOR TYPES AND BASIC RULES
#

# `AnyActor` includes both authenticated and unauthenticated users.
actor AnyActor {}

# An `AuthenticatedActor` has an identity in the system.  All of our operations
# today require that an actor be authenticated.
actor AuthenticatedActor {}

# For any resource, `actor` can perform action `action` on it if they're
# authenticated and their role(s) give them the corresponding permission on that
# resource.
allow(actor: AnyActor, action: Action, resource) if
    actor.authenticated and
    has_permission(actor.authn_actor.unwrap(), action.to_perm(), resource);

# Define role relationships
has_role(actor: AuthenticatedActor, role: String, resource: Resource)
	if resource.has_role(actor, role);

#
# ROLES AND PERMISSIONS IN THE FLEET/SILO/ORGANIZATION/PROJECT HIERARCHY
#
# We define the following permissions for most resources in the system:
#
# - "create_child": required to create child resources (of any type)
#
# - "list_children": required to list child resources (of all types) of a
#   resource
#
# - "modify": required to modify or delete a resource
#
# - "read": required to read a resource
#
# We define the following predefined roles for only a few high-level resources:
# the Fleet (see below), Silo, Organization, and Project.  The specific roles
# are oriented around intended use-cases:
#
# - "admin": has all permissions on the resource
#
# - "collaborator": has "read", "list_children", and "create_child", plus
#   the "admin" role for child resources.  The idea is that if you're an
#   Organization Collaborator, you have full control over the Projects within
#   the Organization, but you cannot modify or delete the Organization itself.
#
# - "viewer": has "read" and "list_children" on a resource
#
# Below the Project level, permissions are granted via roles at the Project
# level.  For example, for someone to be able to create, modify, or delete any
# Instances, they must be granted project.collaborator, which means they can
# create, modify, or delete _all_ resources in the Project.
#
# The complete set of predefined roles:
#
# - fleet.admin           (superuser for the whole system)
# - fleet.collaborator    (can manage Silos)
# - fleet.viewer          (can read most resources in the system)
# - silo.admin            (superuser for the silo)
# - silo.collaborator     (can create and own Organizations)
# - silo.viewer           (can read most resources within the Silo)
# - organization.admin    (complete control over an organization)
# - organization.collaborator (can manage Projects)
# - organization.viewer   (can read most resources within the Organization)
# - project.admin         (complete control over a Project)
# - project.collaborator  (can manage all resources within the Project)
# - project.viewer        (can read most resources within the Project)
#
# Outside the Silo/Organization/Project hierarchy, we (currently) treat most
# resources as nested under Fleet or else a synthetic resource (see below).  We
# do not yet support role assignments on anything other than Fleet, Silo,
# Organization, or Project.
#

# "Fleet" is a global singleton representing the whole system.  The name comes
# from the idea described in RFD 24, but it's not quite right.  This probably
# should be more like "Region" or "AvailabilityZone".  The precise boundaries
# have not yet been figured out.
resource Fleet {
	permissions = [
	    "list_children",
	    "modify",
	    "read",
	    "create_child",
	];

	roles = [
	    # Roles that can be attached by users
	    "admin",
	    "collaborator",
	    "viewer",

	    # Internal-only roles
	    "external-authenticator"
	];

	# Roles implied by other roles on this resource
	"viewer" if "collaborator";
	"collaborator" if "admin";

	# Permissions granted directly by roles on this resource
	"list_children" if "viewer";
	"read" if "viewer";
	"create_child" if "collaborator";
	"modify" if "admin";
}

resource Silo {
	permissions = [
	    "list_children",
	    "modify",
	    "read",
	    "create_child",
	    "list_identity_providers",
	];
	roles = [ "admin", "collaborator", "viewer" ];

	# Roles implied by other roles on this resource
	"viewer" if "collaborator";
	"collaborator" if "admin";

	# Permissions granted directly by roles on this resource
	"list_children" if "viewer";
	"read" if "viewer";

	"create_child" if "collaborator";
	"modify" if "admin";

	# Roles implied by roles on this resource's parent (Fleet)
	relations = { parent_fleet: Fleet };
	"admin" if "collaborator" on "parent_fleet";
	"viewer" if "viewer" on "parent_fleet";

	# external authenticator has to create silo users
	"list_children" if "external-authenticator" on "parent_fleet";
	"create_child" if "external-authenticator" on "parent_fleet";
}

has_relation(fleet: Fleet, "parent_fleet", silo: Silo)
	if silo.fleet = fleet;

# As a special case, all authenticated users can read their own Silo.  That's
# not quite the same as having the "viewer" role.  For example, they cannot list
# Organizations in the Silo.
#
# One reason this is necessary is because if an unprivileged user tries to
# create an Organization using "POST /organizations", they should get back a 403
# (which implies they're able to see /organizations, which is essentially seeing
# the Silo itself) rather than a 404.  This behavior isn't a hard constraint
# (i.e., you could reasonably get a 404 for an API you're not allowed to call).
# Nor is the implementation (i.e., we could special-case this endpoint somehow).
# But granting this permission is the simplest way to keep this endpoint's
# behavior consistent with the rest of the API.
#
# It's unclear what else would break if users couldn't see their own Silo.
has_permission(actor: AuthenticatedActor, "read", silo: Silo)
	if silo in actor.silo;

# Any authenticated user should be allowed to list the identity providers of
# their silo.
has_permission(actor: AuthenticatedActor, "list_identity_providers", silo: Silo)
	if silo in actor.silo;

resource Organization {
	permissions = [
	    "list_children",
	    "modify",
	    "read",
	    "create_child",
	];
	roles = [ "admin", "collaborator", "viewer" ];

	# Roles implied by other roles on this resource
	"viewer" if "collaborator";
	"collaborator" if "admin";

	# Permissions granted directly by roles on this resource
	"list_children" if "viewer";
	"read" if "viewer";
	"create_child" if "collaborator";
	"modify" if "admin";

	# Roles implied by roles on this resource's parent (Silo)
	relations = { parent_silo: Silo };
	"admin" if "collaborator" on "parent_silo";
	"viewer" if "viewer" on "parent_silo";
}
has_relation(silo: Silo, "parent_silo", organization: Organization)
	if organization.silo = silo;

resource Project {
	permissions = [
	    "list_children",
	    "modify",
	    "read",
	    "create_child",
	];
	roles = [ "admin", "collaborator", "viewer" ];

	# Roles implied by other roles on this resource
	"viewer" if "collaborator";
	"collaborator" if "admin";

	# Permissions granted directly by roles on this resource
	"list_children" if "viewer";
	"read" if "viewer";
	"create_child" if "collaborator";
	"modify" if "admin";

	# Roles implied by roles on this resource's parent (Organization)
	relations = { parent_organization: Organization };
	"admin" if "collaborator" on "parent_organization";
	"viewer" if "viewer" on "parent_organization";
}
has_relation(organization: Organization, "parent_organization", project: Project)
	if project.organization = organization;

#
# GENERAL RESOURCES OUTSIDE THE SILO/ORGANIZATION/PROJECT HIERARCHY
#
# Many resources use snippets of Polar generated by the `authz_resource!` Rust
# macro.  Some resources require custom Polar code.  Those appear here.
#

resource SiloUser {
	permissions = [
	    "list_children",
	    "modify",
	    "read",
	    "create_child",
	];

	relations = { parent_silo: Silo };
	"list_children" if "viewer" on "parent_silo";
	"read" if "viewer" on "parent_silo";
	"modify" if "admin" on "parent_silo";
	"create_child" if "admin" on "parent_silo";
}
has_relation(silo: Silo, "parent_silo", user: SiloUser)
	if user.silo = silo;

<<<<<<< HEAD
resource SiloGroup {
	permissions = [
	    "list_children",
	    "modify",
	    "read",
	    "create_child",
	];

	relations = { parent_silo: Silo };
	"list_children" if "viewer" on "parent_silo";
	"read" if "viewer" on "parent_silo";
	"modify" if "admin" on "parent_silo";
	"create_child" if "admin" on "parent_silo";
}
has_relation(silo: Silo, "parent_silo", group: SiloGroup)
	if group.silo = silo;
=======
# authenticated actors have all permissions on themselves
has_permission(actor: AuthenticatedActor, _perm: String, silo_user: SiloUser)
    if actor.equals_silo_user(silo_user);
>>>>>>> 88dd1e16

resource SshKey {
	permissions = [ "read", "modify" ];
	relations = { silo_user: SiloUser };

	"read" if "read" on "silo_user";
	"modify" if "modify" on "silo_user";
}
has_relation(user: SiloUser, "silo_user", ssh_key: SshKey)
	if ssh_key.silo_user = user;

resource IdentityProvider {
	permissions = [
	    "read",
	    "modify",
	    "create_child",
	    "list_children",
	];
	relations = { parent_silo: Silo };

	"read" if "viewer" on "parent_silo";
	"list_children" if "viewer" on "parent_silo";

	# Only silo admins can create silo identity providers
	"modify" if "admin" on "parent_silo";
	"create_child" if "admin" on "parent_silo";
}
has_relation(silo: Silo, "parent_silo", identity_provider: IdentityProvider)
	if identity_provider.silo = silo;

resource SamlIdentityProvider {
	permissions = [
	    "read",
	    "modify",
	    "create_child",
	    "list_children",
	];
	relations = { parent_silo: Silo };

	# Only silo admins have permissions for specific identity provider details
	"read" if "admin" on "parent_silo";
	"list_children" if "admin" on "parent_silo";

	"modify" if "admin" on "parent_silo";
	"create_child" if "admin" on "parent_silo";
}
has_relation(silo: Silo, "parent_silo", saml_identity_provider: SamlIdentityProvider)
	if saml_identity_provider.silo = silo;

#
# SYNTHETIC RESOURCES OUTSIDE THE SILO HIERARCHY
#
# The resources here do not correspond to anything that appears explicitly in
# the API or is stored in the database.  These are used either at the top level
# of the API path (e.g., "/images") or as an implementation detail of the system
# (in the case of console sessions and "Database").  The policies are
# either statically-defined in this file or driven by role assignments on the
# Fleet.  None of these resources defines their own roles.
#

# Describes the policy for accessing "/ip-pools" in the API
resource IpPoolList {
	permissions = [
	    "list_children",
	    "modify",
	    "create_child",
	];

	# Fleet Administrators can create or modify the IP Pools list.
	relations = { parent_fleet: Fleet };
	"modify" if "admin" on "parent_fleet";
	"create_child" if "admin" on "parent_fleet";

	# Fleet Viewers can list IP Pools
	"list_children" if "viewer" on "parent_fleet";
}
has_relation(fleet: Fleet, "parent_fleet", ip_pool_list: IpPoolList)
	if ip_pool_list.fleet = fleet;

# Describes the policy for accessing "/images" (in the API)
resource GlobalImageList {
	permissions = [
	    "list_children",
	    "modify",
	    "create_child",
	];

	# Fleet Administrators can create or modify the global images list.
	relations = { parent_fleet: Fleet };
	"modify" if "admin" on "parent_fleet";
	"create_child" if "admin" on "parent_fleet";

	# Fleet Viewers can list global images.
	"list_children" if "viewer" on "parent_fleet";
}
has_relation(fleet: Fleet, "parent_fleet", global_image_list: GlobalImageList)
	if global_image_list.fleet = fleet;

# Any authenticated user can list and read global images
has_permission(_actor: AuthenticatedActor, "list_children", _global_image_list: GlobalImageList);
has_permission(_actor: AuthenticatedActor, "read", _global_image: GlobalImage);

# Describes the policy for creating and managing web console sessions.
resource ConsoleSessionList {
	permissions = [ "create_child" ];
	relations = { parent_fleet: Fleet };
	"create_child" if "external-authenticator" on "parent_fleet";
}
has_relation(fleet: Fleet, "parent_fleet", collection: ConsoleSessionList)
	if collection.fleet = fleet;

# Describes the policy for creating and managing device authorization requests.
resource DeviceAuthRequestList {
	permissions = [ "create_child" ];
	relations = { parent_fleet: Fleet };
	"create_child" if "external-authenticator" on "parent_fleet";
}
has_relation(fleet: Fleet, "parent_fleet", collection: DeviceAuthRequestList)
	if collection.fleet = fleet;

# These rules grants the external authenticator role the permissions it needs to
# read silo users and modify their sessions.  This is necessary for login to
# work.
has_permission(actor: AuthenticatedActor, "read", silo: Silo)
	if has_role(actor, "external-authenticator", silo.fleet);
has_permission(actor: AuthenticatedActor, "read", user: SiloUser)
	if has_role(actor, "external-authenticator", user.silo.fleet);
has_permission(actor: AuthenticatedActor, "read", group: SiloGroup)
	if has_role(actor, "external-authenticator", group.silo.fleet);
has_permission(actor: AuthenticatedActor, "modify", group: SiloGroup)
	if has_role(actor, "external-authenticator", group.silo.fleet);

has_permission(actor: AuthenticatedActor, "read", session: ConsoleSession)
	if has_role(actor, "external-authenticator", session.fleet);
has_permission(actor: AuthenticatedActor, "modify", session: ConsoleSession)
	if has_role(actor, "external-authenticator", session.fleet);

# All authenticated users can read and delete device authn requests because
# by necessity these operations happen before we've figured out what user (or
# even Silo) the device auth is associated with.  Any user can claim a device
# auth request with the right user code (that's how it works) -- it's the user
# code and associated logic that prevents unauthorized access here.
has_permission(_actor: AuthenticatedActor, "read", _device_auth: DeviceAuthRequest);
has_permission(_actor: AuthenticatedActor, "modify", _device_auth: DeviceAuthRequest);

has_permission(actor: AuthenticatedActor, "read", device_token: DeviceAccessToken)
	if has_role(actor, "external-authenticator", device_token.fleet);

has_permission(actor: AuthenticatedActor, "read", identity_provider: IdentityProvider)
	if has_role(actor, "external-authenticator", identity_provider.silo.fleet);
has_permission(actor: AuthenticatedActor, "list_identity_providers", identity_provider: IdentityProvider)
	if has_role(actor, "external-authenticator", identity_provider.silo.fleet);

has_permission(actor: AuthenticatedActor, "read", saml_identity_provider: SamlIdentityProvider)
	if has_role(actor, "external-authenticator", saml_identity_provider.silo.fleet);
has_permission(actor: AuthenticatedActor, "list_identity_providers", saml_identity_provider: SamlIdentityProvider)
	if has_role(actor, "external-authenticator", saml_identity_provider.silo.fleet);


# Describes the policy for who can access the internal database.
resource Database {
	permissions = [
	    # "query" is required to perform any query against the database,
	    # whether a read or write query.  This is checked when an operation
	    # checks out a database connection from the connection pool.
	    #
	    # Any authenticated user gets this permission.  There's generally
	    # some other authz check involved in the database query.  For
	    # example, if you're querying the database to "read" a "Project", we
	    # should also be checking that.  So why do we do this at all?  It's
	    # a belt-and-suspenders measure so that if we somehow introduced an
	    # unauthenticated code path that hits the database, it cannot be
	    # used to DoS the database because we won't allow the operation to
	    # make the query.  (As long as the code path _is_ authenticated, we
	    # can use throttling mechanisms to prevent DoS.)
	    "query",

	    # "modify" is required to populate database data that's delivered
	    # with the system.  It should also be required for schema changes,
	    # when we support those.  This is separate from "query" so that we
	    # cannot accidentally invoke these code paths from API calls and
	    # other general functions.
	    "modify"
	];
}

# All authenticated users have the "query" permission on the database.
has_permission(_actor: AuthenticatedActor, "query", _resource: Database);

# The "db-init" user is the only one with the "init" role.
has_permission(actor: AuthenticatedActor, "modify", _resource: Database)
	if actor = USER_DB_INIT;<|MERGE_RESOLUTION|>--- conflicted
+++ resolved
@@ -245,7 +245,10 @@
 has_relation(silo: Silo, "parent_silo", user: SiloUser)
 	if user.silo = silo;
 
-<<<<<<< HEAD
+# authenticated actors have all permissions on themselves
+has_permission(actor: AuthenticatedActor, _perm: String, silo_user: SiloUser)
+    if actor.equals_silo_user(silo_user);
+
 resource SiloGroup {
 	permissions = [
 	    "list_children",
@@ -262,11 +265,6 @@
 }
 has_relation(silo: Silo, "parent_silo", group: SiloGroup)
 	if group.silo = silo;
-=======
-# authenticated actors have all permissions on themselves
-has_permission(actor: AuthenticatedActor, _perm: String, silo_user: SiloUser)
-    if actor.equals_silo_user(silo_user);
->>>>>>> 88dd1e16
 
 resource SshKey {
 	permissions = [ "read", "modify" ];
