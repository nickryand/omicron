// This Source Code Form is subject to the terms of the Mozilla Public
// License, v. 2.0. If a copy of the MPL was not distributed with this
// file, You can obtain one at https://mozilla.org/MPL/2.0/.

/*!
 * Saga actions, undo actions, and saga constructors used in Nexus.
 */

/*
 * NOTE: We want to be careful about what interfaces we expose to saga actions.
 * In the future, we expect to mock these out for comprehensive testing of
 * correctness, idempotence, etc.  The more constrained this interface is, the
 * easier it will be to test, version, and update in deployed systems.
 */

use crate::db;
use crate::db::identity::Resource;
use crate::external_api::params;
use crate::saga_interface::SagaContext;
use chrono::Utc;
use lazy_static::lazy_static;
use omicron_common::api::external;
use omicron_common::api::external::Generation;
<<<<<<< HEAD
use omicron_common::api::external::IdentityMetadata;
use omicron_common::api::external::InstanceState;
use omicron_common::api::external::NetworkInterface;
=======
use omicron_common::api::external::IdentityMetadataCreateParams;
use omicron_common::api::external::InstanceState;
use omicron_common::api::external::Name;
>>>>>>> 347e66ea
use omicron_common::api::internal::nexus::InstanceRuntimeState;
use omicron_common::api::internal::sled_agent::InstanceHardware;
use serde::Deserialize;
use serde::Serialize;
use std::collections::BTreeMap;
use std::convert::TryFrom;
use std::sync::Arc;
use steno::new_action_noop_undo;
use steno::ActionContext;
use steno::ActionError;
use steno::SagaTemplate;
use steno::SagaTemplateBuilder;
use steno::SagaTemplateGeneric;
use steno::SagaType;
use uuid::Uuid;

/*
 * We'll need a richer mechanism for registering sagas, but this works for now.
 */
pub const SAGA_INSTANCE_CREATE_NAME: &'static str = "instance-create";
lazy_static! {
    pub static ref SAGA_INSTANCE_CREATE_TEMPLATE: Arc<SagaTemplate<SagaInstanceCreate>> =
        Arc::new(saga_instance_create());
}

lazy_static! {
    pub static ref ALL_TEMPLATES: BTreeMap<&'static str, Arc<dyn SagaTemplateGeneric<Arc<SagaContext>>>> =
        all_templates();
}

fn all_templates(
) -> BTreeMap<&'static str, Arc<dyn SagaTemplateGeneric<Arc<SagaContext>>>> {
    vec![(
        SAGA_INSTANCE_CREATE_NAME,
        Arc::clone(&SAGA_INSTANCE_CREATE_TEMPLATE)
            as Arc<dyn SagaTemplateGeneric<Arc<SagaContext>>>,
    )]
    .into_iter()
    .collect()
}

/*
 * "Create Instance" saga template
 */

#[derive(Debug, Deserialize, Serialize)]
pub struct ParamsInstanceCreate {
    pub project_id: Uuid,
    pub create_params: params::InstanceCreate,
}

#[derive(Debug)]
pub struct SagaInstanceCreate;
impl SagaType for SagaInstanceCreate {
    type SagaParamsType = Arc<ParamsInstanceCreate>;
    type ExecContextType = Arc<SagaContext>;
}

pub fn saga_instance_create() -> SagaTemplate<SagaInstanceCreate> {
    let mut template_builder = SagaTemplateBuilder::new();

    template_builder.append(
        "instance_id",
        "GenerateInstanceId",
        new_action_noop_undo(sic_generate_uuid),
    );

    template_builder.append(
        "propolis_id",
        "GeneratePropolisId",
        new_action_noop_undo(sic_generate_uuid),
    );

    template_builder.append(
        "server_id",
        "AllocServer",
        // TODO-robustness This still needs an undo action, and we should really
        // keep track of resources and reservations, etc.  See the comment on
        // SagaContext::alloc_server()
        new_action_noop_undo(sic_alloc_server),
    );

    template_builder.append(
        "initial_runtime",
        "CreateInstanceRecord",
        new_action_noop_undo(sic_create_instance_record),
    );

    template_builder.append(
        "instance_ensure",
        "InstanceEnsure",
        new_action_noop_undo(sic_instance_ensure),
    );

    template_builder.build()
}

async fn sic_generate_uuid(
    _: ActionContext<SagaInstanceCreate>,
) -> Result<Uuid, ActionError> {
    Ok(Uuid::new_v4())
}

async fn sic_alloc_server(
    sagactx: ActionContext<SagaInstanceCreate>,
) -> Result<Uuid, ActionError> {
    let osagactx = sagactx.user_data();
    let params = sagactx.saga_params();
    osagactx
        .alloc_server(&params.create_params)
        .await
        .map_err(ActionError::action_failed)
}

async fn sic_create_instance_record(
    sagactx: ActionContext<SagaInstanceCreate>,
) -> Result<InstanceHardware, ActionError> {
    let osagactx = sagactx.user_data();
    let params = sagactx.saga_params();
    let sled_uuid = sagactx.lookup::<Uuid>("server_id");
    let instance_id = sagactx.lookup::<Uuid>("instance_id");
    let propolis_uuid = sagactx.lookup::<Uuid>("propolis_id");

    let runtime = InstanceRuntimeState {
        run_state: InstanceState::Creating,
        sled_uuid: sled_uuid?,
        propolis_uuid: propolis_uuid?,
        hostname: params.create_params.hostname.clone(),
        memory: params.create_params.memory,
        ncpus: params.create_params.ncpus,
        gen: Generation::new(),
        time_updated: Utc::now(),
    };

    let new_instance = db::model::Instance::new(
        instance_id?,
        params.project_id,
        &params.create_params,
        runtime.into(),
    );

    let instance = osagactx
        .datastore()
        .project_create_instance(new_instance)
        .await
        .map_err(ActionError::action_failed)?;

<<<<<<< HEAD
    let rpz_nic = NetworkInterface {
        identity: IdentityMetadata {
            id: Uuid::new_v4(),
            name: "rpz-nic".parse().unwrap(),
            description: "test nic".to_string(),
            time_created: Utc::now(),
            time_modified: Utc::now(),
        },
        vpc_id: Uuid::new_v4(),
        subnet_id: Uuid::new_v4(),
        mac: external::MacAddr(
            macaddr::MacAddr6::from([0x02, 0x08, 0x20, 0xBE, 0xA0, 0xF2])
        ),
        ip: std::net::IpAddr::V4(std::net::Ipv4Addr::new(10, 0, 0, 213)),
    };
=======
    let default_name =
        db::model::Name(Name::try_from("default".to_string()).unwrap());

    let vpc = osagactx
        .datastore()
        .vpc_fetch_by_name(&instance.project_id, &default_name)
        .await
        .map_err(ActionError::action_failed)?;
    let subnet = osagactx
        .datastore()
        .vpc_subnet_fetch_by_name(&vpc.id(), &default_name)
        .await
        .map_err(ActionError::action_failed)?;

    let mac = osagactx
        .datastore()
        .generate_mac_address()
        .map_err(ActionError::action_failed)?;
    let interface_id = Uuid::new_v4();
    // Request an allocation
    let ip = None;
    let interface = db::model::IncompleteNetworkInterface::new(
        interface_id,
        instance.id(),
        // TODO-correctness: vpc_id here is used for name uniqueness. Should
        // interface names be unique to the subnet's VPC or to the
        // VPC associated with the instance's default interface?
        vpc.id(),
        subnet,
        mac,
        ip,
        params::NetworkInterfaceCreate {
            identity: IdentityMetadataCreateParams {
                // TODO: Generate a unique name here, since we're not guaranteed
                // this interface name is available
                name: instance.name().0.clone(),
                description: "default interface".to_string(),
            },
        },
    );
    let interface = osagactx
        .datastore()
        .instance_create_network_interface(interface)
        .await
        .map_err(ActionError::action_failed)?;
>>>>>>> 347e66ea

    // TODO: Populate this with an appropriate NIC.
    // See also: instance_set_runtime in nexus.rs for a similar construction.
    Ok(InstanceHardware {
        runtime: instance.runtime().clone().into(),
<<<<<<< HEAD
        nics: vec![rpz_nic],
=======
        nics: vec![interface.into()],
>>>>>>> 347e66ea
    })
}

async fn sic_instance_ensure(
    sagactx: ActionContext<SagaInstanceCreate>,
) -> Result<(), ActionError> {
    /*
     * TODO-correctness is this idempotent?
     */
    let osagactx = sagactx.user_data();
    let runtime_params =
        sled_agent_client::types::InstanceRuntimeStateRequested {
            run_state:
                sled_agent_client::types::InstanceStateRequested::Running,
        };
    let instance_id = sagactx.lookup::<Uuid>("instance_id")?;
    let sled_uuid = sagactx.lookup::<Uuid>("server_id")?;
    let initial_runtime =
        sagactx.lookup::<InstanceHardware>("initial_runtime")?;
    let sa = osagactx
        .sled_client(&sled_uuid)
        .await
        .map_err(ActionError::action_failed)?;

    /*
     * Ask the sled agent to begin the state change.  Then update the database
     * to reflect the new intermediate state.  If this update is not the newest
     * one, that's fine.  That might just mean the sled agent beat us to it.
     */
    let new_runtime_state = sa
        .instance_put(
            &instance_id,
            &sled_agent_client::types::InstanceEnsureBody {
                initial: sled_agent_client::types::InstanceHardware::from(
                    initial_runtime,
                ),
                target: runtime_params,
            },
        )
        .await
        .map_err(omicron_common::api::external::Error::from)
        .map_err(ActionError::action_failed)?;

    let new_runtime_state: InstanceRuntimeState = new_runtime_state.into();

    osagactx
        .datastore()
        .instance_update_runtime(&instance_id, &new_runtime_state.into())
        .await
        .map(|_| ())
        .map_err(ActionError::action_failed)
}<|MERGE_RESOLUTION|>--- conflicted
+++ resolved
@@ -21,15 +21,9 @@
 use lazy_static::lazy_static;
 use omicron_common::api::external;
 use omicron_common::api::external::Generation;
-<<<<<<< HEAD
-use omicron_common::api::external::IdentityMetadata;
-use omicron_common::api::external::InstanceState;
-use omicron_common::api::external::NetworkInterface;
-=======
 use omicron_common::api::external::IdentityMetadataCreateParams;
 use omicron_common::api::external::InstanceState;
 use omicron_common::api::external::Name;
->>>>>>> 347e66ea
 use omicron_common::api::internal::nexus::InstanceRuntimeState;
 use omicron_common::api::internal::sled_agent::InstanceHardware;
 use serde::Deserialize;
@@ -177,23 +171,6 @@
         .await
         .map_err(ActionError::action_failed)?;
 
-<<<<<<< HEAD
-    let rpz_nic = NetworkInterface {
-        identity: IdentityMetadata {
-            id: Uuid::new_v4(),
-            name: "rpz-nic".parse().unwrap(),
-            description: "test nic".to_string(),
-            time_created: Utc::now(),
-            time_modified: Utc::now(),
-        },
-        vpc_id: Uuid::new_v4(),
-        subnet_id: Uuid::new_v4(),
-        mac: external::MacAddr(
-            macaddr::MacAddr6::from([0x02, 0x08, 0x20, 0xBE, 0xA0, 0xF2])
-        ),
-        ip: std::net::IpAddr::V4(std::net::Ipv4Addr::new(10, 0, 0, 213)),
-    };
-=======
     let default_name =
         db::model::Name(Name::try_from("default".to_string()).unwrap());
 
@@ -239,17 +216,12 @@
         .instance_create_network_interface(interface)
         .await
         .map_err(ActionError::action_failed)?;
->>>>>>> 347e66ea
 
     // TODO: Populate this with an appropriate NIC.
     // See also: instance_set_runtime in nexus.rs for a similar construction.
     Ok(InstanceHardware {
         runtime: instance.runtime().clone().into(),
-<<<<<<< HEAD
-        nics: vec![rpz_nic],
-=======
         nics: vec![interface.into()],
->>>>>>> 347e66ea
     })
 }
 
