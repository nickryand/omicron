--- conflicted
+++ resolved
@@ -364,26 +364,16 @@
 
         // Build the initial blueprint.  We don't bother verifying it here
         // because there's a separate test for that.
-<<<<<<< HEAD
-        let blueprint1 = BlueprintBuilder::build_initial_from_collection(
-            &example.collection,
-            internal_dns_version,
-            external_dns_version,
-            &example.policy,
-            "the_test",
-        )
-        .expect("failed to create initial blueprint");
-=======
         let blueprint1 =
             BlueprintBuilder::build_initial_from_collection_seeded(
                 &example.collection,
                 internal_dns_version,
+                external_dns_version,
                 &example.policy,
                 "the_test",
                 (TEST_NAME, "bp1"),
             )
             .expect("failed to create initial blueprint");
->>>>>>> 5f5790ca
         verify_blueprint(&blueprint1);
 
         // Now run the planner.  It should do nothing because our initial
@@ -596,26 +586,16 @@
         };
 
         // Build the initial blueprint.
-<<<<<<< HEAD
-        let blueprint1 = BlueprintBuilder::build_initial_from_collection(
-            &collection,
-            internal_dns_version,
-            external_dns_version,
-            &policy,
-            "the_test",
-        )
-        .expect("failed to create initial blueprint");
-=======
         let blueprint1 =
             BlueprintBuilder::build_initial_from_collection_seeded(
                 &collection,
                 internal_dns_version,
+                external_dns_version,
                 &policy,
                 "the_test",
                 (TEST_NAME, "bp1"),
             )
             .expect("failed to create initial blueprint");
->>>>>>> 5f5790ca
 
         // This blueprint should only have 1 Nexus instance on the one sled we
         // kept.
@@ -683,26 +663,16 @@
             example(&logctx.log, TEST_NAME, DEFAULT_N_SLEDS);
 
         // Build the initial blueprint.
-<<<<<<< HEAD
-        let blueprint1 = BlueprintBuilder::build_initial_from_collection(
-            &collection,
-            Generation::new(),
-            Generation::new(),
-            &policy,
-            "the_test",
-        )
-        .expect("failed to create initial blueprint");
-=======
         let blueprint1 =
             BlueprintBuilder::build_initial_from_collection_seeded(
                 &collection,
+                Generation::new(),
                 Generation::new(),
                 &policy,
                 "the_test",
                 (TEST_NAME, "bp1"),
             )
             .expect("failed to create initial blueprint");
->>>>>>> 5f5790ca
 
         // This blueprint should only have 3 Nexus zones: one on each sled.
         assert_eq!(blueprint1.omicron_zones.len(), 3);
@@ -784,26 +754,16 @@
         let (collection, mut policy) = example(&logctx.log, TEST_NAME, 5);
 
         // Build the initial blueprint.
-<<<<<<< HEAD
-        let blueprint1 = BlueprintBuilder::build_initial_from_collection(
-            &collection,
-            Generation::new(),
-            Generation::new(),
-            &policy,
-            "the_test",
-        )
-        .expect("failed to create initial blueprint");
-=======
         let blueprint1 =
             BlueprintBuilder::build_initial_from_collection_seeded(
                 &collection,
+                Generation::new(),
                 Generation::new(),
                 &policy,
                 "the_test",
                 (TEST_NAME, "bp1"),
             )
             .expect("failed to create initial blueprint");
->>>>>>> 5f5790ca
 
         // This blueprint should only have 5 Nexus zones: one on each sled.
         assert_eq!(blueprint1.omicron_zones.len(), 5);
