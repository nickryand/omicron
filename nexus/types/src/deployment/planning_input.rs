// This Source Code Form is subject to the terms of the Mozilla Public
// License, v. 2.0. If a copy of the MPL was not distributed with this
// file, You can obtain one at https://mozilla.org/MPL/2.0/.

//! Types describing inputs the Reconfigurator needs to plan and produce new
//! blueprints.

use crate::external_api::views::PhysicalDiskPolicy;
use crate::external_api::views::PhysicalDiskState;
use crate::external_api::views::SledPolicy;
use crate::external_api::views::SledProvisionPolicy;
use crate::external_api::views::SledState;
use clap::ValueEnum;
use omicron_common::address::IpRange;
use omicron_common::address::Ipv6Subnet;
use omicron_common::address::SLED_PREFIX;
use omicron_common::api::external::Generation;
use omicron_common::api::external::MacAddr;
use omicron_common::api::internal::shared::SourceNatConfig;
use omicron_common::api::internal::shared::SourceNatConfigError;
use omicron_common::disk::DiskIdentity;
use omicron_uuid_kinds::ExternalIpUuid;
use omicron_uuid_kinds::OmicronZoneUuid;
use omicron_uuid_kinds::PhysicalDiskUuid;
use omicron_uuid_kinds::SledUuid;
use omicron_uuid_kinds::ZpoolUuid;
use schemars::JsonSchema;
use serde::Deserialize;
use serde::Serialize;
use std::collections::btree_map::Entry;
use std::collections::BTreeMap;
use std::net::IpAddr;
use std::net::SocketAddr;
use strum::IntoEnumIterator;
use uuid::Uuid;

/// Describes a single disk already managed by the sled.
#[derive(Debug, Clone, Serialize, Deserialize)]
pub struct SledDisk {
    pub disk_identity: DiskIdentity,
    pub disk_id: PhysicalDiskUuid,
    pub policy: PhysicalDiskPolicy,
    pub state: PhysicalDiskState,
}

impl SledDisk {
    fn provisionable(&self) -> bool {
        DiskFilter::InService.matches_policy_and_state(self.policy, self.state)
    }
}

/// Filters that apply to disks.
#[derive(Copy, Clone, Debug, PartialEq, Eq, Hash)]
pub enum DiskFilter {
    /// All disks
    All,

    /// All disks which are in-service.
    InService,
}

impl DiskFilter {
    fn matches_policy_and_state(
        self,
        policy: PhysicalDiskPolicy,
        state: PhysicalDiskState,
    ) -> bool {
        match self {
            DiskFilter::All => true,
            DiskFilter::InService => match (policy, state) {
                (PhysicalDiskPolicy::InService, PhysicalDiskState::Active) => {
                    true
                }
                _ => false,
            },
        }
    }
}

/// Filters that apply to zpools.
#[derive(Copy, Clone, Debug, PartialEq, Eq, Hash)]
pub enum ZpoolFilter {
    /// All zpools
    All,

    /// All zpools which are in-service.
    InService,
}

impl ZpoolFilter {
    fn matches_policy_and_state(
        self,
        policy: PhysicalDiskPolicy,
        state: PhysicalDiskState,
    ) -> bool {
        match self {
            ZpoolFilter::All => true,
            ZpoolFilter::InService => match (policy, state) {
                (PhysicalDiskPolicy::InService, PhysicalDiskState::Active) => {
                    true
                }
                _ => false,
            },
        }
    }
}

/// Describes the resources available on each sled for the planner
#[derive(Debug, Clone, Serialize, Deserialize)]
pub struct SledResources {
    /// zpools (and their backing disks) on this sled
    ///
    /// (used to allocate storage for control plane zones with persistent
    /// storage)
    pub zpools: BTreeMap<ZpoolUuid, SledDisk>,

    /// the IPv6 subnet of this sled on the underlay network
    ///
    /// (implicitly specifies the whole range of addresses that the planner can
    /// use for control plane components)
    pub subnet: Ipv6Subnet<SLED_PREFIX>,
}

impl SledResources {
    /// Returns if the zpool is provisionable (known, in-service, and active).
    pub fn zpool_is_provisionable(&self, zpool: &ZpoolUuid) -> bool {
        let Some(disk) = self.zpools.get(zpool) else { return false };
        disk.provisionable()
    }

    /// Returns all zpools matching the given filter.
    pub fn all_zpools(
        &self,
        filter: ZpoolFilter,
    ) -> impl Iterator<Item = &ZpoolUuid> + '_ {
        self.zpools.iter().filter_map(move |(zpool, disk)| {
            filter
                .matches_policy_and_state(disk.policy, disk.state)
                .then_some(zpool)
        })
    }

    pub fn all_disks(
        &self,
        filter: DiskFilter,
    ) -> impl Iterator<Item = (&ZpoolUuid, &SledDisk)> + '_ {
        self.zpools.iter().filter_map(move |(zpool, disk)| {
            filter
                .matches_policy_and_state(disk.policy, disk.state)
                .then_some((zpool, disk))
        })
    }
}

/// External IP variants possible for Omicron-managed zones.
#[derive(Debug, Clone, Copy, PartialEq, Eq, Serialize, Deserialize)]
pub enum OmicronZoneExternalIp {
    Floating(OmicronZoneExternalFloatingIp),
    Snat(OmicronZoneExternalSnatIp),
    // We may eventually want `Ephemeral(_)` too (arguably Nexus could be
    // ephemeral?), but for now we only have Floating and Snat uses.
}

impl OmicronZoneExternalIp {
    pub fn id(&self) -> ExternalIpUuid {
        match self {
            OmicronZoneExternalIp::Floating(ext) => ext.id,
            OmicronZoneExternalIp::Snat(ext) => ext.id,
        }
    }

    pub fn ip(&self) -> IpAddr {
        match self {
            OmicronZoneExternalIp::Floating(ext) => ext.ip,
            OmicronZoneExternalIp::Snat(ext) => ext.snat_cfg.ip,
        }
    }
}

/// Floating external IP allocated to an Omicron-managed zone.
///
/// This is a slimmer `nexus_db_model::ExternalIp` that only stores the fields
/// necessary for blueprint planning, and requires that the zone have a single
/// IP.
#[derive(
    Debug, Clone, Copy, PartialEq, Eq, JsonSchema, Serialize, Deserialize,
)]
pub struct OmicronZoneExternalFloatingIp {
    pub id: ExternalIpUuid,
    pub ip: IpAddr,
}

/// Floating external address with port allocated to an Omicron-managed zone.
#[derive(
    Debug, Clone, Copy, PartialEq, Eq, JsonSchema, Serialize, Deserialize,
)]
pub struct OmicronZoneExternalFloatingAddr {
    pub id: ExternalIpUuid,
    pub addr: SocketAddr,
}

impl OmicronZoneExternalFloatingAddr {
    pub fn into_ip(self) -> OmicronZoneExternalFloatingIp {
        OmicronZoneExternalFloatingIp { id: self.id, ip: self.addr.ip() }
    }
}

/// SNAT (outbound) external IP allocated to an Omicron-managed zone.
///
/// This is a slimmer `nexus_db_model::ExternalIp` that only stores the fields
/// necessary for blueprint planning, and requires that the zone have a single
/// IP.
#[derive(
    Debug, Clone, Copy, PartialEq, Eq, JsonSchema, Serialize, Deserialize,
)]
pub struct OmicronZoneExternalSnatIp {
    pub id: ExternalIpUuid,
    pub snat_cfg: SourceNatConfig,
}

/// Network interface allocated to an Omicron-managed zone.
///
/// This is a slimmer `nexus_db_model::ServiceNetworkInterface` that only stores
/// the fields necessary for blueprint planning.
#[derive(Debug, Clone, Serialize, Deserialize)]
pub struct OmicronZoneNic {
    pub id: Uuid,
    pub mac: MacAddr,
    pub ip: IpAddr,
    pub slot: u8,
    pub primary: bool,
}

/// Filters that apply to sleds.
///
/// This logic lives here rather than within the individual components making
/// decisions, so that this is easier to read.
///
/// The meaning of a particular filter should not be overloaded -- each time a
/// new use case wants to make a decision based on the zone disposition, a new
/// variant should be added to this enum.
#[derive(Copy, Clone, Debug, PartialEq, Eq, Hash, ValueEnum)]
pub enum SledFilter {
    // ---
    // Prefer to keep this list in alphabetical order.
    // ---
    /// All sleds that are currently part of the control plane cluster.
    ///
    /// Intentionally omits decommissioned sleds, but is otherwise the filter to
    /// fetch "all sleds regardless of current policy or state".
    Commissioned,

    /// Sleds that are eligible for discretionary services.
    Discretionary,

    /// Sleds that are in service (even if they might not be eligible for
    /// discretionary services).
    InService,

    /// Sleds whose sled agents should be queried for inventory
    QueryDuringInventory,

    /// Sleds on which reservations can be created.
    ReservationCreate,

    /// Sleds which should be sent VPC firewall rules.
    VpcFirewall,
}

impl SledFilter {
    /// Returns true if self matches the provided policy and state.
    pub fn matches_policy_and_state(
        self,
        policy: SledPolicy,
        state: SledState,
    ) -> bool {
        policy.matches(self) && state.matches(self)
    }
}

impl SledPolicy {
    /// Returns true if self matches the filter.
    ///
    /// Any users of this must also compare against the [`SledState`], if
    /// relevant: a sled filter is fully matched when it matches both the
    /// policy and the state. See [`SledFilter::matches_policy_and_state`].
    pub fn matches(self, filter: SledFilter) -> bool {
        // Some notes:
        //
        // # Match style
        //
        // This code could be written in three ways:
        //
        // 1. match self { match filter { ... } }
        // 2. match filter { match self { ... } }
        // 3. match (self, filter) { ... }
        //
        // We choose 1 here because we expect many filters and just a few
        // policies, and 1 is the easiest form to represent that.
        //
        // # Illegal states
        //
        // Some of the code that checks against both policies and filters is
        // effectively checking for illegal states. We shouldn't be able to
        // have a policy+state combo where the policy says the sled is in
        // service but the state is decommissioned, for example, but the two
        // separate types let us represent that. Code that ANDs
        // policy.matches(filter) and state.matches(filter) naturally guards
        // against those states.
        match self {
            SledPolicy::InService {
                provision_policy: SledProvisionPolicy::Provisionable,
            } => match filter {
<<<<<<< HEAD
                SledFilter::All => true,
=======
                SledFilter::Commissioned => true,
>>>>>>> af6efd8f
                SledFilter::Discretionary => true,
                SledFilter::InService => true,
                SledFilter::QueryDuringInventory => true,
                SledFilter::ReservationCreate => true,
                SledFilter::VpcFirewall => true,
            },
            SledPolicy::InService {
                provision_policy: SledProvisionPolicy::NonProvisionable,
            } => match filter {
<<<<<<< HEAD
                SledFilter::All => true,
=======
                SledFilter::Commissioned => true,
>>>>>>> af6efd8f
                SledFilter::Discretionary => false,
                SledFilter::InService => true,
                SledFilter::QueryDuringInventory => true,
                SledFilter::ReservationCreate => false,
                SledFilter::VpcFirewall => true,
            },
            SledPolicy::Expunged => match filter {
<<<<<<< HEAD
                SledFilter::All => true,
=======
                SledFilter::Commissioned => true,
>>>>>>> af6efd8f
                SledFilter::Discretionary => false,
                SledFilter::InService => false,
                SledFilter::QueryDuringInventory => false,
                SledFilter::ReservationCreate => false,
                SledFilter::VpcFirewall => false,
            },
        }
    }

    /// Returns all policies matching the given filter.
    ///
    /// This is meant for database access, and is generally paired with
    /// [`SledState::all_matching`]. See `ApplySledFilterExt` in
    /// nexus-db-model.
    pub fn all_matching(filter: SledFilter) -> impl Iterator<Item = Self> {
        Self::iter().filter(move |policy| policy.matches(filter))
    }
}

impl SledState {
    /// Returns true if self matches the filter.
    ///
    /// Any users of this must also compare against the [`SledPolicy`], if
    /// relevant: a sled filter is fully matched when both the policy and the
    /// state match. See [`SledFilter::matches_policy_and_state`].
    pub fn matches(self, filter: SledFilter) -> bool {
        // See `SledFilter::matches` above for some notes.
        match self {
            SledState::Active => match filter {
<<<<<<< HEAD
                SledFilter::All => true,
=======
                SledFilter::Commissioned => true,
>>>>>>> af6efd8f
                SledFilter::Discretionary => true,
                SledFilter::InService => true,
                SledFilter::QueryDuringInventory => true,
                SledFilter::ReservationCreate => true,
                SledFilter::VpcFirewall => true,
            },
            SledState::Decommissioned => match filter {
<<<<<<< HEAD
                SledFilter::All => true,
=======
                SledFilter::Commissioned => false,
>>>>>>> af6efd8f
                SledFilter::Discretionary => false,
                SledFilter::InService => false,
                SledFilter::QueryDuringInventory => false,
                SledFilter::ReservationCreate => false,
                SledFilter::VpcFirewall => false,
            },
        }
    }

    /// Returns all policies matching the given filter.
    ///
    /// This is meant for database access, and is generally paired with
    /// [`SledPolicy::all_matching`]. See `ApplySledFilterExt` in
    /// nexus-db-model.
    pub fn all_matching(filter: SledFilter) -> impl Iterator<Item = Self> {
        Self::iter().filter(move |state| state.matches(filter))
    }
}

/// Fleet-wide deployment policy
///
/// The **policy** represents the deployment controls that people (operators and
/// support engineers) can modify directly under normal operation.  In the
/// limit, this would include things like: how many CockroachDB nodes should be
/// part of the cluster, what system version the system should be running, etc.
/// It would _not_ include things like which services should be running on which
/// sleds or which host OS version should be on each sled because that's up to
/// the control plane to decide.  (To be clear, the intent is that for
/// extenuating circumstances, people could exercise control over such things,
/// but that would not be part of normal operation.)
///
/// Conceptually the policy should also include the set of sleds that are
/// supposed to be part of the system and their individual [`SledPolicy`]s;
/// however, those are tracked as a separate part of [`PlanningInput`] as each
/// sled additionally has non-policy [`SledResources`] needed for planning.
#[derive(Debug, Clone, Serialize, Deserialize)]
pub struct Policy {
    /// ranges specified by the IP pool for externally-visible control plane
    /// services (e.g., external DNS, Nexus, boundary NTP)
    pub service_ip_pool_ranges: Vec<IpRange>,

    /// desired total number of deployed Nexus zones
    pub target_nexus_zone_count: usize,
}

/// Policy and database inputs to the Reconfigurator planner
///
/// The primary inputs to the planner are the parent (either a parent blueprint
/// or an inventory collection) and this structure. This type holds the
/// fleet-wide policy as well as any additional information fetched from CRDB
/// that the planner needs to make decisions.
///
///
/// The current policy is pretty limited.  It's aimed primarily at supporting
/// the add/remove sled use case.
#[derive(Debug, Clone, Serialize, Deserialize)]
pub struct PlanningInput {
    /// fleet-wide policy
    policy: Policy,

    /// current internal DNS version
    internal_dns_version: Generation,

    /// current external DNS version
    external_dns_version: Generation,

    /// per-sled policy and resources
    sleds: BTreeMap<SledUuid, SledDetails>,

    /// external IPs allocated to Omicron zones
    omicron_zone_external_ips: BTreeMap<OmicronZoneUuid, OmicronZoneExternalIp>,

    /// vNICs allocated to Omicron zones
    omicron_zone_nics: BTreeMap<OmicronZoneUuid, OmicronZoneNic>,
}

#[derive(Debug, Clone, Serialize, Deserialize)]
pub struct SledDetails {
    /// current sled policy
    pub policy: SledPolicy,
    /// current sled state
    pub state: SledState,
    /// current resources allocated to this sled
    pub resources: SledResources,
}

impl PlanningInput {
    pub fn internal_dns_version(&self) -> Generation {
        self.internal_dns_version
    }

    pub fn external_dns_version(&self) -> Generation {
        self.external_dns_version
    }

    pub fn target_nexus_zone_count(&self) -> usize {
        self.policy.target_nexus_zone_count
    }

    pub fn service_ip_pool_ranges(&self) -> &[IpRange] {
        &self.policy.service_ip_pool_ranges
    }

    pub fn all_sleds(
        &self,
        filter: SledFilter,
    ) -> impl Iterator<Item = (SledUuid, &SledDetails)> + '_ {
        self.sleds.iter().filter_map(move |(&sled_id, details)| {
            filter
                .matches_policy_and_state(details.policy, details.state)
                .then_some((sled_id, details))
        })
    }

    pub fn all_sled_ids(
        &self,
        filter: SledFilter,
    ) -> impl Iterator<Item = SledUuid> + '_ {
        self.all_sleds(filter).map(|(sled_id, _)| sled_id)
    }

    pub fn all_sled_resources(
        &self,
        filter: SledFilter,
    ) -> impl Iterator<Item = (SledUuid, &SledResources)> + '_ {
        self.all_sleds(filter)
            .map(|(sled_id, details)| (sled_id, &details.resources))
    }

    pub fn sled_policy(&self, sled_id: &SledUuid) -> Option<SledPolicy> {
        self.sleds.get(sled_id).map(|details| details.policy)
    }

    pub fn sled_resources(&self, sled_id: &SledUuid) -> Option<&SledResources> {
        self.sleds.get(sled_id).map(|details| &details.resources)
    }

    // Convert this `PlanningInput` back into a [`PlanningInputBuilder`]
    //
    // This is primarily useful for tests that want to mutate an existing
    // `PlanningInput`.
    pub fn into_builder(self) -> PlanningInputBuilder {
        PlanningInputBuilder {
            policy: self.policy,
            internal_dns_version: self.internal_dns_version,
            external_dns_version: self.external_dns_version,
            sleds: self.sleds,
            omicron_zone_external_ips: self.omicron_zone_external_ips,
            omicron_zone_nics: self.omicron_zone_nics,
        }
    }
}

#[derive(Debug, thiserror::Error)]
pub enum PlanningInputBuildError {
    #[error("duplicate sled ID: {0}")]
    DuplicateSledId(SledUuid),
    #[error("Omicron zone {zone_id} already has an external IP ({ip:?})")]
    DuplicateOmicronZoneExternalIp {
        zone_id: OmicronZoneUuid,
        ip: OmicronZoneExternalIp,
    },
    #[error("Omicron zone {0} has an ephemeral IP (unsupported)")]
    EphemeralIpUnsupported(OmicronZoneUuid),
    #[error("Omicron zone {zone_id} has a bad SNAT config")]
    BadSnatConfig {
        zone_id: OmicronZoneUuid,
        #[source]
        err: SourceNatConfigError,
    },
    #[error("Omicron zone {zone_id} already has a NIC ({nic:?})")]
    DuplicateOmicronZoneNic { zone_id: OmicronZoneUuid, nic: OmicronZoneNic },
}

/// Constructor for [`PlanningInput`].
#[derive(Clone, Debug)]
pub struct PlanningInputBuilder {
    policy: Policy,
    internal_dns_version: Generation,
    external_dns_version: Generation,
    sleds: BTreeMap<SledUuid, SledDetails>,
    omicron_zone_external_ips: BTreeMap<OmicronZoneUuid, OmicronZoneExternalIp>,
    omicron_zone_nics: BTreeMap<OmicronZoneUuid, OmicronZoneNic>,
}

impl PlanningInputBuilder {
    pub const fn empty_input() -> PlanningInput {
        PlanningInput {
            policy: Policy {
                service_ip_pool_ranges: Vec::new(),
                target_nexus_zone_count: 0,
            },
            internal_dns_version: Generation::new(),
            external_dns_version: Generation::new(),
            sleds: BTreeMap::new(),
            omicron_zone_external_ips: BTreeMap::new(),
            omicron_zone_nics: BTreeMap::new(),
        }
    }

    pub fn new(
        policy: Policy,
        internal_dns_version: Generation,
        external_dns_version: Generation,
    ) -> Self {
        Self {
            policy,
            internal_dns_version,
            external_dns_version,
            sleds: BTreeMap::new(),
            omicron_zone_external_ips: BTreeMap::new(),
            omicron_zone_nics: BTreeMap::new(),
        }
    }

    pub fn add_sled(
        &mut self,
        sled_id: SledUuid,
        details: SledDetails,
    ) -> Result<(), PlanningInputBuildError> {
        match self.sleds.entry(sled_id) {
            Entry::Vacant(slot) => {
                slot.insert(details);
                Ok(())
            }
            Entry::Occupied(_) => {
                Err(PlanningInputBuildError::DuplicateSledId(sled_id))
            }
        }
    }

    pub fn add_omicron_zone_external_ip(
        &mut self,
        zone_id: OmicronZoneUuid,
        ip: OmicronZoneExternalIp,
    ) -> Result<(), PlanningInputBuildError> {
        match self.omicron_zone_external_ips.entry(zone_id) {
            Entry::Vacant(slot) => {
                slot.insert(ip);
                Ok(())
            }
            Entry::Occupied(prev) => {
                Err(PlanningInputBuildError::DuplicateOmicronZoneExternalIp {
                    zone_id,
                    ip: *prev.get(),
                })
            }
        }
    }

    pub fn add_omicron_zone_nic(
        &mut self,
        zone_id: OmicronZoneUuid,
        nic: OmicronZoneNic,
    ) -> Result<(), PlanningInputBuildError> {
        match self.omicron_zone_nics.entry(zone_id) {
            Entry::Vacant(slot) => {
                slot.insert(nic);
                Ok(())
            }
            Entry::Occupied(prev) => {
                Err(PlanningInputBuildError::DuplicateOmicronZoneNic {
                    zone_id,
                    nic: prev.get().clone(),
                })
            }
        }
    }

    pub fn policy_mut(&mut self) -> &mut Policy {
        &mut self.policy
    }

    pub fn sleds(&mut self) -> &BTreeMap<SledUuid, SledDetails> {
        &self.sleds
    }

    pub fn sleds_mut(&mut self) -> &mut BTreeMap<SledUuid, SledDetails> {
        &mut self.sleds
    }

    pub fn set_internal_dns_version(&mut self, new_version: Generation) {
        self.internal_dns_version = new_version;
    }

    pub fn set_external_dns_version(&mut self, new_version: Generation) {
        self.external_dns_version = new_version;
    }

    pub fn build(self) -> PlanningInput {
        PlanningInput {
            policy: self.policy,
            internal_dns_version: self.internal_dns_version,
            external_dns_version: self.external_dns_version,
            sleds: self.sleds,
            omicron_zone_external_ips: self.omicron_zone_external_ips,
            omicron_zone_nics: self.omicron_zone_nics,
        }
    }
}<|MERGE_RESOLUTION|>--- conflicted
+++ resolved
@@ -311,11 +311,7 @@
             SledPolicy::InService {
                 provision_policy: SledProvisionPolicy::Provisionable,
             } => match filter {
-<<<<<<< HEAD
-                SledFilter::All => true,
-=======
                 SledFilter::Commissioned => true,
->>>>>>> af6efd8f
                 SledFilter::Discretionary => true,
                 SledFilter::InService => true,
                 SledFilter::QueryDuringInventory => true,
@@ -325,11 +321,7 @@
             SledPolicy::InService {
                 provision_policy: SledProvisionPolicy::NonProvisionable,
             } => match filter {
-<<<<<<< HEAD
-                SledFilter::All => true,
-=======
                 SledFilter::Commissioned => true,
->>>>>>> af6efd8f
                 SledFilter::Discretionary => false,
                 SledFilter::InService => true,
                 SledFilter::QueryDuringInventory => true,
@@ -337,11 +329,7 @@
                 SledFilter::VpcFirewall => true,
             },
             SledPolicy::Expunged => match filter {
-<<<<<<< HEAD
-                SledFilter::All => true,
-=======
                 SledFilter::Commissioned => true,
->>>>>>> af6efd8f
                 SledFilter::Discretionary => false,
                 SledFilter::InService => false,
                 SledFilter::QueryDuringInventory => false,
@@ -371,11 +359,7 @@
         // See `SledFilter::matches` above for some notes.
         match self {
             SledState::Active => match filter {
-<<<<<<< HEAD
-                SledFilter::All => true,
-=======
                 SledFilter::Commissioned => true,
->>>>>>> af6efd8f
                 SledFilter::Discretionary => true,
                 SledFilter::InService => true,
                 SledFilter::QueryDuringInventory => true,
@@ -383,11 +367,7 @@
                 SledFilter::VpcFirewall => true,
             },
             SledState::Decommissioned => match filter {
-<<<<<<< HEAD
-                SledFilter::All => true,
-=======
                 SledFilter::Commissioned => false,
->>>>>>> af6efd8f
                 SledFilter::Discretionary => false,
                 SledFilter::InService => false,
                 SledFilter::QueryDuringInventory => false,
