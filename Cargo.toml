--- conflicted
+++ resolved
@@ -281,13 +281,8 @@
 api_identity = { path = "api_identity" }
 approx = "0.5.1"
 assert_matches = "1.5.0"
-<<<<<<< HEAD
-assert_cmd = "2.0.14"
+assert_cmd = "2.0.16"
 async-bb8-diesel = "0.2"
-=======
-assert_cmd = "2.0.16"
-async-bb8-diesel = { git = "https://github.com/oxidecomputer/async-bb8-diesel", rev = "ed7ab5ef0513ba303d33efd41d3e9e381169d59b" }
->>>>>>> f1e1aff4
 async-trait = "0.1.81"
 atomicwrites = "0.4.3"
 authz-macros = { path = "nexus/authz-macros" }
@@ -497,18 +492,11 @@
 proc-macro2 = "1.0"
 progenitor = { git = "https://github.com/oxidecomputer/progenitor", branch = "main" }
 progenitor-client = { git = "https://github.com/oxidecomputer/progenitor", branch = "main" }
-<<<<<<< HEAD
-bhyve_api = { git = "https://github.com/oxidecomputer/propolis", rev = "66d1ee7d4a5829dbbf02a152091ea051023b5b8b" }
-propolis-client = { git = "https://github.com/oxidecomputer/propolis", rev = "66d1ee7d4a5829dbbf02a152091ea051023b5b8b" }
-propolis-mock-server = { git = "https://github.com/oxidecomputer/propolis", rev = "66d1ee7d4a5829dbbf02a152091ea051023b5b8b" }
-proptest = "1.4.0"
-qorb = { git = "https://github.com/oxidecomputer/qorb", branch = "master" }
-=======
 bhyve_api = { git = "https://github.com/oxidecomputer/propolis", rev = "24a74d0c76b6a63961ecef76acb1516b6e66c5c9" }
 propolis-client = { git = "https://github.com/oxidecomputer/propolis", rev = "24a74d0c76b6a63961ecef76acb1516b6e66c5c9" }
 propolis-mock-server = { git = "https://github.com/oxidecomputer/propolis", rev = "24a74d0c76b6a63961ecef76acb1516b6e66c5c9" }
 proptest = "1.5.0"
->>>>>>> f1e1aff4
+qorb = { git = "https://github.com/oxidecomputer/qorb", branch = "master" }
 quote = "1.0"
 rand = "0.8.5"
 rand_core = "0.6.4"
@@ -592,11 +580,7 @@
 test-strategy = "0.3.1"
 thiserror = "1.0"
 tofino = { git = "https://github.com/oxidecomputer/tofino", branch = "main" }
-<<<<<<< HEAD
-tokio = "1.38.0"
-=======
 tokio = "1.38.1"
->>>>>>> f1e1aff4
 tokio-postgres = { version = "0.7", features = [ "with-chrono-0_4", "with-uuid-1" ] }
 tokio-stream = "0.1.15"
 tokio-tungstenite = "0.20"
