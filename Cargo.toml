[workspace]
members = [
    "api_identity",
    "bootstore",
    "bootstrap-agent-client",
    "common",
    "ddm-admin-client",
    "dpd-client",
    "deploy",
    "dns-server",
    "dns-service-client",
    "end-to-end-tests",
    "gateway",
    "gateway-cli",
    "gateway-client",
    "gateway-test-utils",
    "illumos-utils",
    "installinator",
    "installinator-artifact-client",
    "installinator-artifactd",
    "installinator-common",
    "internal-dns",
    "ipcc-key-value",
    "nexus",
    "nexus-client",
    "nexus/authz-macros",
    "nexus/db-macros",
    "nexus/db-model",
    "nexus/db-queries",
    "nexus/defaults",
    "nexus/passwords",
    "nexus/test-interface",
    "nexus/test-utils",
    "nexus/test-utils-macros",
    "nexus/types",
    "oxide-client",
    "oximeter-client",
    "oximeter/collector",
    "oximeter/db",
    "oximeter/instruments",
    "oximeter/oximeter",
    "oximeter/oximeter-macro-impl",
    "oximeter/producer",
    "package",
    "rpaths",
    "sled-agent",
    "sled-agent-client",
    "sled-hardware",
    "sp-sim",
    "test-utils",
    "tufaceous",
    "tufaceous-lib",
    "wicket",
    "wicketd",
    "wicketd-client",
]

default-members = [
    "bootstrap-agent-client",
    "common",
    "ddm-admin-client",
    "dpd-client",
    "deploy",
    "dns-server",
    "dns-service-client",
    "gateway",
    "gateway-cli",
    "gateway-client",
    "gateway-test-utils",
    "illumos-utils",
    "installinator",
    "installinator-artifact-client",
    "installinator-artifactd",
    "installinator-common",
    "internal-dns",
    "ipcc-key-value",
    "nexus",
    "nexus-client",
    "nexus/authz-macros",
    "nexus/db-macros",
    "nexus/db-model",
    "nexus/db-queries",
    "nexus/defaults",
    "nexus/passwords",
    "nexus/types",
    "oxide-client",
    "oximeter-client",
    "oximeter/collector",
    "oximeter/db",
    "oximeter/instruments",
    "oximeter/oximeter",
    "oximeter/oximeter-macro-impl",
    "oximeter/producer",
    "package",
    "rpaths",
    "sled-agent",
    "sled-agent-client",
    "sled-hardware",
    "sp-sim",
    "test-utils",
    "tufaceous",
    "tufaceous-lib",
    "wicket",
    "wicketd",
    "wicketd-client",
]
resolver = "2"

[workspace.dependencies]
anyhow = "1.0"
api_identity = { path = "api_identity" }
assert_matches = "1.5.0"
assert_cmd = "2.0.10"
async-bb8-diesel = { git = "https://github.com/oxidecomputer/async-bb8-diesel", rev = "7944dafc8a36dc6e20a1405eca59d04662de2bb7" }
async-trait = "0.1.68"
authz-macros = { path = "nexus/authz-macros" }
backoff = { version = "0.4.0", features = [ "tokio" ] }
base64 = "0.21.0"
bb8 = "0.8.0"
bcs = "0.1.5"
bincode = "1.3.3"
bootstrap-agent-client = { path = "bootstrap-agent-client" }
buf-list = "1.0.1"
bytes = "1.4.0"
bytesize = "1.2.0"
camino = "1.1"
ciborium = "0.2.0"
cfg-if = "1.0"
chrono = { version = "0.4", features = [ "serde" ] }
clap = { version = "4.1", features = ["derive"] }
cookie = "0.16"
criterion = { version = "0.4", features = [ "async_tokio" ] }
crossbeam = "0.8"
crucible-agent-client = { git = "https://github.com/oxidecomputer/crucible", rev = "fb671895e8adb3cab5e801bbbe8728997178aba4" }
crucible-client-types = { git = "https://github.com/oxidecomputer/crucible", rev = "fb671895e8adb3cab5e801bbbe8728997178aba4" }
crucible-pantry-client = { git = "https://github.com/oxidecomputer/crucible", rev = "fb671895e8adb3cab5e801bbbe8728997178aba4" }
crucible-smf = { git = "https://github.com/oxidecomputer/crucible", rev = "fb671895e8adb3cab5e801bbbe8728997178aba4" }
datatest-stable = "0.1.3"
display-error-chain = "0.1.1"
ddm-admin-client = { path = "ddm-admin-client" }
db-macros = { path = "nexus/db-macros" }
debug-ignore = "1.0.5"
derive_more = "0.99.17"
diesel = { version = "2.0.3" }
diesel-dtrace = { git = "https://github.com/oxidecomputer/diesel-dtrace", rev = "309bd361d886a237fbdd5d74992bdbd783f98bff" }
dns-server = { path = "dns-server" }
dns-service-client = { path = "dns-service-client" }
dpd-client = { path = "dpd-client" }
dropshot = { git = "https://github.com/oxidecomputer/dropshot", branch = "main", features = [ "usdt-probes" ] }
expectorate = "1.0.6"
fatfs = "0.3.6"
flate2 = "1.0.25"
fs-err = "2.9.0"
futures = "0.3.27"
gateway-client = { path = "gateway-client" }
gateway-messages = { git = "https://github.com/oxidecomputer/management-gateway-service", default-features = false, features = ["std"], rev = "a15a3f8f58bb7b2fadc94f42a4747022ae6d401d" }
gateway-sp-comms = { git = "https://github.com/oxidecomputer/management-gateway-service", rev = "a15a3f8f58bb7b2fadc94f42a4747022ae6d401d" }
gateway-test-utils = { path = "gateway-test-utils" }
headers = "0.3.8"
heck = "0.4"
hex = "0.4.3"
hex-literal = "0.3.4"
http = "0.2.9"
httptest = "0.15.4"
hyper-rustls = "0.23.2"
hyper = "0.14"
humantime = "2.1.0"
illumos-utils = { path = "illumos-utils" }
indicatif = { version = "0.17.3", features = ["rayon"] }
installinator = { path = "installinator" }
installinator-artifactd = { path = "installinator-artifactd" }
installinator-artifact-client = { path = "installinator-artifact-client" }
installinator-common = { path = "installinator-common" }
internal-dns = { path = "internal-dns" }
ipcc-key-value = { path = "ipcc-key-value" }
ipnetwork = "0.20"
itertools = "0.10.5"
lazy_static = "1.4.0"
libc = "0.2.139"
macaddr = { version = "1.0.1", features = ["serde_std"] }
mime_guess = "2.0.4"
mockall = "0.11"
newtype_derive = "0.1.6"
nexus-client = { path = "nexus-client" }
nexus-db-model = { path = "nexus/db-model" }
nexus-db-queries = { path = "nexus/db-queries" }
nexus-defaults = { path = "nexus/defaults" }
nexus-passwords = { path = "nexus/passwords" }
nexus-test-interface = { path = "nexus/test-interface" }
nexus-test-utils-macros = { path = "nexus/test-utils-macros" }
nexus-test-utils = { path = "nexus/test-utils" }
nexus-types = { path = "nexus/types" }
num-integer = "0.1.45"
num-traits = "0.2.15"
omicron-common = { path = "common" }
omicron-gateway = { path = "gateway" }
omicron-nexus = { path = "nexus" }
omicron-package = { path = "package" }
omicron-sled-agent = { path = "sled-agent" }
omicron-test-utils = { path = "test-utils" }
omicron-zone-package = "0.8.3"
<<<<<<< HEAD
oxide-vpc = { git = "https://github.com/oxidecomputer/opte", rev = "b274cad9e981cbb7de1d3a48834b1f97500a13a8", features = [ "api", "std" ] }
=======
oxide-vpc = { git = "https://github.com/oxidecomputer/opte", rev = "f36a283e91f228a542149ee9230126e9c4bb5e8b", features = [ "api", "std" ] }
>>>>>>> 196fb2b8
once_cell = "1.17.1"
openapi-lint = { git = "https://github.com/oxidecomputer/openapi-lint", branch = "main" }
openapiv3 = "1.0"
# must match samael's crate!
openssl = "0.10"
openssl-sys = "0.9"
openssl-probe = "0.1.2"
<<<<<<< HEAD
opte-ioctl = { git = "https://github.com/oxidecomputer/opte", rev = "b274cad9e981cbb7de1d3a48834b1f97500a13a8" }
=======
opte-ioctl = { git = "https://github.com/oxidecomputer/opte", rev = "f36a283e91f228a542149ee9230126e9c4bb5e8b" }
>>>>>>> 196fb2b8
oso = "0.26"
oximeter = { path = "oximeter/oximeter" }
oximeter-client = { path = "oximeter-client" }
oximeter-db = { path = "oximeter/db/" }
oximeter-collector = { path = "oximeter/collector" }
oximeter-instruments = { path = "oximeter/instruments" }
oximeter-macro-impl = { path = "oximeter/oximeter-macro-impl" }
oximeter-producer = { path = "oximeter/producer" }
p256 = "0.11"
parse-display = "0.7.0"
partial-io = { version = "0.5.4", features = ["proptest1", "tokio1"] }
paste = "1.0.12"
percent-encoding = "2.2.0"
pem = "1.1"
petgraph = "0.6.3"
postgres-protocol = "0.6.4"
predicates = "3.0.1"
pretty-hex = "0.3.0"
proc-macro2 = "1.0"
progenitor = { git = "https://github.com/oxidecomputer/progenitor", branch = "main" }
progenitor-client = { git = "https://github.com/oxidecomputer/progenitor", branch = "main" }
propolis-client = { git = "https://github.com/oxidecomputer/propolis", rev = "40e8d8e280c312e44047ff9d6b3b261e4537977a", features = [ "generated-migration" ] }
propolis-server = { git = "https://github.com/oxidecomputer/propolis", rev = "40e8d8e280c312e44047ff9d6b3b261e4537977a", default-features = false, features = ["mock-only"] }
proptest = "1.1.0"
quote = "1.0"
rand = "0.8.5"
rayon = "1.7"
rcgen = "0.10.0"
ref-cast = "1.0"
regex = "1.7.3"
regress = "0.5.0"
reqwest = { version = "0.11", default-features = false }
ring = "0.16"
rustfmt-wrapper = "0.2"
rustls = "0.20.7"
samael = { git = "https://github.com/njaremko/samael", features = ["xmlsec"], branch = "master" }
schemars = "0.8.12"
semver = { version = "1.0.17", features = ["std", "serde"] }
serde = { version = "1.0", default-features = false, features = [ "derive" ] }
serde_derive = "1.0"
serde_human_bytes = { git = "http://github.com/oxidecomputer/serde_human_bytes" }
serde_json = "1.0.94"
serde_path_to_error = "0.1.11"
serde_tokenstream = "0.2"
serde_urlencoded = "0.7.1"
serde_with = "2.3.1"
serial_test = "0.10"
sha2 = "0.10.6"
sha3 = "0.10.6"
shell-words = "1.1.0"
signal-hook = "0.3"
signal-hook-tokio = { version = "0.3", features = [ "futures-v0_3" ] }
sled = "0.34"
sled-agent-client = { path = "sled-agent-client" }
sled-hardware = { path = "sled-hardware" }
slog = { version = "2.7", features = [ "max_level_trace", "release_max_level_debug" ] }
slog-async = "2.7"
slog-dtrace = "0.2"
slog-envlogger = "2.2"
slog-term = "2.9"
smf = "0.2"
snafu = "0.7"
sp-sim = { path = "sp-sim" }
sprockets-common = { git = "http://github.com/oxidecomputer/sprockets", rev = "77df31efa5619d0767ffc837ef7468101608aee9" }
sprockets-host = { git = "http://github.com/oxidecomputer/sprockets", rev = "77df31efa5619d0767ffc837ef7468101608aee9" }
sprockets-rot = { git = "http://github.com/oxidecomputer/sprockets", rev = "77df31efa5619d0767ffc837ef7468101608aee9" }
# Please do not change the Steno version to a Git dependency.  It makes it
# harder than expected to make breaking changes (even if you specify a specific
# SHA).  Cut a new Steno release instead.  See omicron#2117.
steno = "0.3.1"
strum = { version = "0.24", features = [ "derive" ] }
subprocess = "0.2.9"
libsw = { version = "3.2.0", features = ["tokio"] }
syn = { version = "2.0" }
tar = "0.4"
tempdir = "0.3"
tempfile = "3.4"
term = "0.7"
termios = "0.3"
test-strategy = "0.2.1"
thiserror = "1.0"
tofino = { git = "http://github.com/oxidecomputer/tofino", branch = "main" }
tokio = "1.26"
tokio-postgres = { version = "0.7", features = [ "with-chrono-0_4", "with-uuid-1" ] }
tokio-stream = "0.1.12"
tokio-tungstenite = "0.18"
tokio-util = "0.7.7"
toml = "0.7.3"
tough = { version = "0.12", features = [ "http" ] }
trust-dns-client = "0.22"
trust-dns-proto = "0.22"
trust-dns-resolver = "0.22"
trust-dns-server = "0.22"
trybuild = "1.0.80"
tufaceous = { path = "tufaceous" }
tufaceous-lib = { path = "tufaceous-lib" }
uuid = { version = "1.3.0", features = ["serde", "v4"] }
usdt = "0.3"
vsss-rs = { version = "2.7", default-features = false, features = ["std"] }
walkdir = "2.3"
wicketd-client = { path = "wicketd-client" }
zeroize = { version = "1.6.0", features = ["zeroize_derive", "std"] }
zip = { version = "0.6.4", default-features = false, features = ["deflate","bzip2"] }
zone = { version = "0.2", default-features = false, features = ["async"] }

[profile.dev]
panic = "abort"

# `bindgen` is used by `samael`'s build script; building it with optimizations
# makes that build script run ~5x faster, more than offsetting the additional
# build time added to `bindgen` itself.
[profile.dev.package.bindgen]
opt-level = 3

# `lalrpop` is used by `polar-core`'s build script; building it with
# optimizations makes that build script run ~20x faster, more than offsetting
# the additional build time added to `lalrpop` itself.
[profile.dev.package.lalrpop]
opt-level = 3

# `polar-core` is exercised heavily during the test suite and it's worthwhile to
# have it built with optimizations.
[profile.dev.package.polar-core]
opt-level = 3

# Password hashing is expensive by construction.  Build the hashing libraries
# with optimizations to significantly speed up tests.
[profile.dev.package.argon2]
opt-level = 3
[profile.dev.package.rust-argon2]
opt-level = 3


[profile.release]
panic = "abort"

#
# It's common during development to use a local copy of dropshot, propolis,
# crucible, or steno in the parent directory.  If you want to use those,
# uncomment one of these blocks.
#
#[patch."https://github.com/oxidecomputer/dropshot"]
#dropshot = { path = "../dropshot/dropshot" }
#[patch."https://github.com/oxidecomputer/steno"]
#steno = { path = "../steno" }
#[patch."https://github.com/oxidecomputer/propolis"]
#propolis-client = { path = "../propolis/lib/propolis-client" }
#[patch."https://github.com/oxidecomputer/crucible"]
#crucible-agent-client = { path = "../crucible/agent-client" }
#crucible-client-types = { path = "../crucible/crucible-client-types" }
#crucible-pantry-client = { path = "../crucible/pantry-client" }

#
# Local client generation during development.
#
#[patch."https://github.com/oxidecomputer/progenitor"]
#progenitor = { path = "../progenitor/progenitor" }
#[patch."https://github.com/oxidecomputer/typify"]
#typify = { path = "../typify/typify" }

#
# We maintain a fork of pq-sys to address upstream issues.  See the
# README.oxide.md in the "oxide" branch of our fork for details.
#
[patch.crates-io.pq-sys]
git = 'https://github.com/oxidecomputer/pq-sys'
branch = "oxide/omicron"<|MERGE_RESOLUTION|>--- conflicted
+++ resolved
@@ -199,11 +199,7 @@
 omicron-sled-agent = { path = "sled-agent" }
 omicron-test-utils = { path = "test-utils" }
 omicron-zone-package = "0.8.3"
-<<<<<<< HEAD
-oxide-vpc = { git = "https://github.com/oxidecomputer/opte", rev = "b274cad9e981cbb7de1d3a48834b1f97500a13a8", features = [ "api", "std" ] }
-=======
 oxide-vpc = { git = "https://github.com/oxidecomputer/opte", rev = "f36a283e91f228a542149ee9230126e9c4bb5e8b", features = [ "api", "std" ] }
->>>>>>> 196fb2b8
 once_cell = "1.17.1"
 openapi-lint = { git = "https://github.com/oxidecomputer/openapi-lint", branch = "main" }
 openapiv3 = "1.0"
@@ -211,11 +207,7 @@
 openssl = "0.10"
 openssl-sys = "0.9"
 openssl-probe = "0.1.2"
-<<<<<<< HEAD
-opte-ioctl = { git = "https://github.com/oxidecomputer/opte", rev = "b274cad9e981cbb7de1d3a48834b1f97500a13a8" }
-=======
 opte-ioctl = { git = "https://github.com/oxidecomputer/opte", rev = "f36a283e91f228a542149ee9230126e9c4bb5e8b" }
->>>>>>> 196fb2b8
 oso = "0.26"
 oximeter = { path = "oximeter/oximeter" }
 oximeter-client = { path = "oximeter-client" }
