--- conflicted
+++ resolved
@@ -4248,11 +4248,7 @@
     version,
     target_version
 ) VALUES
-<<<<<<< HEAD
-    (TRUE, NOW(), NOW(), '88.0.0', NULL)
-=======
-    (TRUE, NOW(), NOW(), '91.0.0', NULL)
->>>>>>> 40f93ae0
+    (TRUE, NOW(), NOW(), '92.0.0', NULL)
 ON CONFLICT DO NOTHING;
 
 COMMIT;