/*
 * dbinit.sql: raw SQL to initialize a database for use by Omicron
 *
 * It's not clear what the long-term story for managing the database schema will
 * be.  For now, this file can be used by the test suite and by developers (via
 * the "omicron-dev" program) to set up a local database with which to run the
 * system.
 */

/*
 * Important CockroachDB notes:
 *
 *    For timestamps, CockroachDB's docs recommend TIMESTAMPTZ rather than
 *    TIMESTAMP.  This does not change what is stored with each datum, but
 *    rather how it's interpreted when clients use it.  It should make no
 *    difference to us, so we stick with the recommendation.
 *
 *    We avoid explicit foreign keys due to this warning from the docs: "Foreign
 *    key dependencies can significantly impact query performance, as queries
 *    involving tables with foreign keys, or tables referenced by foreign keys,
 *    require CockroachDB to check two separate tables. We recommend using them
 *    sparingly."
 */

/*
 * We assume the database and user do not already exist so that we don't
 * inadvertently clobber what's there.  If they might exist, the user has to
 * clear this first.
 *
 * NOTE: the database and user names MUST be kept in sync with the
 * initialization code and dbwipe.sql.
 */
CREATE DATABASE omicron;
CREATE USER omicron;
ALTER DEFAULT PRIVILEGES GRANT INSERT, SELECT, UPDATE, DELETE ON TABLES to omicron;

/*
 * Racks
 */
CREATE TABLE omicron.public.rack (
    /* Identity metadata (asset) */
    id UUID PRIMARY KEY,
    time_created TIMESTAMPTZ NOT NULL,
    time_modified TIMESTAMPTZ NOT NULL,

    /*
     * Identifies if rack management has been transferred from RSS -> Nexus.
     * If "false", RSS is still managing sleds, services, and DNS records.
     *
     * This value is set to "true" when RSS calls the
     * "rack_initialization_complete" endpoint on Nexus' internal interface.
     *
     * See RFD 278 for more detail.
     */
    initialized BOOL NOT NULL,

    /* Used to configure the updates service URL */
    tuf_base_url STRING(512)
);

/*
 * Sleds
 */

CREATE TABLE omicron.public.sled (
    /* Identity metadata (asset) */
    id UUID PRIMARY KEY,
    time_created TIMESTAMPTZ NOT NULL,
    time_modified TIMESTAMPTZ NOT NULL,
    time_deleted TIMESTAMPTZ,
    rcgen INT NOT NULL,

    /* FK into the Rack table */
    rack_id UUID NOT NULL,

    /* Idenfities if this Sled is a Scrimlet */
    is_scrimlet BOOL NOT NULL,

    /* Baseboard information about the sled */
    serial_number STRING(63) NOT NULL,
    part_number STRING(63) NOT NULL,
    revision INT8 NOT NULL,

    /* CPU & RAM summary for the sled */
    usable_hardware_threads INT8 CHECK (usable_hardware_threads BETWEEN 0 AND 4294967295) NOT NULL,
    usable_physical_ram INT8 NOT NULL,

    /* The IP address and bound port of the sled agent server. */
    ip INET NOT NULL,
    port INT4 CHECK (port BETWEEN 0 AND 65535) NOT NULL,

    /* The last address allocated to an Oxide service on this sled. */
    last_used_address INET NOT NULL
);

/* Add an index which lets us look up sleds on a rack */
CREATE INDEX ON omicron.public.sled (
    rack_id
) WHERE time_deleted IS NULL;

CREATE INDEX ON omicron.public.sled (
    id
) WHERE
    time_deleted IS NULL;

/*
 * Services
 */

CREATE TYPE omicron.public.service_kind AS ENUM (
  'crucible_pantry',
  'dendrite',
  'external_dns_config',
  'external_dns',
  'internal_dns_config',
  'internal_dns',
  'nexus',
  'oximeter',
<<<<<<< HEAD
  'tfport'
=======
  'dendrite',
  'tfport',
  'crucible_pantry',
  'ntp',
  'dns_client'
>>>>>>> 6bc679c1
);

CREATE TABLE omicron.public.service (
    /* Identity metadata (asset) */
    id UUID PRIMARY KEY,
    time_created TIMESTAMPTZ NOT NULL,
    time_modified TIMESTAMPTZ NOT NULL,

    /* FK into the Sled table */
    sled_id UUID NOT NULL,
    /* The IP address of the service. */
    ip INET NOT NULL,
    /* The UDP or TCP port on which the service listens. */
    port INT4 CHECK (port BETWEEN 0 AND 65535) NOT NULL,
    /* Indicates the type of service. */
    kind omicron.public.service_kind NOT NULL
);

/* Add an index which lets us look up the services on a sled */
CREATE INDEX ON omicron.public.service (
    sled_id,
    id
);

CREATE INDEX ON omicron.public.service (
    kind,
    id
);

-- Extended information for services where "service.kind = nexus"
-- The "id" columng of this table should match "id" column of the
-- "omicron.public.service" table exactly.
CREATE TABLE omicron.public.nexus_service (
    id UUID PRIMARY KEY,
    -- The external IP address used for Nexus' external interface.
    external_ip_id UUID NOT NULL
);

CREATE TYPE omicron.public.physical_disk_kind AS ENUM (
  'm2',
  'u2'
);

-- A physical disk which exists inside the rack.
CREATE TABLE omicron.public.physical_disk (
    id UUID PRIMARY KEY,
    time_created TIMESTAMPTZ NOT NULL,
    time_modified TIMESTAMPTZ NOT NULL,
    time_deleted TIMESTAMPTZ,
    rcgen INT NOT NULL,

    vendor STRING(63) NOT NULL,
    serial STRING(63) NOT NULL,
    model STRING(63) NOT NULL,

    variant omicron.public.physical_disk_kind NOT NULL,

    -- FK into the Sled table
    sled_id UUID NOT NULL,

    -- This constraint should be upheld, even for deleted disks
    -- in the fleet.
    CONSTRAINT vendor_serial_model_unique UNIQUE (
      vendor, serial, model
    )
);

CREATE INDEX ON omicron.public.physical_disk (
    variant,
    id
) WHERE time_deleted IS NULL;

-- Make it efficient to look up physical disks by Sled.
CREATE INDEX ON omicron.public.physical_disk (
    sled_id,
    id
) WHERE time_deleted IS NULL;

-- x509 certificates which may be used by services
CREATE TABLE omicron.public.certificate (
    -- Identity metadata (resource)
    id UUID PRIMARY KEY,
    name STRING(63) NOT NULL,
    description STRING(512) NOT NULL,
    time_created TIMESTAMPTZ NOT NULL,
    time_modified TIMESTAMPTZ NOT NULL,
    time_deleted TIMESTAMPTZ,

    -- The service type which should use this certificate
    service omicron.public.service_kind NOT NULL,

    -- cert.pem file as a binary blob
    cert BYTES NOT NULL,

    -- key.pem file as a binary blob
    key BYTES NOT NULL
);

-- Add an index which lets us look up certificates for a particular service
-- class.
CREATE INDEX ON omicron.public.certificate (
    service,
    id
) WHERE
    time_deleted IS NULL;

-- Add an index which enforces that certificates have unique names, and which
-- allows pagination-by-name.
CREATE UNIQUE INDEX ON omicron.public.certificate (
    name
) WHERE
    time_deleted IS NULL;

-- A table describing virtual resource provisioning which may be associated
-- with a collection of objects, including:
-- - Projects
-- - Silos
-- - Fleet
CREATE TABLE omicron.public.virtual_provisioning_collection (
    -- Should match the UUID of the corresponding collection.
    id UUID PRIMARY KEY,
    time_modified TIMESTAMPTZ NOT NULL DEFAULT NOW(),

    -- Identifies the type of the collection.
    collection_type STRING(63) NOT NULL,

    -- The amount of physical disk space which has been provisioned
    -- on behalf of the collection.
    virtual_disk_bytes_provisioned INT8 NOT NULL,

    -- The number of CPUs provisioned by VMs.
    cpus_provisioned INT8 NOT NULL,

    -- The amount of RAM provisioned by VMs.
    ram_provisioned INT8 NOT NULL
);

-- A table describing a single virtual resource which has been provisioned.
-- This may include:
-- - Disks
-- - Instances
-- - Snapshots
--
-- NOTE: You might think to yourself: "This table looks an awful lot like
-- the 'virtual_provisioning_collection' table, could they be condensed into
-- a single table?"
-- The answer to this question is unfortunately: "No". We use CTEs to both
-- UPDATE the collection table while INSERTing rows in the resource table, and
-- this would not be allowed if they came from the same table due to:
-- https://www.cockroachlabs.com/docs/v22.2/known-limitations#statements-containing-multiple-modification-subqueries-of-the-same-table-are-disallowed
-- However, by using separate tables, the CTE is able to function correctly.
CREATE TABLE omicron.public.virtual_provisioning_resource (
    -- Should match the UUID of the corresponding collection.
    id UUID PRIMARY KEY,
    time_modified TIMESTAMPTZ NOT NULL DEFAULT NOW(),

    -- Identifies the type of the resource.
    resource_type STRING(63) NOT NULL,

    -- The amount of physical disk space which has been provisioned
    -- on behalf of the resource.
    virtual_disk_bytes_provisioned INT8 NOT NULL,

    -- The number of CPUs provisioned.
    cpus_provisioned INT8 NOT NULL,

    -- The amount of RAM provisioned.
    ram_provisioned INT8 NOT NULL
);

/*
 * ZPools of Storage, attached to Sleds.
 * Typically these are backed by a single physical disk.
 */
CREATE TABLE omicron.public.Zpool (
    /* Identity metadata (asset) */
    id UUID PRIMARY KEY,
    time_created TIMESTAMPTZ NOT NULL,
    time_modified TIMESTAMPTZ NOT NULL,
    time_deleted TIMESTAMPTZ,
    rcgen INT NOT NULL,

    /* FK into the Sled table */
    sled_id UUID NOT NULL,

    /* TODO: Could also store physical disk FK here */

    total_size INT NOT NULL
);

CREATE TYPE omicron.public.dataset_kind AS ENUM (
  'crucible',
  'cockroach',
  'clickhouse'
);

/*
 * A dataset of allocated space within a zpool.
 */
CREATE TABLE omicron.public.Dataset (
    /* Identity metadata (asset) */
    id UUID PRIMARY KEY,
    time_created TIMESTAMPTZ NOT NULL,
    time_modified TIMESTAMPTZ NOT NULL,
    time_deleted TIMESTAMPTZ,
    rcgen INT NOT NULL,

    /* FK into the Pool table */
    pool_id UUID NOT NULL,

    /* Contact information for the dataset */
    ip INET NOT NULL,
    port INT4 CHECK (port BETWEEN 0 AND 65535) NOT NULL,

    kind omicron.public.dataset_kind NOT NULL,

    /* An upper bound on the amount of space that might be in-use */
    size_used INT,

    /* Crucible must make use of 'size_used'; other datasets manage their own storage */
    CONSTRAINT size_used_column_set_for_crucible CHECK (
      (kind != 'crucible') OR
      (kind = 'crucible' AND size_used IS NOT NULL)
    )
);

/* Create an index on the size usage for Crucible's allocation */
CREATE INDEX on omicron.public.Dataset (
    size_used
) WHERE size_used IS NOT NULL AND time_deleted IS NULL AND kind = 'crucible';

/* Create an index on the size usage for any dataset */
CREATE INDEX on omicron.public.Dataset (
    size_used
) WHERE size_used IS NOT NULL AND time_deleted IS NULL;

/*
 * A region of space allocated to Crucible Downstairs, within a dataset.
 */
CREATE TABLE omicron.public.Region (
    /* Identity metadata (asset) */
    id UUID PRIMARY KEY,
    time_created TIMESTAMPTZ NOT NULL,
    time_modified TIMESTAMPTZ NOT NULL,

    /* FK into the Dataset table */
    dataset_id UUID NOT NULL,

    /* FK into the volume table */
    volume_id UUID NOT NULL,

    /* Metadata describing the region */
    block_size INT NOT NULL,
    blocks_per_extent INT NOT NULL,
    extent_count INT NOT NULL
);

/*
 * Allow all regions belonging to a disk to be accessed quickly.
 */
CREATE INDEX on omicron.public.Region (
    volume_id
);

/*
 * Allow all regions belonging to a dataset to be accessed quickly.
 */
CREATE INDEX on omicron.public.Region (
    dataset_id
);

/*
 * A snapshot of a region, within a dataset.
 */
CREATE TABLE omicron.public.region_snapshot (
    dataset_id UUID NOT NULL,
    region_id UUID NOT NULL,

    /* Associated higher level virtual snapshot */
    snapshot_id UUID NOT NULL,

    /*
     * Target string, for identification as part of
     * volume construction request(s)
     */
    snapshot_addr TEXT NOT NULL,

    /* How many volumes reference this? */
    volume_references INT8 NOT NULL,

    PRIMARY KEY (dataset_id, region_id, snapshot_id)
);

/* Index for use during join with region table */
CREATE INDEX on omicron.public.region_snapshot (
    dataset_id, region_id
);

/*
 * Index on volume_references and snapshot_addr for crucible
 * resource accounting lookup
 */
CREATE INDEX on omicron.public.region_snapshot (
    volume_references
);

CREATE INDEX on omicron.public.region_snapshot (
    snapshot_addr
);

/*
 * A volume within Crucible
 */
CREATE TABLE omicron.public.volume (
    id UUID PRIMARY KEY,
    time_created TIMESTAMPTZ NOT NULL,
    time_modified TIMESTAMPTZ NOT NULL,
    time_deleted TIMESTAMPTZ,

    /* child resource generation number, per RFD 192 */
    rcgen INT NOT NULL,

    /*
     * A JSON document describing the construction of the volume, including all
     * sub volumes. This is what will be POSTed to propolis, and eventually
     * consumed by some Upstairs code to perform the volume creation. The Rust
     * type of this column should be Crucible::VolumeConstructionRequest.
     */
    data TEXT NOT NULL,

    /*
     * A JSON document describing what resources to clean up when deleting this
     * volume. The Rust type of this column should be the CrucibleResources
     * enum.
     */
    resources_to_clean_up TEXT
);

/* Quickly find deleted volumes */
CREATE INDEX on omicron.public.volume (
    time_deleted
);

/*
 * Silos
 */

CREATE TYPE omicron.public.authentication_mode AS ENUM (
  'local',
  'saml'
);

CREATE TYPE omicron.public.user_provision_type AS ENUM (
  'api_only',
  'jit'
);

CREATE TABLE omicron.public.silo (
    /* Identity metadata */
    id UUID PRIMARY KEY,
    name STRING(63) NOT NULL,
    description STRING(512) NOT NULL,
    time_created TIMESTAMPTZ NOT NULL,
    time_modified TIMESTAMPTZ NOT NULL,
    time_deleted TIMESTAMPTZ,

    discoverable BOOL NOT NULL,
    authentication_mode omicron.public.authentication_mode NOT NULL,
    user_provision_type omicron.public.user_provision_type NOT NULL,

    /* child resource generation number, per RFD 192 */
    rcgen INT NOT NULL
);

CREATE UNIQUE INDEX ON omicron.public.silo (
    name
) WHERE
    time_deleted IS NULL;

/*
 * Silo users
 */
CREATE TABLE omicron.public.silo_user (
    id UUID PRIMARY KEY,
    time_created TIMESTAMPTZ NOT NULL,
    time_modified TIMESTAMPTZ NOT NULL,
    time_deleted TIMESTAMPTZ,

    silo_id UUID NOT NULL,
    external_id TEXT NOT NULL
);

/* This index lets us quickly find users for a given silo. */
CREATE UNIQUE INDEX ON omicron.public.silo_user (
    silo_id,
    external_id
) WHERE
    time_deleted IS NULL;

CREATE TABLE omicron.public.silo_user_password_hash (
    silo_user_id UUID NOT NULL,
    hash TEXT NOT NULL,
    time_created TIMESTAMPTZ NOT NULL,

    PRIMARY KEY(silo_user_id)
);

/*
 * Silo groups
 */

CREATE TABLE omicron.public.silo_group (
    id UUID PRIMARY KEY,
    time_created TIMESTAMPTZ NOT NULL,
    time_modified TIMESTAMPTZ NOT NULL,
    time_deleted TIMESTAMPTZ,

    silo_id UUID NOT NULL,
    external_id TEXT NOT NULL
);

CREATE UNIQUE INDEX ON omicron.public.silo_group (
    silo_id,
    external_id
) WHERE
    time_deleted IS NULL;

/*
 * Silo group membership
 */

CREATE TABLE omicron.public.silo_group_membership (
    silo_group_id UUID NOT NULL,
    silo_user_id UUID NOT NULL,

    PRIMARY KEY (silo_group_id, silo_user_id)
);

CREATE INDEX ON omicron.public.silo_group_membership (
    silo_user_id,
    silo_group_id
);

/*
 * Silo identity provider list
 */

CREATE TYPE omicron.public.provider_type AS ENUM (
  'saml'
);

CREATE TABLE omicron.public.identity_provider (
    /* Identity metadata */
    id UUID PRIMARY KEY,
    name STRING(63) NOT NULL,
    description STRING(512) NOT NULL,
    time_created TIMESTAMPTZ NOT NULL,
    time_modified TIMESTAMPTZ NOT NULL,
    time_deleted TIMESTAMPTZ,

    silo_id UUID NOT NULL,
    provider_type omicron.public.provider_type NOT NULL
);

CREATE INDEX ON omicron.public.identity_provider (
    id,
    silo_id
) WHERE
    time_deleted IS NULL;

CREATE INDEX ON omicron.public.identity_provider (
    name,
    silo_id
) WHERE
    time_deleted IS NULL;

/*
 * Silo SAML identity provider
 */
CREATE TABLE omicron.public.saml_identity_provider (
    /* Identity metadata */
    id UUID PRIMARY KEY,
    name STRING(63) NOT NULL,
    description STRING(512) NOT NULL,
    time_created TIMESTAMPTZ NOT NULL,
    time_modified TIMESTAMPTZ NOT NULL,
    time_deleted TIMESTAMPTZ,

    silo_id UUID NOT NULL,

    idp_metadata_document_string TEXT NOT NULL,

    idp_entity_id TEXT NOT NULL,
    sp_client_id TEXT NOT NULL,
    acs_url TEXT NOT NULL,
    slo_url TEXT NOT NULL,
    technical_contact_email TEXT NOT NULL,

    public_cert TEXT,
    private_key TEXT,

    group_attribute_name TEXT
);

CREATE INDEX ON omicron.public.saml_identity_provider (
    id,
    silo_id
) WHERE
    time_deleted IS NULL;

/*
 * Users' public SSH keys, per RFD 44
 */
CREATE TABLE omicron.public.ssh_key (
    id UUID PRIMARY KEY,
    name STRING(63) NOT NULL,
    description STRING(512) NOT NULL,
    time_created TIMESTAMPTZ NOT NULL,
    time_modified TIMESTAMPTZ NOT NULL,
    time_deleted TIMESTAMPTZ,

    /* FK into silo_user table */
    silo_user_id UUID NOT NULL,

    /*
     * A 4096 bit RSA key without comment encodes to 726 ASCII characters.
     * A (256 bit) Ed25519 key w/o comment encodes to 82 ASCII characters.
     */
    public_key STRING(1023) NOT NULL
);

CREATE UNIQUE INDEX ON omicron.public.ssh_key (
    silo_user_id,
    name
) WHERE
    time_deleted IS NULL;

/*
 * Projects
 */

CREATE TABLE omicron.public.project (
    /* Identity metadata (resource) */
    id UUID PRIMARY KEY,
    name STRING(63) NOT NULL,
    description STRING(512) NOT NULL,
    time_created TIMESTAMPTZ NOT NULL,
    time_modified TIMESTAMPTZ NOT NULL,
    /* Indicates that the object has been deleted */
    time_deleted TIMESTAMPTZ,

    /* child resource generation number, per RFD 192 */
    rcgen INT NOT NULL,

    /* Which silo this project belongs to */
    silo_id UUID NOT NULL /* foreign key into "silo" table */
);

CREATE UNIQUE INDEX ON omicron.public.project (
    silo_id,
    name
) WHERE
    time_deleted IS NULL;

/*
 * Instances
 */

CREATE TYPE omicron.public.instance_state AS ENUM (
    'creating',
    'starting',
    'running',
    'stopping',
    'stopped',
    'rebooting',
    'migrating',
    'repairing',
    'failed',
    'destroyed'
);

/*
 * TODO consider how we want to manage multiple sagas operating on the same
 * Instance -- e.g., reboot concurrent with destroy or concurrent reboots or the
 * like.  Or changing # of CPUs or memory size.
 */
CREATE TABLE omicron.public.instance (
    /* Identity metadata (resource) */
    id UUID PRIMARY KEY,
    name STRING(63) NOT NULL,
    description STRING(512) NOT NULL,
    time_created TIMESTAMPTZ NOT NULL,
    time_modified TIMESTAMPTZ NOT NULL,
    /* Indicates that the object has been deleted */
    /* This is redundant for Instances, but we keep it here for consistency. */
    time_deleted TIMESTAMPTZ,

    /* Every Instance is in exactly one Project at a time. */
    project_id UUID NOT NULL,

    /* user data for instance initialization systems (e.g. cloud-init) */
    user_data BYTES NOT NULL,

    /*
     * TODO Would it make sense for the runtime state to live in a separate
     * table?
     */
    /* Runtime state */
    state omicron.public.instance_state NOT NULL,
    time_state_updated TIMESTAMPTZ NOT NULL,
    state_generation INT NOT NULL,
    /*
     * Server where the VM is currently running, if any.  Note that when we
     * support live migration, there may be multiple servers associated with
     * this Instance, but only one will be truly active.  Still, consumers of
     * this information should consider whether they also want to know the other
     * servers involved in the migration.
     */
    active_server_id UUID,
    /* Identifies the underlying propolis-server backing the instance. */
    active_propolis_id UUID NOT NULL,
    active_propolis_ip INET,

    /* Identifies the target propolis-server during a migration of the instance. */
    target_propolis_id UUID,

    /*
     * Identifies an ongoing migration for this instance.
     */
    migration_id UUID,

    /* Instance configuration */
    ncpus INT NOT NULL,
    memory INT NOT NULL,
    hostname STRING(63) NOT NULL
);

CREATE UNIQUE INDEX ON omicron.public.instance (
    project_id,
    name
) WHERE
    time_deleted IS NULL;


/*
 * Guest-Visible, Virtual Disks
 */

/*
 * TODO The Rust enum to which this type is converted
 * carries data in some of its variants, such as the UUID
 * of the instance to which a disk is attached.
 *
 * This makes the conversion to/from this enum type here much
 * more difficult, since we need a way to manage that data
 * coherently.
 *
 * See <https://github.com/oxidecomputer/omicron/issues/312>.
 */
-- CREATE TYPE omicron.public.DiskState AS ENUM (
--     'creating',
--     'detached',
--     'attaching',
--     'attached',
--     'detaching',
--     'destroyed',
--     'faulted'
-- );

CREATE TYPE omicron.public.block_size AS ENUM (
  '512',
  '2048',
  '4096'
);

CREATE TABLE omicron.public.disk (
    /* Identity metadata (resource) */
    id UUID PRIMARY KEY,
    name STRING(63) NOT NULL,
    description STRING(512) NOT NULL,
    time_created TIMESTAMPTZ NOT NULL,
    time_modified TIMESTAMPTZ NOT NULL,
    /* Indicates that the object has been deleted */
    /* This is redundant for Disks, but we keep it here for consistency. */
    time_deleted TIMESTAMPTZ,

    /* child resource generation number, per RFD 192 */
    rcgen INT NOT NULL,

    /* Every Disk is in exactly one Project at a time. */
    project_id UUID NOT NULL,

    /* Every disk consists of a root volume */
    volume_id UUID NOT NULL,

    /*
     * TODO Would it make sense for the runtime state to live in a separate
     * table?
     */
    /* Runtime state */
    -- disk_state omicron.public.DiskState NOT NULL, /* TODO see above */
    disk_state STRING(32) NOT NULL,
    /*
     * Every Disk may be attaching to, attached to, or detaching from at most
     * one Instance at a time.
     */
    attach_instance_id UUID,
    state_generation INT NOT NULL,
    time_state_updated TIMESTAMPTZ NOT NULL,

    /* Disk configuration */
    size_bytes INT NOT NULL,
    block_size omicron.public.block_size NOT NULL,
    origin_snapshot UUID,
    origin_image UUID,

    pantry_address TEXT
);

CREATE UNIQUE INDEX ON omicron.public.disk (
    project_id,
    name
) WHERE
    time_deleted IS NULL;

CREATE INDEX ON omicron.public.disk (
    attach_instance_id
) WHERE
    time_deleted IS NULL AND attach_instance_id IS NOT NULL;

CREATE TABLE omicron.public.image (
    /* Identity metadata (resource) */
    id UUID PRIMARY KEY,
    name STRING(63) NOT NULL,
    description STRING(512) NOT NULL,
    time_created TIMESTAMPTZ NOT NULL,
    time_modified TIMESTAMPTZ NOT NULL,
    /* Indicates that the object has been deleted */
    time_deleted TIMESTAMPTZ,

    project_id UUID NOT NULL,
    volume_id UUID NOT NULL,

    url STRING(8192),
    os STRING(64) NOT NULL,
    version STRING(64) NOT NULL,
    digest TEXT,
    block_size omicron.public.block_size NOT NULL,
    size_bytes INT NOT NULL
);

CREATE UNIQUE INDEX on omicron.public.image (
    project_id,
    name
) WHERE
    time_deleted is NULL;

/* TODO-v1: Delete this after migration */
CREATE TABLE omicron.public.global_image (
    /* Identity metadata (resource) */
    id UUID PRIMARY KEY,
    name STRING(63) NOT NULL,
    description STRING(512) NOT NULL,
    time_created TIMESTAMPTZ NOT NULL,
    time_modified TIMESTAMPTZ NOT NULL,
    /* Indicates that the object has been deleted */
    time_deleted TIMESTAMPTZ,

    volume_id UUID NOT NULL,

    url STRING(8192),
    distribution STRING(64) NOT NULL,
    version STRING(64) NOT NULL,
    digest TEXT,
    block_size omicron.public.block_size NOT NULL,
    size_bytes INT NOT NULL
);

CREATE UNIQUE INDEX on omicron.public.global_image (
    name
) WHERE
    time_deleted is NULL;

CREATE TYPE omicron.public.snapshot_state AS ENUM (
  'creating',
  'ready',
  'faulted',
  'destroyed'
);

CREATE TABLE omicron.public.snapshot (
    /* Identity metadata (resource) */
    id UUID PRIMARY KEY,
    name STRING(63) NOT NULL,
    description STRING(512) NOT NULL,
    time_created TIMESTAMPTZ NOT NULL,
    time_modified TIMESTAMPTZ NOT NULL,
    /* Indicates that the object has been deleted */
    time_deleted TIMESTAMPTZ,

    /* Every Snapshot is in exactly one Project at a time. */
    project_id UUID NOT NULL,

    /* Every Snapshot originated from a single disk */
    disk_id UUID NOT NULL,

    /* Every Snapshot consists of a root volume */
    volume_id UUID NOT NULL,

    /* Where will the scrubbed blocks eventually land? */
    destination_volume_id UUID NOT NULL,

    gen INT NOT NULL,
    state omicron.public.snapshot_state NOT NULL,
    block_size omicron.public.block_size NOT NULL,

    /* Disk configuration (from the time the snapshot was taken) */
    size_bytes INT NOT NULL
);

CREATE UNIQUE INDEX ON omicron.public.snapshot (
    project_id,
    name
) WHERE
    time_deleted IS NULL;

/*
 * Oximeter collector servers.
 */
CREATE TABLE omicron.public.oximeter (
    id UUID PRIMARY KEY,
    time_created TIMESTAMPTZ NOT NULL,
    time_modified TIMESTAMPTZ NOT NULL,
    ip INET NOT NULL,
    port INT4 CHECK (port BETWEEN 0 AND 65535) NOT NULL
);

/*
 * Information about registered metric producers.
 */
CREATE TABLE omicron.public.metric_producer (
    id UUID PRIMARY KEY,
    time_created TIMESTAMPTZ NOT NULL,
    time_modified TIMESTAMPTZ NOT NULL,
    ip INET NOT NULL,
    port INT4 CHECK (port BETWEEN 0 AND 65535) NOT NULL,
    interval FLOAT NOT NULL,
    /* TODO: Is this length appropriate? */
    base_route STRING(512) NOT NULL,
    /* Oximeter collector instance to which this metric producer is assigned. */
    oximeter_id UUID NOT NULL
);

CREATE UNIQUE INDEX ON omicron.public.metric_producer (
    oximeter_id,
    id
);

/*
 * VPCs and networking primitives
 */


CREATE TABLE omicron.public.vpc (
    /* Identity metadata (resource) */
    id UUID PRIMARY KEY,
    name STRING(63) NOT NULL,
    description STRING(512) NOT NULL,
    time_created TIMESTAMPTZ NOT NULL,
    time_modified TIMESTAMPTZ NOT NULL,
    /* Indicates that the object has been deleted */
    time_deleted TIMESTAMPTZ,
    project_id UUID NOT NULL,
    system_router_id UUID NOT NULL,
    dns_name STRING(63) NOT NULL,

    /*
     * The Geneve Virtual Network Identifier for this VPC. Note that this is a
     * 24-bit unsigned value, properties which are checked in the application,
     * not the database.
     */
    vni INT4 NOT NULL,

    /* The IPv6 prefix allocated to subnets. */
    ipv6_prefix INET NOT NULL,

    /* Used to ensure that two requests do not concurrently modify the
       VPC's firewall */
    firewall_gen INT NOT NULL,

    /* Child-resource generation number for VPC Subnets. */
    subnet_gen INT8 NOT NULL
);

CREATE UNIQUE INDEX ON omicron.public.vpc (
    project_id,
    name
) WHERE
    time_deleted IS NULL;

CREATE UNIQUE INDEX ON omicron.public.vpc (
    vni
) WHERE
    time_deleted IS NULL;

CREATE TABLE omicron.public.vpc_subnet (
    /* Identity metadata (resource) */
    id UUID PRIMARY KEY,
    name STRING(63) NOT NULL,
    description STRING(512) NOT NULL,
    time_created TIMESTAMPTZ NOT NULL,
    time_modified TIMESTAMPTZ NOT NULL,
    /* Indicates that the object has been deleted */
    time_deleted TIMESTAMPTZ,
    vpc_id UUID NOT NULL,
    /* Child resource creation generation number */
    rcgen INT8 NOT NULL,
    ipv4_block INET NOT NULL,
    ipv6_block INET NOT NULL
);

/* Subnet and network interface names are unique per VPC, not project */
CREATE UNIQUE INDEX ON omicron.public.vpc_subnet (
    vpc_id,
    name
) WHERE
    time_deleted IS NULL;

CREATE TABLE omicron.public.network_interface (
    /* Identity metadata (resource) */
    id UUID PRIMARY KEY,
    name STRING(63) NOT NULL,
    description STRING(512) NOT NULL,
    time_created TIMESTAMPTZ NOT NULL,
    time_modified TIMESTAMPTZ NOT NULL,
    /* Indicates that the object has been deleted */
    time_deleted TIMESTAMPTZ,

    /* FK into Instance table.
     * Note that interfaces are always attached to a particular instance.
     * IP addresses may be reserved, but this is a different resource.
     */
    instance_id UUID NOT NULL,

    /* FK into VPC table */
    vpc_id UUID NOT NULL,
    /* FK into VPCSubnet table. */
    subnet_id UUID NOT NULL,

    /*
     * The EUI-48 MAC address of the guest interface.
     *
     * Note that we use the bytes of a 64-bit integer, in big-endian byte order
     * to represent the MAC.
     */
    mac INT8 NOT NULL,

    ip INET NOT NULL,
    /*
     * Limited to 8 NICs per instance. This value must be kept in sync with
     * `crate::nexus::MAX_NICS_PER_INSTANCE`.
     */
    slot INT2 NOT NULL CHECK (slot >= 0 AND slot < 8),

    /* True if this interface is the primary interface for the instance.
     *
     * The primary interface appears in DNS and its address is used for external
     * connectivity for the instance.
     */
    is_primary BOOL NOT NULL
);

/* TODO-completeness

 * We currently have a NetworkInterface table with the IP and MAC addresses inline.
 * Eventually, we'll probably want to move these to their own tables, and
 * refer to them here, most notably to support multiple IPs per NIC, as well
 * as moving IPs between NICs on different instances, etc.
 */

/* Ensure we do not assign the same address twice within a subnet */
CREATE UNIQUE INDEX ON omicron.public.network_interface (
    subnet_id,
    ip
) WHERE
    time_deleted IS NULL;

/* Ensure we do not assign the same MAC twice within a VPC
 * See RFD174's discussion on the scope of virtual MACs
 */
CREATE UNIQUE INDEX ON omicron.public.network_interface (
    vpc_id,
    mac
) WHERE
    time_deleted IS NULL;

/*
 * Index used to verify that an Instance's networking is contained
 * within a single VPC, and that all interfaces are in unique VPC
 * Subnets.
 *
 * This is also used to quickly find the primary interface for an
 * instance, since we store the `is_primary` column. Such queries are
 * mostly used when setting a new primary interface for an instance.
 */
CREATE UNIQUE INDEX ON omicron.public.network_interface (
    instance_id,
    name
)
STORING (vpc_id, subnet_id, is_primary)
WHERE
    time_deleted IS NULL;

CREATE TYPE omicron.public.vpc_firewall_rule_status AS ENUM (
    'disabled',
    'enabled'
);

CREATE TYPE omicron.public.vpc_firewall_rule_direction AS ENUM (
    'inbound',
    'outbound'
);

CREATE TYPE omicron.public.vpc_firewall_rule_action AS ENUM (
    'allow',
    'deny'
);

CREATE TYPE omicron.public.vpc_firewall_rule_protocol AS ENUM (
    'TCP',
    'UDP',
    'ICMP'
);

CREATE TABLE omicron.public.vpc_firewall_rule (
    /* Identity metadata (resource) */
    id UUID PRIMARY KEY,
    name STRING(63) NOT NULL,
    description STRING(512) NOT NULL,
    time_created TIMESTAMPTZ NOT NULL,
    time_modified TIMESTAMPTZ NOT NULL,
    /* Indicates that the object has been deleted */
    time_deleted TIMESTAMPTZ,

    vpc_id UUID NOT NULL,
    status omicron.public.vpc_firewall_rule_status NOT NULL,
    direction omicron.public.vpc_firewall_rule_direction NOT NULL,
    /* Array of targets. 128 was picked to include plenty of space for
       a tag, colon, and resource identifier. */
    targets STRING(128)[] NOT NULL,
    /* Also an array of targets */
    filter_hosts STRING(128)[],
    filter_ports STRING(11)[],
    filter_protocols omicron.public.vpc_firewall_rule_protocol[],
    action omicron.public.vpc_firewall_rule_action NOT NULL,
    priority INT4 CHECK (priority BETWEEN 0 AND 65535) NOT NULL
);

CREATE UNIQUE INDEX ON omicron.public.vpc_firewall_rule (
    vpc_id,
    name
) WHERE
    time_deleted IS NULL;

CREATE TYPE omicron.public.vpc_router_kind AS ENUM (
    'system',
    'custom'
);

CREATE TABLE omicron.public.vpc_router (
    /* Identity metadata (resource) */
    id UUID PRIMARY KEY,
    name STRING(63) NOT NULL,
    description STRING(512) NOT NULL,
    time_created TIMESTAMPTZ NOT NULL,
    time_modified TIMESTAMPTZ NOT NULL,
    /* Indicates that the object has been deleted */
    time_deleted TIMESTAMPTZ,
    kind omicron.public.vpc_router_kind NOT NULL,
    vpc_id UUID NOT NULL,
    rcgen INT NOT NULL
);

CREATE UNIQUE INDEX ON omicron.public.vpc_router (
    vpc_id,
    name
) WHERE
    time_deleted IS NULL;

CREATE TYPE omicron.public.router_route_kind AS ENUM (
    'default',
    'vpc_subnet',
    'vpc_peering',
    'custom'
);

CREATE TABLE omicron.public.router_route (
    /* Identity metadata (resource) */
    id UUID PRIMARY KEY,
    name STRING(63) NOT NULL,
    description STRING(512) NOT NULL,
    time_created TIMESTAMPTZ NOT NULL,
    time_modified TIMESTAMPTZ NOT NULL,
    /* Indicates that the object has been deleted */
    time_deleted TIMESTAMPTZ,

    vpc_router_id UUID NOT NULL,
    kind omicron.public.router_route_kind NOT NULL,
    target STRING(128) NOT NULL,
    destination STRING(128) NOT NULL
);

CREATE UNIQUE INDEX ON omicron.public.router_route (
    vpc_router_id,
    name
) WHERE
    time_deleted IS NULL;

/*
 * An IP Pool, a collection of zero or more IP ranges for external IPs.
 */
CREATE TABLE omicron.public.ip_pool (
    /* Resource identity metadata */
    id UUID PRIMARY KEY,
    name STRING(63) NOT NULL,
    description STRING(512) NOT NULL,
    time_created TIMESTAMPTZ NOT NULL,
    time_modified TIMESTAMPTZ NOT NULL,
    time_deleted TIMESTAMPTZ,


    /* Identifies if the IP Pool is dedicated to Control Plane services */
    internal BOOL NOT NULL,

    /* The collection's child-resource generation number */
    rcgen INT8 NOT NULL
);

/*
 * Index ensuring uniqueness of IP Pool names, globally.
 */
CREATE UNIQUE INDEX ON omicron.public.ip_pool (
    name
) WHERE
    time_deleted IS NULL;

/*
 * IP Pools are made up of a set of IP ranges, which are start/stop addresses.
 * Note that these need not be CIDR blocks or well-behaved subnets with a
 * specific netmask.
 */
CREATE TABLE omicron.public.ip_pool_range (
    id UUID PRIMARY KEY,
    time_created TIMESTAMPTZ NOT NULL,
    time_modified TIMESTAMPTZ NOT NULL,
    time_deleted TIMESTAMPTZ,
    first_address INET NOT NULL,
    /* The range is inclusive of the last address. */
    last_address INET NOT NULL,
    ip_pool_id UUID NOT NULL,
    /* Tracks child resources, IP addresses allocated out of this range. */
    rcgen INT8 NOT NULL
);

/*
 * These help Nexus enforce that the ranges within an IP Pool do not overlap
 * with any other ranges. See `nexus/src/db/queries/ip_pool.rs` for the actual
 * query which does that.
 */
CREATE UNIQUE INDEX ON omicron.public.ip_pool_range (
    first_address
)
STORING (last_address)
WHERE time_deleted IS NULL;
CREATE UNIQUE INDEX ON omicron.public.ip_pool_range (
    last_address
)
STORING (first_address)
WHERE time_deleted IS NULL;


/* The kind of external IP address. */
CREATE TYPE omicron.public.ip_kind AS ENUM (
    /* Automatic source NAT provided to all guests by default */
    'snat',

    /*
     * An ephemeral IP is a fixed, known address whose lifetime is the same as
     * the instance to which it is attached.
     */
    'ephemeral',

    /*
     * A floating IP is an independent, named API resource. It is a fixed,
     * known address that can be moved between instances. Its lifetime is not
     * fixed to any instance.
     */
    'floating',

    /*
     * A service IP is an IP address not attached to a project nor an instance.
     * It's intended to be used for internal services.
     */
    'service'
);

/*
 * External IP addresses used for guest instances and externally-facing
 * services.
 */
CREATE TABLE omicron.public.external_ip (
    /* Identity metadata */
    id UUID PRIMARY KEY,

    /* Name for floating IPs. See the constraints below. */
    name STRING(63),

    /* Description for floating IPs. See the constraints below. */
    description STRING(512),

    time_created TIMESTAMPTZ NOT NULL,
    time_modified TIMESTAMPTZ NOT NULL,
    time_deleted TIMESTAMPTZ,

    /* FK to the `ip_pool` table. */
    ip_pool_id UUID NOT NULL,

    /* FK to the `ip_pool_range` table. */
    ip_pool_range_id UUID NOT NULL,

    /* FK to the `instance` table. See the constraints below. */
    instance_id UUID,

    /* The kind of external address, e.g., ephemeral. */
    kind omicron.public.ip_kind NOT NULL,

    /* The actual external IP address. */
    ip INET NOT NULL,

    /* The first port in the allowed range, inclusive. */
    first_port INT4 NOT NULL,

    /* The last port in the allowed range, also inclusive. */
    last_port INT4 NOT NULL,

    /* The name must be non-NULL iff this is a floating IP. */
    CONSTRAINT null_fip_name CHECK (
        (kind != 'floating' AND name IS NULL) OR
        (kind = 'floating' AND name IS NOT NULL)
    ),

    /* The description must be non-NULL iff this is a floating IP. */
    CONSTRAINT null_fip_description CHECK (
        (kind != 'floating' AND description IS NULL) OR
        (kind = 'floating' AND description IS NOT NULL)
    ),

    /*
     * Only nullable if this is a floating/service IP, which may exist not
     * attached to any instance.
     */
    CONSTRAINT null_non_fip_instance_id CHECK (
        (kind != 'floating' AND instance_id IS NOT NULL) OR
        (kind = 'floating') OR
        (kind = 'service')
    )
);

/*
 * Index used to support quickly looking up children of the IP Pool range table,
 * when checking for allocated addresses during deletion.
 */
CREATE INDEX ON omicron.public.external_ip (
    ip_pool_id,
    ip_pool_range_id
)
    WHERE time_deleted IS NULL;

/*
 * Index used to enforce uniqueness of external IPs
 *
 * NOTE: This relies on the uniqueness constraint of IP addresses across all
 * pools, _and_ on the fact that the number of ports assigned to each instance
 * is fixed at compile time.
 */
CREATE UNIQUE INDEX ON omicron.public.external_ip (
    ip,
    first_port
)
    WHERE time_deleted IS NULL;

CREATE UNIQUE INDEX ON omicron.public.external_ip (
    instance_id,
    id
)
    WHERE instance_id IS NOT NULL AND time_deleted IS NULL;

/*******************************************************************/

/*
 * Sagas
 */

/*
 * TODO This may eventually have 'paused', 'needs-operator', and 'needs-support'
 */
CREATE TYPE omicron.public.saga_state AS ENUM (
    'running',
    'unwinding',
    'done'
);


CREATE TABLE omicron.public.saga (
    /* immutable fields */

    /* unique identifier for this execution */
    id UUID PRIMARY KEY,
    /* unique id of the creator */
    creator UUID NOT NULL,
    /* time the saga was started */
    time_created TIMESTAMPTZ NOT NULL,
    /* saga name */
    name STRING(128) NOT NULL,
    /* saga DAG (includes params and name) */
    saga_dag JSONB NOT NULL,

    /*
     * TODO:
     * - id for current SEC (maybe NULL?)
     * - time of last adoption
     * - previous SEC? previous adoption time?
     * - number of adoptions?
     */
    saga_state omicron.public.saga_state NOT NULL,
    current_sec UUID,
    adopt_generation INT NOT NULL,
    adopt_time TIMESTAMPTZ NOT NULL
);

/*
 * For recovery (and probably takeover), we need to be able to list running
 * sagas by SEC.  We need to paginate this list by the id.
 */
CREATE UNIQUE INDEX ON omicron.public.saga (
    current_sec, id
) WHERE saga_state != 'done';

/*
 * TODO more indexes for Saga?
 * - Debugging and/or reporting: saga_name? creator?
 */
/*
 * TODO: This is a data-carrying enum, see note on disk_state.
 *
 * See <https://github.com/oxidecomputer/omicron/issues/312>.
 */
-- CREATE TYPE omicron.public.saga_node_event_type AS ENUM (
--    'started',
--    'succeeded',
--    'failed'
--    'undo_started'
--    'undo_finished'
-- );

CREATE TABLE omicron.public.saga_node_event (
    saga_id UUID NOT NULL,
    node_id INT NOT NULL,
    -- event_type omicron.public.saga_node_event_type NOT NULL,
    event_type STRING(31) NOT NULL,
    data JSONB,
    event_time TIMESTAMPTZ NOT NULL,
    creator UUID NOT NULL,

    /*
     * It's important to be able to list the nodes in a saga.  We put the
     * node_id in the saga so that we can paginate the list.
     *
     * We make it a UNIQUE index and include the event_type to prevent two SECs
     * from attempting to record the same event for the same saga.  Whether this
     * should be allowed is still TBD.
     */
    PRIMARY KEY (saga_id, node_id, event_type)
);

/*******************************************************************/

/*
 * Sessions for use by web console.
 */
CREATE TABLE omicron.public.console_session (
    token STRING(40) PRIMARY KEY,
    time_created TIMESTAMPTZ NOT NULL,
    time_last_used TIMESTAMPTZ NOT NULL,
    silo_user_id UUID NOT NULL
);

-- to be used for cleaning up old tokens
CREATE INDEX ON omicron.public.console_session (
    time_created
);

-- This index is used to remove sessions for a user that's being deleted.
CREATE INDEX ON omicron.public.console_session (
    silo_user_id
);

/*******************************************************************/

CREATE TYPE omicron.public.update_artifact_kind AS ENUM (
    -- Sled artifacts
    'gimlet_sp',
    'gimlet_rot',
    'host',
    'trampoline',
    'control_plane',

    -- PSC artifacts
    'psc_sp',
    'psc_rot',

    -- Switch artifacts
    'switch_sp',
    'switch_rot'
);

CREATE TABLE omicron.public.update_available_artifact (
    name STRING(63) NOT NULL,
    version STRING(63) NOT NULL,
    kind omicron.public.update_artifact_kind NOT NULL,

    /* the version of the targets.json role this came from */
    targets_role_version INT NOT NULL,

    /* when the metadata this artifact was cached from expires */
    valid_until TIMESTAMPTZ NOT NULL,

    /* data about the target from the targets.json role */
    target_name STRING(512) NOT NULL,
    target_sha256 STRING(64) NOT NULL,
    target_length INT NOT NULL,

    PRIMARY KEY (name, version, kind)
);

/* This index is used to quickly find outdated artifacts. */
CREATE INDEX ON omicron.public.update_available_artifact (
    targets_role_version
);

/*
 * System updates
 */
CREATE TABLE omicron.public.system_update (
    /* Identity metadata (asset) */
    id UUID PRIMARY KEY,
    time_created TIMESTAMPTZ NOT NULL,
    time_modified TIMESTAMPTZ NOT NULL,

    -- Because the version is unique, it could be the PK, but that would make
    -- this resource different from every other resource for little benefit.

    -- Unique semver version
    version STRING(64) NOT NULL -- TODO: length
);

CREATE UNIQUE INDEX ON omicron.public.system_update (
    version
);

 
CREATE TYPE omicron.public.updateable_component_type AS ENUM (
    'bootloader_for_rot',
    'bootloader_for_sp',
    'bootloader_for_host_proc',
    'hubris_for_psc_rot',
    'hubris_for_psc_sp',
    'hubris_for_sidecar_rot',
    'hubris_for_sidecar_sp',
    'hubris_for_gimlet_rot',
    'hubris_for_gimlet_sp',
    'helios_host_phase_1',
    'helios_host_phase_2',
    'host_omicron'
);

/*
 * Component updates. Associated with at least one system_update through
 * system_update_component_update.
 */
CREATE TABLE omicron.public.component_update (
    /* Identity metadata (asset) */
    id UUID PRIMARY KEY,
    time_created TIMESTAMPTZ NOT NULL,
    time_modified TIMESTAMPTZ NOT NULL,

    -- On component updates there's no device ID because the update can apply to
    -- multiple instances of a given device kind

    -- The *system* update version associated with this version (this is confusing, will rename)
    version STRING(64) NOT NULL, -- TODO: length
    -- TODO: add component update version to component_update

    component_type omicron.public.updateable_component_type NOT NULL
);

-- version is unique per component type
CREATE UNIQUE INDEX ON omicron.public.component_update (
    component_type, version
);

/*
 * Associate system updates with component updates. Not done with a
 * system_update_id field on component_update because the same component update
 * may be part of more than one system update.
 */
CREATE TABLE omicron.public.system_update_component_update (
    system_update_id UUID NOT NULL,
    component_update_id UUID NOT NULL,

    PRIMARY KEY (system_update_id, component_update_id)
);

-- For now, the plan is to treat stopped, failed, completed as sub-cases of
-- "steady" described by a "reason". But reason is not implemented yet.
-- Obviously this could be a boolean, but boolean status fields never stay
-- boolean for long.
CREATE TYPE omicron.public.update_status AS ENUM (
    'updating',
    'steady'
);

/*
 * Updateable components and their update status
 */
CREATE TABLE omicron.public.updateable_component (
    /* Identity metadata (asset) */
    id UUID PRIMARY KEY,
    time_created TIMESTAMPTZ NOT NULL,
    time_modified TIMESTAMPTZ NOT NULL,

    -- Free-form string that comes from the device
    device_id STRING(40) NOT NULL,

    component_type omicron.public.updateable_component_type NOT NULL,

    -- The semver version of this component's own software
    version STRING(64) NOT NULL, -- TODO: length

    -- The version of the system update this component's software came from.
    -- This may need to be nullable if we are registering components before we
    -- know about system versions at all
    system_version STRING(64) NOT NULL, -- TODO: length

    status omicron.public.update_status NOT NULL
    -- TODO: status reason for updateable_component
);

-- can't have two components of the same type with the same device ID
CREATE UNIQUE INDEX ON omicron.public.updateable_component (
    component_type, device_id
);

CREATE INDEX ON omicron.public.updateable_component (
    system_version
);

/*
 * System updates
 */
CREATE TABLE omicron.public.update_deployment (
    /* Identity metadata (asset) */
    id UUID PRIMARY KEY,
    time_created TIMESTAMPTZ NOT NULL,
    time_modified TIMESTAMPTZ NOT NULL,

    -- semver version of corresponding system update
    -- TODO: this makes sense while version is the PK of system_update, but
    -- if/when I change that back to ID, this needs to be the ID too
    version STRING(64) NOT NULL,

    status omicron.public.update_status NOT NULL
    -- TODO: status reason for update_deployment
);

CREATE INDEX on omicron.public.update_deployment (
    time_created
);

/*******************************************************************/

/*
 * DNS Propagation
 *
 * The tables here are the source of truth of DNS data for both internal and
 * external DNS.
 */

/*
 * A DNS group is a collection of DNS zones covered by a single version number.
 * We have two DNS Groups in our system: "internal" (for internal service
 * discovery) and "external" (which we expose on customer networks to provide
 * DNS for our own customer-facing services, like the API and console).
 *
 * Each DNS server is associated with exactly one DNS group.  Nexus propagates
 * the entire contents of a DNS group (i.e., all of its zones and all of those
 * zones' DNS names and associated records) to every server in that group.
 */
CREATE TYPE omicron.public.dns_group AS ENUM (
    'internal',
    'external'
);

/*
 * A DNS Zone is basically just a DNS name at the root of a subtree served by
 * one of our DNS servers.  In a typical system, there would be two DNS zones:
 *
 * (1) in the "internal" DNS group, a zone called "control-plane.oxide.internal"
 *     used by the control plane for internal service discovery
 *
 * (2) in the "external" DNS group, a zone whose name is owned by the customer
 *     and specified when the rack is set up for the first time.  We will use
 *     this zone to advertise addresses for the services we provide on the
 *     customer network (i.e., the API and console).
 */
CREATE TABLE omicron.public.dns_zone (
    id UUID PRIMARY KEY,
    time_created TIMESTAMPTZ NOT NULL,
    dns_group omicron.public.dns_group NOT NULL,
    zone_name TEXT NOT NULL
);

/*
 * It's allowed (although probably not correct) for the same DNS zone to appear
 * in both the internal and external groups.  It is not allowed to specify the
 * same DNS zone twice within the same group.
 */
CREATE UNIQUE INDEX ON omicron.public.dns_zone (
    dns_group, zone_name
);

/*
 * All the data associated with a DNS group is gathered together and assigned a
 * single version number, sometimes called a generation number.  When changing
 * the DNS data for a group (e.g., to add a new DNS name), clients first insert
 * a new row into this table with the next available generation number.  (This
 * table is not strictly necessary.  Instead, we could put the current version
 * number for the group into a `dns_group` table, and clients could update that
 * instead of inserting into this table.  But by using a table here, we have a
 * debugging record of all past generation updates, including metadata about who
 * created them and why.)
 */
CREATE TABLE omicron.public.dns_version (
    dns_group omicron.public.dns_group NOT NULL,
    version INT8 NOT NULL,

    /* These fields are for debugging only. */
    time_created TIMESTAMPTZ NOT NULL,
    creator TEXT NOT NULL,
    comment TEXT NOT NULL,

    PRIMARY KEY(dns_group, version)
);

/*
 * The meat of the DNS data: a list of DNS names.  Each name has one or more
 * records stored in JSON.
 *
 * To facilitate clients getting a consistent snapshot of the DNS data at a
 * given version, each name is stored with the version in which it was added and
 * (optionally) the version in which it was removed.  The name and record data
 * are immutable, so changing the records for a given name should be expressed
 * as removing the old name (setting "version_removed") and creating a new
 * record for the same name at a new version.
 */
CREATE TABLE omicron.public.dns_name (
    dns_zone_id UUID NOT NULL,
    version_added INT8 NOT NULL,
    version_removed INT8,
    name TEXT NOT NULL,
    dns_record_data JSONB NOT NULL,

    PRIMARY KEY (dns_zone_id, version_added, name)
);

/*******************************************************************/

/*
 * Identity and Access Management (IAM)
 *
 * **For more details and a worked example using the tables here, see the
 * documentation for the omicron_nexus crate, "authz" module.**
 */

/*
 * Users built into the system
 *
 * The ids and names for these users are well-known (i.e., they are used by
 * Nexus directly, so changing these would potentially break compatibility).
 */
CREATE TABLE omicron.public.user_builtin (
    /*
     * Identity metadata
     *
     * TODO-cleanup This uses the "resource identity" pattern because we want a
     * name and description, but it's not valid to support soft-deleting these
     * records.
     */
    id UUID PRIMARY KEY,
    name STRING(63) NOT NULL,
    description STRING(512) NOT NULL,
    time_created TIMESTAMPTZ NOT NULL,
    time_modified TIMESTAMPTZ NOT NULL,
    time_deleted TIMESTAMPTZ
);

CREATE UNIQUE INDEX ON omicron.public.user_builtin (name);

/* User used by Nexus to create other users.  Do NOT add more users here! */
INSERT INTO omicron.public.user_builtin (
    id,
    name,
    description,
    time_created,
    time_modified
) VALUES (
    /* NOTE: this uuid and name are duplicated in nexus::authn. */
    '001de000-05e4-4000-8000-000000000001',
    'db-init',
    'user used for database initialization',
    NOW(),
    NOW()
);

/*
 * OAuth 2.0 Device Authorization Grant (RFC 8628)
 */

-- Device authorization requests. These records are short-lived,
-- and removed as soon as a token is granted. This allows us to
-- use the `user_code` as primary key, despite it not having very
-- much entropy.
-- TODO: A background task should remove unused expired records.
CREATE TABLE omicron.public.device_auth_request (
    user_code STRING(20) PRIMARY KEY,
    client_id UUID NOT NULL,
    device_code STRING(40) NOT NULL,
    time_created TIMESTAMPTZ NOT NULL,
    time_expires TIMESTAMPTZ NOT NULL
);

-- Access tokens granted in response to successful device authorization flows.
CREATE TABLE omicron.public.device_access_token (
    token STRING(40) PRIMARY KEY,
    client_id UUID NOT NULL,
    device_code STRING(40) NOT NULL,
    silo_user_id UUID NOT NULL,
    time_requested TIMESTAMPTZ NOT NULL,
    time_created TIMESTAMPTZ NOT NULL,
    time_expires TIMESTAMPTZ
);

-- This UNIQUE constraint is critical for ensuring that at most
-- one token is ever created for a given device authorization flow.
CREATE UNIQUE INDEX ON omicron.public.device_access_token (
    client_id, device_code
);

-- This index is used to remove tokens for a user that's being deleted.
CREATE INDEX ON omicron.public.device_access_token (
    silo_user_id
);

/*
 * Roles built into the system
 *
 * You can think of a built-in role as an opaque token to which we assign a
 * hardcoded set of permissions.  The role that we call "project.viewer"
 * corresponds to the "viewer" role on the "project" resource.  A user that has
 * this role on a particular Project is granted various read-only permissions on
 * that Project.  The specific permissions associated with the role are defined
 * in Omicron's Polar (Oso) policy file.
 *
 * A built-in role like "project.viewer" has four parts:
 *
 * * resource type: "project"
 * * role name: "viewer"
 * * full name: "project.viewer"
 * * description: "Project Viewer"
 *
 * Internally, we can treat the tuple (resource type, role name) as a composite
 * primary key.  Externally, we expose this as the full name.  This is
 * consistent with RFD 43 and other IAM systems.
 *
 * These fields look awfully close to the identity metadata that we use for most
 * other tables.  But they're just different enough that we can't use most of
 * the same abstractions:
 *
 * * "id": We have no need for a uuid because the (resource_type, role_name) is
 *   already unique and immutable.
 * * "name": What we call "full name" above could instead be called "name",
 *   which would be consistent with other identity metadata.  But it's not a
 *   legal "name" because of the period, and it would be confusing to have
 *   "resource type", "role name", and "name".
 * * "time_created": not that useful because it's whenever the system was
 *   initialized, and we have plenty of other timestamps for that
 * * "time_modified": does not apply because the role cannot be changed
 * * "time_deleted" does not apply because the role cannot be deleted
 *
 * If the set of roles and their permissions are fixed, why store them in the
 * database at all?  Because what's dynamic is the assignment of roles to users.
 * We have a separate table that says "user U has role ROLE on resource
 * RESOURCE".  How do we represent the ROLE part of this association?  We use a
 * foreign key into this "role_builtin" table.
 */
CREATE TABLE omicron.public.role_builtin (
    resource_type STRING(63),
    role_name STRING(63),
    description STRING(512),

    PRIMARY KEY(resource_type, role_name)
);

/*
 * Assignments between users, roles, and resources
 *
 * An actor has a role on a resource if there's a record in this table that
 * points to that actor, role, and resource.
 *
 * For more details and a worked example, see the omicron_nexus::authz
 * module-level documentation.
 */

CREATE TYPE omicron.public.identity_type AS ENUM (
  'user_builtin',
  'silo_user',
  'silo_group'
);

CREATE TABLE omicron.public.role_assignment (
    /* Composite foreign key into "role_builtin" table */
    resource_type STRING(63) NOT NULL,
    role_name STRING(63) NOT NULL,

    /*
     * Foreign key into some other resource table.  Which table?  This is
     * identified implicitly by "resource_type" above.
     */
    resource_id UUID NOT NULL,

    /*
     * Foreign key into some other user table.  Which table?  That's determined
     * by "identity_type".
     */
    identity_id UUID NOT NULL,
    identity_type omicron.public.identity_type NOT NULL,

    /*
     * The resource_id, identity_id, and role_name uniquely identify the role
     * assignment.  We include the resource_type and identity_type as
     * belt-and-suspenders, but there should only be one resource type for any
     * resource id and one identity type for any identity id.
     *
     * By organizing the primary key by resource id, then role name, then
     * identity information, we can use it to generated paginated listings of
     * role assignments for a resource, ordered by role name.  It's surprisingly
     * load-bearing that "identity_type" appears last.  That's because when we
     * list a page of role assignments for a resource sorted by role name and
     * then identity id, every field _except_ identity_type is used in the
     * query's filter or sort order.  If identity_type appeared before one of
     * those fields, CockroachDB wouldn't necessarily know it could use the
     * primary key index to efficiently serve the query.
     */
    PRIMARY KEY(
        resource_id,
        resource_type,
        role_name,
        identity_id,
        identity_type
     )
);

/*******************************************************************/

/*
 * Metadata for the schema itself.  This version number isn't great, as there's
 * nothing to ensure it gets bumped when it should be, but it's a start.
 */

CREATE TABLE omicron.public.db_metadata (
    name  STRING(63) NOT NULL,
    value STRING(1023) NOT NULL
);

INSERT INTO omicron.public.db_metadata (
    name,
    value
) VALUES
    ( 'schema_version', '1.0.0' ),
    ( 'schema_time_created', CAST(NOW() AS STRING) );<|MERGE_RESOLUTION|>--- conflicted
+++ resolved
@@ -110,21 +110,15 @@
 CREATE TYPE omicron.public.service_kind AS ENUM (
   'crucible_pantry',
   'dendrite',
+  'dns_client',
   'external_dns_config',
   'external_dns',
   'internal_dns_config',
   'internal_dns',
   'nexus',
+  'ntp',
   'oximeter',
-<<<<<<< HEAD
-  'tfport'
-=======
-  'dendrite',
   'tfport',
-  'crucible_pantry',
-  'ntp',
-  'dns_client'
->>>>>>> 6bc679c1
 );
 
 CREATE TABLE omicron.public.service (
