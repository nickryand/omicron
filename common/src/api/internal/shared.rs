--- conflicted
+++ resolved
@@ -842,11 +842,8 @@
 pub enum DatasetKind {
     // Durable datasets for zones
     Cockroach,
-<<<<<<< HEAD
     Crucible,
-=======
     /// Used for single-node clickhouse deployments
->>>>>>> 7c8c2c30
     Clickhouse,
     /// Used for replicated clickhouse deployments
     ClickhouseKeeper,
@@ -857,7 +854,9 @@
 
     // Zone filesystems
     ZoneRoot,
-    Zone { name: String },
+    Zone {
+        name: String,
+    },
 
     // Other datasets
     Debug,
@@ -920,7 +919,7 @@
         use DatasetKind::*;
         match self {
             Cockroach | Crucible | Clickhouse | ClickhouseKeeper
-            | ExternalDns | InternalDns => true,
+            | ClickhouseServer | ExternalDns | InternalDns => true,
             ZoneRoot | Zone { .. } | Debug => false,
         }
     }
