--- conflicted
+++ resolved
@@ -704,19 +704,9 @@
 }
 
 /// Describes the purpose of the dataset.
-<<<<<<< HEAD
-#[derive(
-    Debug, JsonSchema, Clone, PartialEq, Eq, Ord, PartialOrd, Hash, EnumCount,
-)]
-#[serde(tag = "type", rename_all = "snake_case")]
-pub enum DatasetKind {
-    // Durable datasets for zones
-    #[serde(rename = "cockroachdb")]
-=======
 #[derive(Debug, Clone, PartialEq, Eq, Ord, PartialOrd, Hash, EnumCount)]
 pub enum DatasetKind {
     // Durable datasets for zones
->>>>>>> aa602542
     Cockroach,
     Crucible,
     Clickhouse,
@@ -726,13 +716,7 @@
 
     // Zone filesystems
     ZoneRoot,
-<<<<<<< HEAD
-    Zone {
-        name: String,
-    },
-=======
     Zone { name: String },
->>>>>>> aa602542
 
     // Other datasets
     Debug,
@@ -755,44 +739,6 @@
         let s = String::deserialize(deserializer)?;
         s.parse().map_err(de::Error::custom)
     }
-<<<<<<< HEAD
-}
-
-impl DatasetKind {
-    pub fn dataset_should_be_encrypted(&self) -> bool {
-        match self {
-            // We encrypt all datasets except Crucible.
-            //
-            // Crucible already performs encryption internally, and we
-            // avoid double-encryption.
-            DatasetKind::Crucible => false,
-            _ => true,
-        }
-    }
-
-    /// Returns true if this dataset is delegated to a non-global zone.
-    pub fn zoned(&self) -> bool {
-        use DatasetKind::*;
-        match self {
-            Cockroach | Crucible | Clickhouse | ClickhouseKeeper
-            | ExternalDns | InternalDns => true,
-            ZoneRoot | Zone { .. } | Debug => false,
-        }
-    }
-
-    /// Returns the zone name, if this is a dataset for a zone filesystem.
-    ///
-    /// Otherwise, returns "None".
-    pub fn zone_name(&self) -> Option<&str> {
-        if let DatasetKind::Zone { name } = self {
-            Some(name)
-        } else {
-            None
-        }
-    }
-}
-
-=======
 }
 
 impl JsonSchema for DatasetKind {
@@ -850,7 +796,6 @@
     }
 }
 
->>>>>>> aa602542
 // Be cautious updating this implementation:
 //
 // - It should align with [DatasetKind::FromStr], below
