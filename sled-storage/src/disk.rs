// This Source Code Form is subject to the terms of the Mozilla Public
// License, v. 2.0. If a copy of the MPL was not distributed with this
// file, You can obtain one at https://mozilla.org/MPL/2.0/.

//! Disk related types

use anyhow::bail;
use camino::{Utf8Path, Utf8PathBuf};
use derive_more::From;
use key_manager::StorageKeyRequester;
use omicron_common::disk::{DiskIdentity, DiskVariant};
use omicron_common::zpool_name::{ZpoolKind, ZpoolName};
use omicron_uuid_kinds::DatasetUuid;
use omicron_uuid_kinds::ZpoolUuid;
use sled_hardware::{
    DiskFirmware, Partition, PooledDisk, PooledDiskError, UnparsedDisk,
};
use slog::{info, Logger};

use crate::config::MountConfig;
use crate::dataset;

<<<<<<< HEAD
#[derive(
    Clone,
    Debug,
    Deserialize,
    Serialize,
    JsonSchema,
    PartialEq,
    Eq,
    Hash,
    PartialOrd,
    Ord,
)]
pub struct OmicronPhysicalDiskConfig {
    pub identity: DiskIdentity,
    pub id: Uuid,
    pub pool_id: ZpoolUuid,
}

/// Configuration information necessary to request a single dataset
#[derive(
    Clone,
    Debug,
    Deserialize,
    Serialize,
    JsonSchema,
    PartialEq,
    Eq,
    Hash,
    PartialOrd,
    Ord,
)]
pub struct DatasetConfig {
    /// The UUID of the dataset being requested
    pub id: DatasetUuid,

    /// The dataset's name
    pub name: dataset::DatasetName,

    /// The compression mode to be supplied, if any
    pub compression: Option<String>,

    /// The upper bound on the amount of storage used by this dataset
    pub quota: Option<usize>,

    /// The lower bound on the amount of storage usable by this dataset
    pub reservation: Option<usize>,
}

#[derive(
    Clone, Debug, Deserialize, Serialize, JsonSchema, PartialEq, Eq, Hash,
)]
pub struct DatasetsConfig {
    /// generation number of this configuration
    ///
    /// This generation number is owned by the control plane (i.e., RSS or
    /// Nexus, depending on whether RSS-to-Nexus handoff has happened).  It
    /// should not be bumped within Sled Agent.
    ///
    /// Sled Agent rejects attempts to set the configuration to a generation
    /// older than the one it's currently running.
    ///
    /// Note that "Generation::new()", AKA, the first generation number,
    /// is reserved for "no datasets". This is the default configuration
    /// for a sled before any requests have been made.
    pub generation: Generation,

    pub datasets: Vec<DatasetConfig>,
}

impl Default for DatasetsConfig {
    fn default() -> Self {
        Self { generation: Generation::new(), datasets: vec![] }
    }
}

impl Ledgerable for DatasetsConfig {
    fn is_newer_than(&self, other: &Self) -> bool {
        self.generation > other.generation
    }

    // No need to do this, the generation number is provided externally.
    fn generation_bump(&mut self) {}
}

#[derive(
    Clone, Debug, Deserialize, Serialize, JsonSchema, PartialEq, Eq, Hash,
)]
pub struct OmicronPhysicalDisksConfig {
    /// generation number of this configuration
    ///
    /// This generation number is owned by the control plane (i.e., RSS or
    /// Nexus, depending on whether RSS-to-Nexus handoff has happened).  It
    /// should not be bumped within Sled Agent.
    ///
    /// Sled Agent rejects attempts to set the configuration to a generation
    /// older than the one it's currently running.
    pub generation: Generation,

    pub disks: Vec<OmicronPhysicalDiskConfig>,
}

impl Default for OmicronPhysicalDisksConfig {
    fn default() -> Self {
        Self { generation: Generation::new(), disks: vec![] }
    }
}

impl Ledgerable for OmicronPhysicalDisksConfig {
    fn is_newer_than(&self, other: &OmicronPhysicalDisksConfig) -> bool {
        self.generation > other.generation
    }

    // No need to do this, the generation number is provided externally.
    fn generation_bump(&mut self) {}
}

impl OmicronPhysicalDisksConfig {
    pub fn new() -> Self {
        Self { generation: Generation::new(), disks: vec![] }
    }
}

=======
>>>>>>> 1c27e88e
#[derive(Debug, thiserror::Error)]
pub enum DiskError {
    #[error(transparent)]
    Dataset(#[from] crate::dataset::DatasetError),
    #[error(transparent)]
    PooledDisk(#[from] sled_hardware::PooledDiskError),
}

/// A synthetic disk which has been formatted with a zpool.
#[derive(Debug, Clone, PartialEq, Eq, Hash)]
pub struct SyntheticDisk {
    raw: RawSyntheticDisk,
    zpool_name: ZpoolName,
}

// By adding slots at an "offset", this acts as a barrier against synthetic
// disks overlapping with "real disk" in a mixed-disk deployment.
//
// This shouldn't happen in prod, and is an unlikely test-only scenario, but
// we'd still like to protect against it, since it could confuse the inventory
// system.
const SYNTHETIC_SLOT_OFFSET: i64 = 1024;

// A generic name for the firmware in slot1 of an NVMe device.
//
// bhyve for example uses "1.0" and marks slot1 as read-only.
const SYNTHETIC_FIRMWARE_SLOT1: &str = "synthetic 1.0";

impl SyntheticDisk {
    // "Manages" a SyntheticDisk by ensuring that it has a Zpool and importing
    // it. If the zpool already exists, it is imported, but not re-created.
    pub fn new(
        log: &Logger,
        mount_config: &MountConfig,
        raw: RawSyntheticDisk,
        zpool_id: Option<ZpoolUuid>,
    ) -> Self {
        let path = if raw.path.is_absolute() {
            raw.path.clone()
        } else {
            mount_config.synthetic_disk_root.join(&raw.path)
        };

        info!(
            log,
            "Invoking SyntheticDisk::new";
            "identity" => ?raw.identity,
            "path" => %path,
        );

        let zpool_name = sled_hardware::disk::ensure_zpool_exists(
            log,
            raw.variant,
            &path,
            zpool_id,
        )
        .unwrap();
        sled_hardware::disk::ensure_zpool_imported(log, &zpool_name).unwrap();
        sled_hardware::disk::ensure_zpool_failmode_is_continue(
            log,
            &zpool_name,
        )
        .unwrap();

        Self { raw, zpool_name }
    }
}

// A synthetic disk that acts as one "found" by the hardware and that is backed
// by a vdev.
#[derive(Debug, Clone, PartialEq, Eq, Hash, Ord, PartialOrd)]
pub struct RawSyntheticDisk {
    pub path: Utf8PathBuf,
    pub identity: DiskIdentity,
    pub variant: DiskVariant,
    pub slot: i64,
    pub firmware: DiskFirmware,
}

impl RawSyntheticDisk {
    /// Creates the file with a specified length, and also parses it as
    /// a [RawSyntheticDisk].
    pub fn new_with_length<P: AsRef<Utf8Path>>(
        vdev: P,
        length: u64,
        slot: i64,
    ) -> Result<Self, anyhow::Error> {
        let file = std::fs::File::create(vdev.as_ref())?;
        file.set_len(length)?;
        Self::load(vdev, slot)
    }

    /// Treats a file at path `vdev` as a synthetic disk. The file
    /// should already exist, and have the desired length.
    pub fn load<P: AsRef<Utf8Path>>(
        vdev: P,
        slot: i64,
    ) -> Result<Self, anyhow::Error> {
        let path = vdev.as_ref();
        let Some(file) = path.file_name() else {
            bail!("Missing file name for synthetic disk");
        };

        let Some(file) = file.strip_suffix(".vdev") else {
            bail!("Missing '.vdev' suffix for synthetic disk");
        };

        let (serial, variant) = if let Some(serial) = file.strip_prefix("m2_") {
            (serial, DiskVariant::M2)
        } else if let Some(serial) = file.strip_prefix("u2_") {
            (serial, DiskVariant::U2)
        } else {
            bail!("Unknown file prefix: {file}. Try one of {{m2_,u2_}}");
        };

        let identity = DiskIdentity {
            vendor: "synthetic-vendor".to_string(),
            serial: format!("synthetic-serial-{serial}"),
            model: format!("synthetic-model-{variant:?}"),
        };

        let firmware = DiskFirmware::new(
            1,
            None,
            true,
            vec![Some(SYNTHETIC_FIRMWARE_SLOT1.to_string())],
        );

        Ok(Self {
            path: path.into(),
            identity,
            variant,
            slot: slot + SYNTHETIC_SLOT_OFFSET,
            firmware,
        })
    }
}

// An [`UnparsedDisk`] disk learned about from the hardware or a wrapped zpool
#[derive(Debug, Clone, PartialEq, Eq, Hash, Ord, PartialOrd, From)]
pub enum RawDisk {
    Real(UnparsedDisk),
    Synthetic(RawSyntheticDisk),
}

impl RawDisk {
    pub fn is_boot_disk(&self) -> bool {
        match self {
            Self::Real(disk) => disk.is_boot_disk(),
            Self::Synthetic(disk) => {
                // Just label any M.2 the boot disk.
                disk.variant == DiskVariant::M2
            }
        }
    }

    pub fn identity(&self) -> &DiskIdentity {
        match self {
            Self::Real(disk) => &disk.identity(),
            Self::Synthetic(disk) => &disk.identity,
        }
    }

    pub fn variant(&self) -> DiskVariant {
        match self {
            Self::Real(disk) => disk.variant(),
            Self::Synthetic(disk) => disk.variant,
        }
    }

    pub fn is_synthetic(&self) -> bool {
        match self {
            Self::Real(_) => false,
            Self::Synthetic(_) => true,
        }
    }

    pub fn is_real(&self) -> bool {
        !self.is_synthetic()
    }

    pub fn u2_zpool_path(&self) -> Result<Utf8PathBuf, PooledDiskError> {
        if !matches!(self.variant(), DiskVariant::U2) {
            return Err(PooledDiskError::UnexpectedVariant);
        }
        match self {
            Self::Real(disk) => {
                let paths = disk.paths();
                // This is hard-coded to be "0", but that's because we aren't
                // really parsing the whole partition table before considering
                // where this would be see.
                paths
                    .partition_path(0, false)
                    .ok_or_else(|| PooledDiskError::ZpoolDoesNotExist)
            }
            Self::Synthetic(raw) => Ok(raw.path.clone()),
        }
    }

    pub fn devfs_path(&self) -> &Utf8PathBuf {
        match self {
            Self::Real(disk) => disk.devfs_path(),
            Self::Synthetic(_) => unreachable!(),
        }
    }

    pub fn slot(&self) -> i64 {
        match self {
            Self::Real(disk) => disk.slot(),
            Self::Synthetic(disk) => disk.slot,
        }
    }

    pub fn firmware(&self) -> &DiskFirmware {
        match self {
            RawDisk::Real(unparsed) => unparsed.firmware(),
            RawDisk::Synthetic(synthetic) => &synthetic.firmware,
        }
    }
}

/// A physical [`PooledDisk`] or a [`SyntheticDisk`] that contains or is backed
/// by a single zpool and that has provisioned datasets. This disk is ready for
/// usage by higher level software.
#[derive(Debug, Clone, PartialEq, Eq, Hash, From)]
pub enum Disk {
    Real(PooledDisk),
    Synthetic(SyntheticDisk),
}

impl Disk {
    pub async fn new(
        log: &Logger,
        mount_config: &MountConfig,
        raw_disk: RawDisk,
        pool_id: Option<ZpoolUuid>,
        key_requester: Option<&StorageKeyRequester>,
    ) -> Result<Self, DiskError> {
        let disk: Disk = match raw_disk {
            RawDisk::Real(disk) => PooledDisk::new(log, disk, pool_id)?.into(),
            RawDisk::Synthetic(disk) => Disk::Synthetic(SyntheticDisk::new(
                log,
                mount_config,
                disk,
                pool_id,
            )),
        };
        dataset::ensure_zpool_has_datasets(
            log,
            mount_config,
            disk.zpool_name(),
            disk.identity(),
            key_requester,
        )
        .await?;

        if matches!(disk.variant(), DiskVariant::U2) {
            dataset::ensure_zpool_datasets_are_encrypted(
                log,
                disk.zpool_name(),
            )
            .await
            .map_err(|err| crate::dataset::DatasetError::from(err))?;
        }

        Ok(disk)
    }

    pub fn is_synthetic(&self) -> bool {
        match self {
            Self::Real(_) => false,
            Self::Synthetic(_) => true,
        }
    }

    pub fn is_real(&self) -> bool {
        !self.is_synthetic()
    }

    pub fn is_boot_disk(&self) -> bool {
        match self {
            Self::Real(disk) => disk.is_boot_disk,
            Self::Synthetic(disk) => {
                // Just label any M.2 the boot disk.
                disk.raw.variant == DiskVariant::M2
            }
        }
    }

    pub fn identity(&self) -> &DiskIdentity {
        match self {
            Self::Real(disk) => &disk.identity,
            Self::Synthetic(disk) => &disk.raw.identity,
        }
    }

    pub fn variant(&self) -> DiskVariant {
        match self {
            Self::Real(disk) => disk.variant,
            Self::Synthetic(disk) => match disk.zpool_name.kind() {
                ZpoolKind::External => DiskVariant::U2,
                ZpoolKind::Internal => DiskVariant::M2,
            },
        }
    }

    pub fn devfs_path(&self) -> &Utf8PathBuf {
        match self {
            Self::Real(disk) => &disk.paths.devfs_path,
            Self::Synthetic(_) => unreachable!(),
        }
    }

    pub fn zpool_name(&self) -> &ZpoolName {
        match self {
            Self::Real(disk) => &disk.zpool_name,
            Self::Synthetic(disk) => &disk.zpool_name,
        }
    }

    pub fn boot_image_devfs_path(
        &self,
        raw: bool,
    ) -> Result<Utf8PathBuf, PooledDiskError> {
        match self {
            Self::Real(disk) => disk.paths.partition_device_path(
                &disk.partitions,
                Partition::BootImage,
                raw,
            ),
            Self::Synthetic(_) => unreachable!(),
        }
    }

    pub fn dump_device_devfs_path(
        &self,
        raw: bool,
    ) -> Result<Utf8PathBuf, PooledDiskError> {
        match self {
            Self::Real(disk) => disk.paths.partition_device_path(
                &disk.partitions,
                Partition::DumpDevice,
                raw,
            ),
            Self::Synthetic(_) => unreachable!(),
        }
    }

    pub fn slot(&self) -> i64 {
        match self {
            Self::Real(disk) => disk.slot,
            Self::Synthetic(disk) => disk.raw.slot,
        }
    }

    pub(crate) fn update_firmware_metadata(&mut self, raw_disk: &RawDisk) {
        match self {
            Disk::Real(pooled_disk) => {
                pooled_disk.firmware = raw_disk.firmware().clone();
            }
            Disk::Synthetic(synthetic_disk) => {
                synthetic_disk.raw.firmware = raw_disk.firmware().clone();
            }
        }
    }

    pub fn firmware(&self) -> &DiskFirmware {
        match self {
            Disk::Real(disk) => &disk.firmware,
            Disk::Synthetic(disk) => &disk.raw.firmware,
        }
    }
}

impl From<Disk> for RawDisk {
    fn from(disk: Disk) -> RawDisk {
        match disk {
            Disk::Real(pooled_disk) => RawDisk::Real(UnparsedDisk::new(
                pooled_disk.paths.devfs_path,
                pooled_disk.paths.dev_path,
                pooled_disk.slot,
                pooled_disk.variant,
                pooled_disk.identity,
                pooled_disk.is_boot_disk,
                pooled_disk.firmware,
            )),
            Disk::Synthetic(synthetic_disk) => {
                RawDisk::Synthetic(synthetic_disk.raw)
            }
        }
    }
}<|MERGE_RESOLUTION|>--- conflicted
+++ resolved
@@ -10,7 +10,6 @@
 use key_manager::StorageKeyRequester;
 use omicron_common::disk::{DiskIdentity, DiskVariant};
 use omicron_common::zpool_name::{ZpoolKind, ZpoolName};
-use omicron_uuid_kinds::DatasetUuid;
 use omicron_uuid_kinds::ZpoolUuid;
 use sled_hardware::{
     DiskFirmware, Partition, PooledDisk, PooledDiskError, UnparsedDisk,
@@ -20,131 +19,6 @@
 use crate::config::MountConfig;
 use crate::dataset;
 
-<<<<<<< HEAD
-#[derive(
-    Clone,
-    Debug,
-    Deserialize,
-    Serialize,
-    JsonSchema,
-    PartialEq,
-    Eq,
-    Hash,
-    PartialOrd,
-    Ord,
-)]
-pub struct OmicronPhysicalDiskConfig {
-    pub identity: DiskIdentity,
-    pub id: Uuid,
-    pub pool_id: ZpoolUuid,
-}
-
-/// Configuration information necessary to request a single dataset
-#[derive(
-    Clone,
-    Debug,
-    Deserialize,
-    Serialize,
-    JsonSchema,
-    PartialEq,
-    Eq,
-    Hash,
-    PartialOrd,
-    Ord,
-)]
-pub struct DatasetConfig {
-    /// The UUID of the dataset being requested
-    pub id: DatasetUuid,
-
-    /// The dataset's name
-    pub name: dataset::DatasetName,
-
-    /// The compression mode to be supplied, if any
-    pub compression: Option<String>,
-
-    /// The upper bound on the amount of storage used by this dataset
-    pub quota: Option<usize>,
-
-    /// The lower bound on the amount of storage usable by this dataset
-    pub reservation: Option<usize>,
-}
-
-#[derive(
-    Clone, Debug, Deserialize, Serialize, JsonSchema, PartialEq, Eq, Hash,
-)]
-pub struct DatasetsConfig {
-    /// generation number of this configuration
-    ///
-    /// This generation number is owned by the control plane (i.e., RSS or
-    /// Nexus, depending on whether RSS-to-Nexus handoff has happened).  It
-    /// should not be bumped within Sled Agent.
-    ///
-    /// Sled Agent rejects attempts to set the configuration to a generation
-    /// older than the one it's currently running.
-    ///
-    /// Note that "Generation::new()", AKA, the first generation number,
-    /// is reserved for "no datasets". This is the default configuration
-    /// for a sled before any requests have been made.
-    pub generation: Generation,
-
-    pub datasets: Vec<DatasetConfig>,
-}
-
-impl Default for DatasetsConfig {
-    fn default() -> Self {
-        Self { generation: Generation::new(), datasets: vec![] }
-    }
-}
-
-impl Ledgerable for DatasetsConfig {
-    fn is_newer_than(&self, other: &Self) -> bool {
-        self.generation > other.generation
-    }
-
-    // No need to do this, the generation number is provided externally.
-    fn generation_bump(&mut self) {}
-}
-
-#[derive(
-    Clone, Debug, Deserialize, Serialize, JsonSchema, PartialEq, Eq, Hash,
-)]
-pub struct OmicronPhysicalDisksConfig {
-    /// generation number of this configuration
-    ///
-    /// This generation number is owned by the control plane (i.e., RSS or
-    /// Nexus, depending on whether RSS-to-Nexus handoff has happened).  It
-    /// should not be bumped within Sled Agent.
-    ///
-    /// Sled Agent rejects attempts to set the configuration to a generation
-    /// older than the one it's currently running.
-    pub generation: Generation,
-
-    pub disks: Vec<OmicronPhysicalDiskConfig>,
-}
-
-impl Default for OmicronPhysicalDisksConfig {
-    fn default() -> Self {
-        Self { generation: Generation::new(), disks: vec![] }
-    }
-}
-
-impl Ledgerable for OmicronPhysicalDisksConfig {
-    fn is_newer_than(&self, other: &OmicronPhysicalDisksConfig) -> bool {
-        self.generation > other.generation
-    }
-
-    // No need to do this, the generation number is provided externally.
-    fn generation_bump(&mut self) {}
-}
-
-impl OmicronPhysicalDisksConfig {
-    pub fn new() -> Self {
-        Self { generation: Generation::new(), disks: vec![] }
-    }
-}
-
-=======
->>>>>>> 1c27e88e
 #[derive(Debug, thiserror::Error)]
 pub enum DiskError {
     #[error(transparent)]
