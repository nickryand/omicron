--- conflicted
+++ resolved
@@ -28,14 +28,9 @@
     VirtualNetworkInterfaceHost,
 };
 use omicron_common::disk::{
-    DiskVariant, DisksManagementResult, M2Slot, OmicronPhysicalDisksConfig,
+    DatasetsConfig, DatasetsManagementResult, DiskVariant,
+    DisksManagementResult, M2Slot, OmicronPhysicalDisksConfig,
 };
-<<<<<<< HEAD
-use omicron_common::disk::{
-    DatasetsConfig, DiskVariant, OmicronPhysicalDisksConfig,
-};
-=======
->>>>>>> 7c8c2c30
 use omicron_uuid_kinds::{GenericUuid, InstanceUuid};
 use sled_agent_api::*;
 use sled_agent_types::boot_disk::{
@@ -45,10 +40,6 @@
 use sled_agent_types::bootstore::BootstoreStatus;
 use sled_agent_types::disk::DiskEnsureBody;
 use sled_agent_types::early_networking::EarlyNetworkConfig;
-<<<<<<< HEAD
-use sled_storage::resources::DatasetsManagementResult;
-use sled_storage::resources::DisksManagementResult;
-=======
 use sled_agent_types::firewall_rules::VpcFirewallRulesEnsureBody;
 use sled_agent_types::instance::{
     InstanceEnsureBody, InstanceExternalIpBody, InstancePutStateBody,
@@ -60,75 +51,14 @@
     BundleUtilization, CleanupContext, CleanupCount, CleanupPeriod,
     StorageLimit, ZoneBundleId, ZoneBundleMetadata,
 };
->>>>>>> 7c8c2c30
 use std::collections::BTreeMap;
 
 type SledApiDescription = ApiDescription<SledAgent>;
 
 /// Returns a description of the sled agent API
 pub fn api() -> SledApiDescription {
-<<<<<<< HEAD
-    fn register_endpoints(
-        api: &mut SledApiDescription,
-    ) -> Result<(), ApiDescriptionRegisterError> {
-        api.register(disk_put)?;
-        api.register(cockroachdb_init)?;
-        api.register(instance_issue_disk_snapshot_request)?;
-        api.register(instance_put_state)?;
-        api.register(instance_get_state)?;
-        api.register(instance_put_external_ip)?;
-        api.register(instance_delete_external_ip)?;
-        api.register(instance_register)?;
-        api.register(instance_unregister)?;
-        api.register(omicron_zones_get)?;
-        api.register(omicron_zones_put)?;
-        api.register(zones_list)?;
-        api.register(datasets_get)?;
-        api.register(datasets_put)?;
-        api.register(omicron_physical_disks_get)?;
-        api.register(omicron_physical_disks_put)?;
-        api.register(zone_bundle_list)?;
-        api.register(zone_bundle_list_all)?;
-        api.register(zone_bundle_create)?;
-        api.register(zone_bundle_get)?;
-        api.register(zone_bundle_delete)?;
-        api.register(zone_bundle_utilization)?;
-        api.register(zone_bundle_cleanup_context)?;
-        api.register(zone_bundle_cleanup_context_update)?;
-        api.register(zone_bundle_cleanup)?;
-        api.register(sled_role_get)?;
-        api.register(list_v2p)?;
-        api.register(set_v2p)?;
-        api.register(del_v2p)?;
-        api.register(timesync_get)?;
-        api.register(update_artifact)?;
-        api.register(vpc_firewall_rules_put)?;
-        api.register(zpools_get)?;
-        api.register(uplink_ensure)?;
-        api.register(read_network_bootstore_config_cache)?;
-        api.register(write_network_bootstore_config)?;
-        api.register(sled_add)?;
-        api.register(host_os_write_start)?;
-        api.register(host_os_write_status_get)?;
-        api.register(host_os_write_status_delete)?;
-        api.register(inventory)?;
-        api.register(sled_identifiers)?;
-        api.register(bootstore_status)?;
-        api.register(list_vpc_routes)?;
-        api.register(set_vpc_routes)?;
-
-        Ok(())
-    }
-
-    let mut api = SledApiDescription::new();
-    if let Err(err) = register_endpoints(&mut api) {
-        panic!("failed to register entrypoints: {}", err);
-    }
-    api
-=======
     sled_agent_api_mod::api_description::<SledAgentImpl>()
         .expect("registered entrypoints")
->>>>>>> 7c8c2c30
 }
 
 enum SledAgentImpl {}
@@ -291,6 +221,23 @@
         .map_err(HttpError::from)
     }
 
+    async fn datasets_put(
+        rqctx: RequestContext<Self::Context>,
+        body: TypedBody<DatasetsConfig>,
+    ) -> Result<HttpResponseOk<DatasetsManagementResult>, HttpError> {
+        let sa = rqctx.context();
+        let body_args = body.into_inner();
+        let result = sa.datasets_ensure(body_args).await?;
+        Ok(HttpResponseOk(result))
+    }
+
+    async fn datasets_get(
+        rqctx: RequestContext<Self::Context>,
+    ) -> Result<HttpResponseOk<DatasetsConfig>, HttpError> {
+        let sa = rqctx.context();
+        Ok(HttpResponseOk(sa.datasets_config_list().await?))
+    }
+
     async fn zone_bundle_cleanup(
         rqctx: RequestContext<Self::Context>,
     ) -> Result<HttpResponseOk<BTreeMap<Utf8PathBuf, CleanupCount>>, HttpError>
@@ -316,48 +263,6 @@
         Ok(HttpResponseOk(sa.omicron_zones_list().await?))
     }
 
-<<<<<<< HEAD
-/// Configures datasets to be used on this sled
-#[endpoint {
-    method = PUT,
-    path = "/datasets",
-}]
-async fn datasets_put(
-    rqctx: RequestContext<SledAgent>,
-    body: TypedBody<DatasetsConfig>,
-) -> Result<HttpResponseOk<DatasetsManagementResult>, HttpError> {
-    let sa = rqctx.context();
-    let body_args = body.into_inner();
-    let result = sa.datasets_ensure(body_args).await?;
-    Ok(HttpResponseOk(result))
-}
-
-/// Lists the datasets that this sled is configured to use
-#[endpoint {
-    method = GET,
-    path = "/datasets",
-}]
-async fn datasets_get(
-    rqctx: RequestContext<SledAgent>,
-) -> Result<HttpResponseOk<DatasetsConfig>, HttpError> {
-    let sa = rqctx.context();
-    Ok(HttpResponseOk(sa.datasets_config_list().await?))
-}
-
-#[endpoint {
-    method = PUT,
-    path = "/omicron-physical-disks",
-}]
-async fn omicron_physical_disks_put(
-    rqctx: RequestContext<SledAgent>,
-    body: TypedBody<OmicronPhysicalDisksConfig>,
-) -> Result<HttpResponseOk<DisksManagementResult>, HttpError> {
-    let sa = rqctx.context();
-    let body_args = body.into_inner();
-    let result = sa.omicron_physical_disks_ensure(body_args).await?;
-    Ok(HttpResponseOk(result))
-}
-=======
     async fn omicron_zones_put(
         rqctx: RequestContext<Self::Context>,
         body: TypedBody<OmicronZonesConfig>,
@@ -367,7 +272,6 @@
         sa.omicron_zones_ensure(body_args).await?;
         Ok(HttpResponseUpdatedNoContent())
     }
->>>>>>> 7c8c2c30
 
     async fn omicron_physical_disks_get(
         rqctx: RequestContext<Self::Context>,
