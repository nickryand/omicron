// This Source Code Form is subject to the terms of the Mozilla Public
// License, v. 2.0. If a copy of the MPL was not distributed with this
// file, You can obtain one at https://mozilla.org/MPL/2.0/.

//! Sled-local service management.
//!
//! For controlling zone-based storage services, refer to
//! [crate::storage_manager::StorageManager].
//!
//! For controlling virtual machine instances, refer to
//! [crate::instance_manager::InstanceManager].
//!
//! The [ServiceManager] provides separate mechanisms for services where the
//! "source-of-truth" is Nexus, compared with services where the
//! "source-of-truth" is the Sled Agent itself. Although we generally prefer to
//! delegate the decision of "which services run where" to Nexus, there are
//! situations where the Sled Agent must be capable of autonomously ensuring
//! that zones execute. For example, the "switch zone" contains services which
//! should automatically start when a Tofino device is detected, independently
//! of what other services Nexus wants to have executing on the sled.
//!
//! To accomplish this, the following interfaces are exposed:
//! - [ServiceManager::ensure_all_services] exposes an API to request a set of
//! services that should persist beyond reboot.
//! - [ServiceManager::activate_switch] exposes an API to specifically enable
//! or disable (via [ServiceManager::deactivate_switch]) the switch zone.

use crate::config::SidecarRevision;
use crate::ledger::{Ledger, Ledgerable};
use crate::params::{
    DendriteAsic, ServiceEnsureBody, ServiceType, ServiceZoneRequest,
    ServiceZoneService, TimeSync, ZoneType,
};
use crate::profile::*;
use crate::smf_helper::Service;
use crate::smf_helper::SmfHelper;
use crate::storage_manager::StorageManager;
use camino::{Utf8Path, Utf8PathBuf};
use ddm_admin_client::{Client as DdmAdminClient, DdmError};
use dpd_client::{types as DpdTypes, Client as DpdClient, Error as DpdError};
use dropshot::HandlerTaskMode;
use illumos_utils::addrobj::AddrObject;
use illumos_utils::addrobj::IPV6_LINK_LOCAL_NAME;
use illumos_utils::dladm::{Dladm, Etherstub, EtherstubVnic, PhysicalLink};
use illumos_utils::link::{Link, VnicAllocator};
use illumos_utils::opte::{Port, PortManager, PortTicket};
use illumos_utils::running_zone::{InstalledZone, RunningZone};
use illumos_utils::zfs::ZONE_ZFS_RAMDISK_DATASET_MOUNTPOINT;
use illumos_utils::zone::AddressRequest;
use illumos_utils::zone::Zones;
use illumos_utils::{execute, PFEXEC};
use internal_dns::resolver::Resolver;
use itertools::Itertools;
use omicron_common::address::Ipv6Subnet;
use omicron_common::address::AZ_PREFIX;
use omicron_common::address::BOOTSTRAP_ARTIFACT_PORT;
use omicron_common::address::CLICKHOUSE_PORT;
use omicron_common::address::COCKROACH_PORT;
use omicron_common::address::CRUCIBLE_PANTRY_PORT;
use omicron_common::address::CRUCIBLE_PORT;
use omicron_common::address::DENDRITE_PORT;
use omicron_common::address::MGS_PORT;
use omicron_common::address::NEXUS_INTERNAL_PORT;
use omicron_common::address::OXIMETER_PORT;
use omicron_common::address::RACK_PREFIX;
use omicron_common::address::SLED_PREFIX;
use omicron_common::address::WICKETD_PORT;
use omicron_common::api::external::Generation;
use omicron_common::backoff::{
    retry_notify, retry_policy_internal_service_aggressive, retry_policy_local,
    BackoffError,
};
use omicron_common::nexus_config::{
    self, ConfigDropshotWithTls, DeploymentConfig as NexusDeploymentConfig,
};
use once_cell::sync::OnceCell;
use sled_hardware::is_gimlet;
use sled_hardware::underlay;
use sled_hardware::underlay::BOOTSTRAP_PREFIX;
use sled_hardware::Baseboard;
use sled_hardware::SledMode;
use slog::Logger;
use std::collections::HashSet;
use std::iter;
use std::iter::FromIterator;
use std::net::{IpAddr, Ipv6Addr, SocketAddr};
use std::str::FromStr;
use std::sync::atomic::{AtomicBool, Ordering};
use std::sync::Arc;
use std::time::{SystemTime, UNIX_EPOCH};
use tokio::io::AsyncWriteExt;
use tokio::sync::oneshot;
use tokio::sync::Mutex;
use tokio::task::JoinHandle;
use uuid::Uuid;

#[derive(thiserror::Error, Debug)]
pub enum Error {
    #[error("Cannot serialize TOML to file: {path}: {err}")]
    TomlSerialize { path: Utf8PathBuf, err: toml::ser::Error },

    #[error("Failed to perform I/O: {message}: {err}")]
    Io {
        message: String,
        #[source]
        err: std::io::Error,
    },

    #[error("Failed to find device {device}")]
    MissingDevice { device: String },

    #[error("Failed to access ledger: {0}")]
    Ledger(#[from] crate::ledger::Error),

    #[error("Sled Agent not initialized yet")]
    SledAgentNotReady,

    #[error("Sled-local zone error: {0}")]
    SledLocalZone(anyhow::Error),

    #[error("Failed to issue SMF command: {0}")]
    SmfCommand(#[from] crate::smf_helper::Error),

    #[error("Failed to do '{intent}' by running command in zone: {err}")]
    ZoneCommand {
        intent: String,
        #[source]
        err: illumos_utils::running_zone::RunCommandError,
    },

    #[error("Failed to boot zone: {0}")]
    ZoneBoot(#[from] illumos_utils::running_zone::BootError),

    #[error(transparent)]
    ZoneEnsureAddress(#[from] illumos_utils::running_zone::EnsureAddressError),

    #[error(transparent)]
    ZoneInstall(#[from] illumos_utils::running_zone::InstallZoneError),

    #[error("Error contacting ddmd: {0}")]
    DdmError(#[from] DdmError),

    #[error("Failed to access underlay device: {0}")]
    Underlay(#[from] underlay::Error),

    #[error("Failed to create OPTE port for service {service}: {err}")]
    ServicePortCreation {
        service: String,
        err: Box<illumos_utils::opte::Error>,
    },

    #[error("Error contacting dpd: {0}")]
    DpdError(#[from] DpdError<DpdTypes::Error>),

    #[error("Failed to create Vnic in sled-local zone: {0}")]
    SledLocalVnicCreation(illumos_utils::dladm::CreateVnicError),

    #[error("Failed to add GZ addresses: {message}: {err}")]
    GzAddress {
        message: String,
        err: illumos_utils::zone::EnsureGzAddressError,
    },

    #[error("Could not initialize service {service} as requested: {message}")]
    BadServiceRequest { service: String, message: String },

    #[error("Services already configured for this Sled Agent")]
    ServicesAlreadyConfigured,

    #[error("NTP zone not ready")]
    NtpZoneNotReady,

    #[error("Execution error: {0}")]
    ExecutionError(#[from] illumos_utils::ExecutionError),

    #[error("Error resolving DNS name: {0}")]
    ResolveError(#[from] internal_dns::resolver::ResolveError),

    #[error("Serde error: {0}")]
    SerdeError(#[from] serde_json::Error),

    #[error("Sidecar revision error")]
    SidecarRevision(#[from] anyhow::Error),
}

impl Error {
    fn io(message: &str, err: std::io::Error) -> Self {
        Self::Io { message: message.to_string(), err }
    }
    fn io_path(path: &Utf8Path, err: std::io::Error) -> Self {
        Self::Io { message: format!("Error accessing {path}"), err }
    }
}

impl From<Error> for omicron_common::api::external::Error {
    fn from(err: Error) -> Self {
        omicron_common::api::external::Error::InternalError {
            internal_message: err.to_string(),
        }
    }
}

/// Configuration parameters which modify the [`ServiceManager`]'s behavior.
pub struct Config {
    /// Identifies the sled being configured
    pub sled_id: Uuid,

    /// Identifies the revision of the sidecar to be used.
    pub sidecar_revision: SidecarRevision,
}

impl Config {
    pub fn new(sled_id: Uuid, sidecar_revision: SidecarRevision) -> Self {
        Self { sled_id, sidecar_revision }
    }
}

// The filename of the ledger, within the provided directory.
const SERVICES_LEDGER_FILENAME: &str = "services.toml";

// A wrapper around `ZoneRequest`, which allows it to be serialized
// to a toml file.
#[derive(Clone, serde::Serialize, serde::Deserialize)]
struct AllZoneRequests {
    generation: Generation,
    requests: Vec<ZoneRequest>,
}

impl Default for AllZoneRequests {
    fn default() -> Self {
        Self { generation: Generation::new(), requests: vec![] }
    }
}

impl Ledgerable for AllZoneRequests {
    fn is_newer_than(&self, other: &AllZoneRequests) -> bool {
        self.generation >= other.generation
    }

    fn generation_bump(&mut self) {
        self.generation = self.generation.next();
    }
}

// This struct represents the combo of "what zone did you ask for" + "where did
// we put it".
#[derive(Clone, serde::Serialize, serde::Deserialize)]
struct ZoneRequest {
    zone: ServiceZoneRequest,
    // TODO: Consider collapsing "root" into ServiceZoneRequest
    root: Utf8PathBuf,
}

struct Task {
    // A signal for the initializer task to terminate
    exit_tx: oneshot::Sender<()>,
    // A task repeatedly trying to initialize the zone
    initializer: JoinHandle<()>,
}

impl Task {
    async fn stop(self) {
        // If this succeeds, we told the background task to exit
        // successfully. If it fails, the background task already
        // exited.
        let _ = self.exit_tx.send(());
        self.initializer.await.expect("Switch initializer task panicked");
    }
}

/// Describes the state of a sled-local zone.
enum SledLocalZone {
    // The zone is not currently running.
    Disabled,
    // The zone is still initializing - it may be awaiting the initialization
    // of certain links.
    Initializing {
        // The request for the zone
        request: ServiceZoneRequest,
        // A background task which keeps looping until the zone is initialized
        worker: Option<Task>,
        // Filesystems for the switch zone to mount
        // Since SoftNPU is currently managed via a UNIX socket, we need to
        // pass those files in to the SwitchZone so Dendrite can manage SoftNPU
        filesystems: Vec<zone::Fs>,
    },
    // The Zone is currently running.
    Running {
        // The original request for the zone
        request: ServiceZoneRequest,
        // The currently running zone
        zone: RunningZone,
    },
}

/// Manages miscellaneous Sled-local services.
pub struct ServiceManagerInner {
    log: Logger,
    global_zone_bootstrap_link_local_address: Ipv6Addr,
    switch_zone: Mutex<SledLocalZone>,
    sled_mode: SledMode,
    skip_timesync: Option<bool>,
    time_synced: AtomicBool,
    switch_zone_maghemite_links: Vec<PhysicalLink>,
    sidecar_revision: SidecarRevision,
    // Zones representing running services
    zones: Mutex<Vec<RunningZone>>,
    underlay_vnic_allocator: VnicAllocator<Etherstub>,
    underlay_vnic: EtherstubVnic,
    bootstrap_vnic_allocator: VnicAllocator<Etherstub>,
    ddmd_client: DdmAdminClient,
    advertised_prefixes: Mutex<HashSet<Ipv6Subnet<SLED_PREFIX>>>,
    sled_info: OnceCell<SledAgentInfo>,
    switch_zone_bootstrap_address: Ipv6Addr,
    // TODO(https://github.com/oxidecomputer/omicron/issues/2888): We will
    // need this interface to provision Zone filesystems on explicit U.2s,
    // rather than simply placing them on the ramdisk.
    storage: StorageManager,
    ledger_directory_override: OnceCell<Utf8PathBuf>,
    image_directory_override: OnceCell<Utf8PathBuf>,
}

// Late-binding information, only known once the sled agent is up and
// operational.
struct SledAgentInfo {
    config: Config,
    port_manager: PortManager,
    resolver: Resolver,
    underlay_address: Ipv6Addr,
    rack_id: Uuid,
}

#[derive(Clone)]
pub struct ServiceManager {
    inner: Arc<ServiceManagerInner>,
}

impl ServiceManager {
    /// Creates a service manager.
    ///
    /// Args:
    /// - `log`: The logger
    /// - `underlay_etherstub`: Etherstub used to allocate service vNICs.
    /// - `underlay_vnic`: The underlay's vNIC in the Global Zone.
    /// - `bootstrap_etherstub`: Etherstub used to allocate bootstrap service vNICs.
    /// - `sled_mode`: The sled's mode of operation (Gimlet vs Scrimlet).
    /// - `skip_timesync`: If true, the sled always reports synced time.
    /// - `time_synced`: If true, time sync was achieved.
    /// - `sidecar_revision`: Rev of attached sidecar, if present.
    /// - `switch_zone_bootstrap_address`: The bootstrap IP to use for the switch zone.
    #[allow(clippy::too_many_arguments)]
    pub async fn new(
        log: Logger,
        global_zone_bootstrap_link_local_address: Ipv6Addr,
        underlay_etherstub: Etherstub,
        underlay_vnic: EtherstubVnic,
        bootstrap_etherstub: Etherstub,
        sled_mode: SledMode,
        skip_timesync: Option<bool>,
        sidecar_revision: SidecarRevision,
        switch_zone_bootstrap_address: Ipv6Addr,
        switch_zone_maghemite_links: Vec<PhysicalLink>,
        storage: StorageManager,
    ) -> Result<Self, Error> {
        debug!(log, "Creating new ServiceManager");
        let log = log.new(o!("component" => "ServiceManager"));
        let mgr = Self {
            inner: Arc::new(ServiceManagerInner {
                log: log.clone(),
                global_zone_bootstrap_link_local_address,
                // TODO(https://github.com/oxidecomputer/omicron/issues/725):
                // Load the switch zone if it already exists?
                switch_zone: Mutex::new(SledLocalZone::Disabled),
                sled_mode,
                skip_timesync,
                time_synced: AtomicBool::new(false),
                sidecar_revision,
                switch_zone_maghemite_links,
                zones: Mutex::new(vec![]),
                underlay_vnic_allocator: VnicAllocator::new(
                    "Service",
                    underlay_etherstub,
                ),
                underlay_vnic,
                bootstrap_vnic_allocator: VnicAllocator::new(
                    "Bootstrap",
                    bootstrap_etherstub,
                ),
                ddmd_client: DdmAdminClient::localhost(&log)?,
                advertised_prefixes: Mutex::new(HashSet::new()),
                sled_info: OnceCell::new(),
                switch_zone_bootstrap_address,
                storage,
                ledger_directory_override: OnceCell::new(),
                image_directory_override: OnceCell::new(),
            }),
        };
        Ok(mgr)
    }

    #[cfg(test)]
    fn override_ledger_directory(&self, path: Utf8PathBuf) {
        self.inner.ledger_directory_override.set(path).unwrap();
    }

    #[cfg(test)]
    fn override_image_directory(&self, path: Utf8PathBuf) {
        self.inner.image_directory_override.set(path).unwrap();
    }

    pub fn switch_zone_bootstrap_address(&self) -> Ipv6Addr {
        self.inner.switch_zone_bootstrap_address
    }

    async fn all_service_ledgers(&self) -> Vec<Utf8PathBuf> {
        if let Some(dir) = self.inner.ledger_directory_override.get() {
            return vec![dir.join(SERVICES_LEDGER_FILENAME)];
        }
        self.inner
            .storage
            .resources()
            .all_m2_mountpoints(sled_hardware::disk::CONFIG_DATASET)
            .await
            .into_iter()
            .map(|p| p.join(SERVICES_LEDGER_FILENAME))
            .collect()
    }

    pub async fn load_services(&self) -> Result<(), Error> {
        let log = &self.inner.log;
        let mut existing_zones = self.inner.zones.lock().await;
        let Some(ledger) = Ledger::<AllZoneRequests>::new(
            log,
            self.all_service_ledgers().await,
        )
        .await else {
            return Ok(());
        };
        let services = ledger.data();

        // Initialize and DNS and NTP services first as they are required
        // for time synchronization, which is a pre-requisite for the other
        // services.
        self.initialize_services_locked(
            &mut existing_zones,
            &services
                .requests
                .clone()
                .into_iter()
                .filter(|svc| {
                    matches!(
                        svc.zone.zone_type,
                        ZoneType::InternalDns | ZoneType::Ntp
                    )
                })
                .collect(),
        )
        .await?;

        drop(existing_zones);

        info!(&self.inner.log, "Waiting for sled time synchronization");

        retry_notify(
            retry_policy_local(),
            || async {
                match self.timesync_get().await {
                    Ok(TimeSync { sync: true, .. }) => {
                        info!(&self.inner.log, "Time is synchronized");
                        Ok(())
                    }
                    Ok(ts) => Err(BackoffError::transient(format!(
                        "No sync {:?}",
                        ts
                    ))),
                    Err(e) => Err(BackoffError::transient(format!(
                        "Error checking for time synchronization: {}",
                        e
                    ))),
                }
            },
            |error, delay| {
                warn!(
                    self.inner.log,
                    "Time not yet synchronised (retrying in {:?})",
                    delay;
                    "error" => ?error
                );
            },
        )
        .await
        .expect("Expected an infinite retry loop syncing time");

        let mut existing_zones = self.inner.zones.lock().await;

        // Initialize all remaining serivces
        self.initialize_services_locked(
            &mut existing_zones,
            &services.requests,
        )
        .await?;
        Ok(())
    }

    /// Loads services from the services manager, and returns once all requested
    /// services have been started.
    pub async fn sled_agent_started(
        &self,
        config: Config,
        port_manager: PortManager,
        underlay_address: Ipv6Addr,
        rack_id: Uuid,
    ) -> Result<(), Error> {
        debug!(&self.inner.log, "sled agent started"; "underlay_address" => underlay_address.to_string());
        self.inner
            .sled_info
            .set(SledAgentInfo {
                config,
                port_manager,
                resolver: Resolver::new_from_ip(
                    self.inner.log.new(o!("component" => "DnsResolver")),
                    underlay_address,
                )?,
                underlay_address,
                rack_id,
            })
            .map_err(|_| "already set".to_string())
            .expect("Sled Agent should only start once");

<<<<<<< HEAD
=======
        self.load_non_storage_services().await.map_err(|e| {
            error!(self.inner.log, "failed to launch non-storage services"; "error" => e.to_string());
            e
        })?;

>>>>>>> feeed50b
        // TODO(https://github.com/oxidecomputer/omicron/issues/2973):
        // These will fail if the disks aren't attached.
        // Should we have a retry loop here? Kinda like we have with the switch
        // / NTP zone?
<<<<<<< HEAD
        self.load_services().await?;
=======
        //
        // NOTE: We could totally do the same thing with
        // "load_non_storage_services".
        self.load_storage_services().await.map_err(|e| {
            error!(self.inner.log, "failed to launch storage services"; "error" => e.to_string());
            e
        })?;
>>>>>>> feeed50b

        Ok(())
    }

    /// Returns the sled's configured mode.
    pub fn sled_mode(&self) -> SledMode {
        self.inner.sled_mode
    }

    // Advertise the /64 prefix of `address`, unless we already have.
    //
    // This method only blocks long enough to check our HashSet of
    // already-advertised prefixes; the actual request to ddmd to advertise the
    // prefix is spawned onto a background task.
    async fn advertise_prefix_of_address(&self, address: Ipv6Addr) {
        let subnet = Ipv6Subnet::new(address);
        if self.inner.advertised_prefixes.lock().await.insert(subnet) {
            self.inner.ddmd_client.advertise_prefix(subnet);
        }
    }

    // Check the services intended to run in the zone to determine whether any
    // physical devices need to be mapped into the zone when it is created.
    fn devices_needed(req: &ServiceZoneRequest) -> Result<Vec<String>, Error> {
        let mut devices = vec![];
        for svc in &req.services {
            match &svc.details {
                ServiceType::Dendrite { asic: DendriteAsic::TofinoAsic } => {
                    if let Ok(Some(n)) = tofino::get_tofino() {
                        if let Ok(device_path) = n.device_path() {
                            devices.push(device_path);
                            continue;
                        }
                    }
                    return Err(Error::MissingDevice {
                        device: "tofino".to_string(),
                    });
                }
                _ => (),
            }
        }

        for dev in &devices {
            if !Utf8Path::new(dev).exists() {
                return Err(Error::MissingDevice { device: dev.to_string() });
            }
        }
        Ok(devices)
    }

    // If we are running in the switch zone, we need a bootstrap vnic so we can
    // listen on a bootstrap address for the wicketd artifact server.
    //
    // No other zone besides the switch and global zones should have a
    // bootstrap address.
    fn bootstrap_address_needed(
        &self,
        req: &ServiceZoneRequest,
    ) -> Result<Option<(Link, Ipv6Addr)>, Error> {
        match req.zone_type {
            ZoneType::Switch => {
                let link = self
                    .inner
                    .bootstrap_vnic_allocator
                    .new_bootstrap()
                    .map_err(Error::SledLocalVnicCreation)?;
                Ok(Some((link, self.inner.switch_zone_bootstrap_address)))
            }
            _ => Ok(None),
        }
    }

    // Check the services intended to run in the zone to determine whether any
    // physical links or vnics need to be mapped into the zone when it is
    // created. Returns a list of links, plus whether or not they need link
    // local addresses in the zone.
    fn links_needed(
        &self,
        req: &ServiceZoneRequest,
    ) -> Result<Vec<(Link, bool)>, Error> {
        let mut links: Vec<(Link, bool)> = Vec::new();

        for svc in &req.services {
            match &svc.details {
                ServiceType::Tfport { pkt_source } => {
                    // The tfport service requires a MAC device to/from which sidecar
                    // packets may be multiplexed.  If the link isn't present, don't
                    // bother trying to start the zone.
                    match Dladm::verify_link(pkt_source) {
                        Ok(link) => {
                            // It's important that tfpkt does **not** receive a
                            // link local address! See: https://github.com/oxidecomputer/stlouis/issues/391
                            links.push((link, false));
                        }
                        Err(_) => {
                            return Err(Error::MissingDevice {
                                device: pkt_source.to_string(),
                            });
                        }
                    }
                }
                ServiceType::Maghemite { .. } => {
                    // If on a non-gimlet, sled-agent can be configured to map
                    // links into the switch zone. Validate those links here.
                    for link in &self.inner.switch_zone_maghemite_links {
                        match Dladm::verify_link(&link.to_string()) {
                            Ok(link) => {
                                // Link local addresses should be created in the
                                // zone so that maghemite can listen on them.
                                links.push((link, true));
                            }

                            Err(_) => {
                                return Err(Error::MissingDevice {
                                    device: link.to_string(),
                                });
                            }
                        }
                    }
                }
                _ => (),
            }
        }

        Ok(links)
    }

    // Check the services intended to run in the zone to determine whether any
    // OPTE ports need to be created and mapped into the zone when it is created.
    async fn opte_ports_needed(
        &self,
        req: &ServiceZoneRequest,
    ) -> Result<Vec<(Port, PortTicket)>, Error> {
        // Only some services currently need OPTE ports
        if !matches!(
            req.zone_type,
            ZoneType::ExternalDns | ZoneType::Nexus | ZoneType::Ntp
        ) {
            return Ok(vec![]);
        }

        let SledAgentInfo { port_manager, resolver, underlay_address, .. } =
            &self.inner.sled_info.get().ok_or(Error::SledAgentNotReady)?;

        let dpd_addr = resolver
            .lookup_socket_v6(internal_dns::ServiceName::Dendrite)
            .await?;

        let dpd_client = DpdClient::new(
            &format!("http://[{}]:{}", dpd_addr.ip(), dpd_addr.port()),
            dpd_client::ClientState {
                tag: "sled-agent".to_string(),
                log: self.inner.log.new(o!(
                    "component" => "DpdClient"
                )),
            },
        );

        let mut ports = vec![];
        for svc in &req.services {
            let external_ip;
            let (nic, snat, external_ips) = match &svc.details {
                ServiceType::Nexus { external_ip, nic, .. } => {
                    (nic, None, std::slice::from_ref(external_ip))
                }
                ServiceType::ExternalDns { dns_address, nic, .. } => {
                    external_ip = dns_address.ip();
                    (nic, None, std::slice::from_ref(&external_ip))
                }
                ServiceType::BoundaryNtp { nic, snat_cfg, .. } => {
                    (nic, Some(*snat_cfg), &[][..])
                }
                _ => continue,
            };

            // Create the OPTE port for the service.
            // Note we don't plumb any firewall rules at this point,
            // Nexus will plumb them down later but the default OPTE
            // config allows outbound access which is enough for
            // Boundary NTP which needs to come up before Nexus.
            let port = port_manager
                .create_port(nic, snat, external_ips, &[])
                .map_err(|err| Error::ServicePortCreation {
                service: svc.details.to_string(),
                err: Box::new(err),
            })?;

            // We also need to update the switch with the NAT mappings
            let (target_ip, first_port, last_port) = match snat {
                Some(s) => (s.ip, s.first_port, s.last_port),
                None => (external_ips[0], 0, u16::MAX),
            };

            // TODO-correctness(#2933): If we fail part-way we need to
            // clean up previous entries instead of leaking them.
            let nat_create = || async {
                info!(
                    self.inner.log, "creating NAT entry for service";
                    "service" => ?svc,
                );

                dpd_client
                    .ensure_nat_entry(
                        &self.inner.log,
                        target_ip.into(),
                        dpd_client::types::MacAddr {
                            a: port.0.mac().into_array(),
                        },
                        first_port,
                        last_port,
                        port.0.vni().as_u32(),
                        underlay_address,
                    )
                    .await
                    .map_err(BackoffError::transient)?;

                Ok::<(), BackoffError<DpdError<DpdTypes::Error>>>(())
            };
            let log_failure = |error, _| {
                warn!(
                    self.inner.log, "failed to create NAT entry for service";
                    "error" => ?error,
                    "service" => ?svc,
                );
            };
            retry_notify(
                retry_policy_internal_service_aggressive(),
                nat_create,
                log_failure,
            )
            .await?;

            ports.push(port);
        }

        Ok(ports)
    }

    // Check the services intended to run in the zone to determine whether any
    // additional privileges need to be enabled for the zone.
    fn privs_needed(req: &ServiceZoneRequest) -> Vec<String> {
        let mut needed = Vec::new();
        for svc in &req.services {
            match &svc.details {
                ServiceType::Tfport { .. } => {
                    needed.push("default".to_string());
                    needed.push("sys_dl_config".to_string());
                }
                ServiceType::BoundaryNtp { .. }
                | ServiceType::InternalNtp { .. } => {
                    needed.push("default".to_string());
                    needed.push("sys_time".to_string());
                    needed.push("proc_priocntl".to_string());
                }
                _ => (),
            }
        }
        needed
    }

    async fn configure_dns_client(
        &self,
        running_zone: &RunningZone,
        dns_servers: &Vec<String>,
        domain: &Option<String>,
    ) -> Result<(), Error> {
        struct DnsClient {}

        impl crate::smf_helper::Service for DnsClient {
            fn service_name(&self) -> String {
                "dns_client".to_string()
            }
            fn smf_name(&self) -> String {
                "svc:/network/dns/client".to_string()
            }
            fn should_import(&self) -> bool {
                false
            }
        }

        let service = DnsClient {};
        let smfh = SmfHelper::new(&running_zone, &service);

        let etc = running_zone.root().join("etc");
        let resolv_conf = etc.join("resolv.conf");
        let nsswitch_conf = etc.join("nsswitch.conf");
        let nsswitch_dns = etc.join("nsswitch.dns");

        if dns_servers.is_empty() {
            // Disable the dns/client service
            smfh.disable()?;
        } else {
            debug!(self.inner.log, "enabling {:?}", service.service_name());
            let mut config = String::new();
            if let Some(d) = domain {
                config.push_str(&format!("domain {d}\n"));
            }
            for s in dns_servers {
                config.push_str(&format!("nameserver {s}\n"));
            }

            debug!(self.inner.log, "creating {resolv_conf}");
            tokio::fs::write(&resolv_conf, config)
                .await
                .map_err(|err| Error::io_path(&resolv_conf, err))?;

            tokio::fs::copy(&nsswitch_dns, &nsswitch_conf)
                .await
                .map_err(|err| Error::io_path(&nsswitch_dns, err))?;

            smfh.refresh()?;
            smfh.enable()?;
        }
        Ok(())
    }

    async fn initialize_zone(
        &self,
        request: &ZoneRequest,
        filesystems: &[zone::Fs],
    ) -> Result<RunningZone, Error> {
        let device_names = Self::devices_needed(&request.zone)?;
        let (bootstrap_vnic, bootstrap_name_and_address) =
            match self.bootstrap_address_needed(&request.zone)? {
                Some((vnic, address)) => {
                    let name = vnic.name().to_string();
                    (Some(vnic), Some((name, address)))
                }
                None => (None, None),
            };
        // Unzip here, then zip later - it's important that the InstalledZone
        // owns the links, but it doesn't care about the boolean for requesting
        // link local addresses.
        let links: Vec<Link>;
        let links_need_link_local: Vec<bool>;
        (links, links_need_link_local) =
            self.links_needed(&request.zone)?.into_iter().unzip();
        let opte_ports = self.opte_ports_needed(&request.zone).await?;
        let limit_priv = Self::privs_needed(&request.zone);

        // If the zone is managing a particular dataset, plumb that
        // dataset into the zone. Additionally, construct a "unique enough" name
        // so we can create multiple zones of this type without collision.
        let unique_name = request.zone.zone_name_unique_identifier();
        let datasets = request
            .zone
            .dataset
            .iter()
            .map(|d| zone::Dataset { name: d.name.full() })
            .collect::<Vec<_>>();

        let devices: Vec<zone::Device> = device_names
            .iter()
            .map(|d| zone::Device { name: d.to_string() })
            .collect();

        // Look for the image in the ramdisk first
        let mut zone_image_paths = vec![Utf8PathBuf::from("/opt/oxide")];
        // Inject an image path if requested by a test.
        if let Some(path) = self.inner.image_directory_override.get() {
            zone_image_paths.push(path.clone());
        };

        // If the boot disk exists, look for the image in the "install" dataset
        // there too.
        if let Some((_, boot_zpool)) =
            self.inner.storage.resources().boot_disk().await
        {
            zone_image_paths.push(
                boot_zpool
                    .dataset_mountpoint(sled_hardware::disk::INSTALL_DATASET),
            );
        }

        let installed_zone = InstalledZone::install(
            &self.inner.log,
            &self.inner.underlay_vnic_allocator,
            &request.root,
            zone_image_paths.as_slice(),
            &request.zone.zone_type.to_string(),
            unique_name.as_deref(),
            datasets.as_slice(),
            &filesystems,
            &devices,
            opte_ports,
            bootstrap_vnic,
            links,
            limit_priv,
        )
        .await?;

        // TODO(https://github.com/oxidecomputer/omicron/issues/1898):
        //
        // These zones are self-assembling -- after they boot, there should
        // be no "zlogin" necessary to initialize.
        match request.zone.zone_type {
            ZoneType::Clickhouse => {
                let Some(info) = self.inner.sled_info.get() else {
                    return Err(Error::SledAgentNotReady);
                };
                let datalink = installed_zone.get_control_vnic_name();
                let gateway = &info.underlay_address.to_string();
                assert_eq!(request.zone.addresses.len(), 1);
                let listen_addr = &request.zone.addresses[0].to_string();
                let listen_port = &CLICKHOUSE_PORT.to_string();

                let config = PropertyGroupBuilder::new("config")
                    .add_property("datalink", "astring", datalink)
                    .add_property("gateway", "astring", gateway)
                    .add_property("listen_addr", "astring", listen_addr)
                    .add_property("listen_port", "astring", listen_port)
                    .add_property("store", "astring", "/data");

                let profile = ProfileBuilder::new("omicron").add_service(
                    ServiceBuilder::new("oxide/clickhouse").add_instance(
                        ServiceInstanceBuilder::new("default")
                            .add_property_group(config),
                    ),
                );
                profile
                    .add_to_zone(&self.inner.log, &installed_zone)
                    .await
                    .map_err(|err| {
                        Error::io("Failed to setup clickhouse profile", err)
                    })?;
                return Ok(RunningZone::boot(installed_zone).await?);
            }
            ZoneType::CockroachDb => {
                let Some(info) = self.inner.sled_info.get() else {
                    return Err(Error::SledAgentNotReady);
                };
                let datalink = installed_zone.get_control_vnic_name();
                let gateway = &info.underlay_address.to_string();
                assert_eq!(request.zone.addresses.len(), 1);
                let address = SocketAddr::new(
                    IpAddr::V6(request.zone.addresses[0]),
                    COCKROACH_PORT,
                );
                let listen_addr = &address.ip().to_string();
                let listen_port = &address.port().to_string();

                let config = PropertyGroupBuilder::new("config")
                    .add_property("datalink", "astring", datalink)
                    .add_property("gateway", "astring", gateway)
                    .add_property("listen_addr", "astring", listen_addr)
                    .add_property("listen_port", "astring", listen_port)
                    .add_property("store", "astring", "/data");

                let profile = ProfileBuilder::new("omicron").add_service(
                    ServiceBuilder::new("oxide/cockroachdb").add_instance(
                        ServiceInstanceBuilder::new("default")
                            .add_property_group(config),
                    ),
                );
                profile
                    .add_to_zone(&self.inner.log, &installed_zone)
                    .await
                    .map_err(|err| {
                        Error::io("Failed to setup CRDB profile", err)
                    })?;
                let running_zone = RunningZone::boot(installed_zone).await?;

                // TODO: The following lines are necessary to initialize CRDB
                // in a single-node environment. They're bad! They're wrong!
                // We definitely shouldn't be wiping the database every time
                // we want to boot this zone.
                //
                // But they're also necessary to prevent the build from
                // regressing.
                //
                // NOTE: In the (very short-term) future, this will be
                // replaced by the following:
                // 1. CRDB will simply "start", rather than "start-single-node".
                // 2. The Sled Agent will expose an explicit API to "init" the
                // Cockroach cluster, and populate it with the expected
                // contents.
                let format_crdb = || async {
                    info!(self.inner.log, "Formatting CRDB");
                    running_zone
                        .run_cmd(&[
                            "/opt/oxide/cockroachdb/bin/cockroach",
                            "sql",
                            "--insecure",
                            "--host",
                            &address.to_string(),
                            "--file",
                            "/opt/oxide/cockroachdb/sql/dbwipe.sql",
                        ])
                        .map_err(BackoffError::transient)?;
                    running_zone
                        .run_cmd(&[
                            "/opt/oxide/cockroachdb/bin/cockroach",
                            "sql",
                            "--insecure",
                            "--host",
                            &address.to_string(),
                            "--file",
                            "/opt/oxide/cockroachdb/sql/dbinit.sql",
                        ])
                        .map_err(BackoffError::transient)?;
                    info!(self.inner.log, "Formatting CRDB - Completed");
                    Ok::<
                        (),
                        BackoffError<
                            illumos_utils::running_zone::RunCommandError,
                        >,
                    >(())
                };
                let log_failure = |error, _| {
                    warn!(
                        self.inner.log, "failed to format CRDB";
                        "error" => ?error,
                    );
                };
                retry_notify(retry_policy_local(), format_crdb, log_failure)
                    .await
                    .expect("expected an infinite retry loop waiting for crdb");
                return Ok(running_zone);
            }
            ZoneType::Crucible => {
                let Some(info) = self.inner.sled_info.get() else {
                    return Err(Error::SledAgentNotReady);
                };
                let datalink = installed_zone.get_control_vnic_name();
                let gateway = &info.underlay_address.to_string();
                assert_eq!(request.zone.addresses.len(), 1);
                let listen_addr = &request.zone.addresses[0].to_string();
                let listen_port = &CRUCIBLE_PORT.to_string();

                let dataset_name = request
                    .zone
                    .dataset
                    .as_ref()
                    .map(|d| d.name.full())
                    .expect("Crucible requires dataset");
                let uuid = &Uuid::new_v4().to_string();
                let config = PropertyGroupBuilder::new("config")
                    .add_property("datalink", "astring", datalink)
                    .add_property("gateway", "astring", gateway)
                    .add_property("dataset", "astring", &dataset_name)
                    .add_property("listen_addr", "astring", listen_addr)
                    .add_property("listen_port", "astring", listen_port)
                    .add_property("uuid", "astring", uuid)
                    .add_property("store", "astring", "/data");

                let profile = ProfileBuilder::new("omicron").add_service(
                    ServiceBuilder::new("oxide/crucible/agent").add_instance(
                        ServiceInstanceBuilder::new("default")
                            .add_property_group(config),
                    ),
                );
                profile
                    .add_to_zone(&self.inner.log, &installed_zone)
                    .await
                    .map_err(|err| {
                        Error::io("Failed to setup crucible profile", err)
                    })?;
                return Ok(RunningZone::boot(installed_zone).await?);
            }
            ZoneType::CruciblePantry => {
                let Some(info) = self.inner.sled_info.get() else {
                    return Err(Error::SledAgentNotReady);
                };

                let datalink = installed_zone.get_control_vnic_name();
                let gateway = &info.underlay_address.to_string();
                assert_eq!(request.zone.addresses.len(), 1);
                let listen_addr = &request.zone.addresses[0].to_string();
                let listen_port = &CRUCIBLE_PANTRY_PORT.to_string();

                let config = PropertyGroupBuilder::new("config")
                    .add_property("datalink", "astring", datalink)
                    .add_property("gateway", "astring", gateway)
                    .add_property("listen_addr", "astring", listen_addr)
                    .add_property("listen_port", "astring", listen_port);

                let profile = ProfileBuilder::new("omicron").add_service(
                    ServiceBuilder::new("oxide/crucible/pantry").add_instance(
                        ServiceInstanceBuilder::new("default")
                            .add_property_group(config),
                    ),
                );
                profile
                    .add_to_zone(&self.inner.log, &installed_zone)
                    .await
                    .map_err(|err| Error::io("crucible pantry profile", err))?;
                let running_zone = RunningZone::boot(installed_zone).await?;
                return Ok(running_zone);
            }
            _ => {}
        }

        let running_zone = RunningZone::boot(installed_zone).await?;

        for (link, needs_link_local) in
            running_zone.links().iter().zip(links_need_link_local)
        {
            if needs_link_local {
                info!(
                    self.inner.log,
                    "Ensuring {}/{} exists in zone",
                    link.name(),
                    IPV6_LINK_LOCAL_NAME
                );
                Zones::ensure_has_link_local_v6_address(
                    Some(running_zone.name()),
                    &AddrObject::new(link.name(), IPV6_LINK_LOCAL_NAME)
                        .unwrap(),
                )?;
            }
        }

        if let Some((bootstrap_name, bootstrap_address)) =
            bootstrap_name_and_address.as_ref()
        {
            info!(
                self.inner.log,
                "Ensuring bootstrap address {} exists in {} zone",
                bootstrap_address.to_string(),
                request.zone.zone_type.to_string()
            );
            running_zone.ensure_bootstrap_address(*bootstrap_address).await?;
            info!(
                self.inner.log,
                "Forwarding bootstrap traffic via {} to {}",
                bootstrap_name,
                self.inner.global_zone_bootstrap_link_local_address,
            );
            running_zone
                .add_bootstrap_route(
                    BOOTSTRAP_PREFIX,
                    self.inner.global_zone_bootstrap_link_local_address,
                    bootstrap_name,
                )
                .map_err(|err| Error::ZoneCommand {
                    intent: "add bootstrap network route".to_string(),
                    err,
                })?;
        }

        for addr in &request.zone.addresses {
            if *addr == Ipv6Addr::LOCALHOST {
                continue;
            }
            info!(
                self.inner.log,
                "Ensuring address {} exists",
                addr.to_string()
            );
            let addr_request =
                AddressRequest::new_static(IpAddr::V6(*addr), None);
            running_zone.ensure_address(addr_request).await?;
            info!(
                self.inner.log,
                "Ensuring address {} exists - OK",
                addr.to_string()
            );
        }

        info!(self.inner.log, "GZ addresses: {:#?}", request.zone.gz_addresses);
        for &addr in &request.zone.gz_addresses {
            info!(
                self.inner.log,
                "Ensuring GZ address {} exists",
                addr.to_string()
            );

            let addr_name =
                request.zone.zone_type.to_string().replace(&['-', '_'][..], "");
            Zones::ensure_has_global_zone_v6_address(
                self.inner.underlay_vnic.clone(),
                addr,
                &addr_name,
            )
            .map_err(|err| Error::GzAddress {
                message: format!(
                    "adding address on behalf of service zone '{}'",
                    request.zone.zone_type
                ),
                err,
            })?;

            // If this address is in a new ipv6 prefix, notify maghemite so
            // it can advertise it to other sleds.
            self.advertise_prefix_of_address(addr).await;
        }

        let maybe_gateway = if !request.zone.gz_addresses.is_empty() {
            // If this service supplies its own GZ address, add a route.
            //
            // This is currently being used for the DNS service.
            //
            // TODO: consider limiting the number of GZ addresses which
            // can be supplied - now that we're actively using it, we
            // aren't really handling the "many GZ addresses" case, and it
            // doesn't seem necessary now.
            Some(request.zone.gz_addresses[0])
        } else if let Some(info) = self.inner.sled_info.get() {
            // If the service has not supplied a GZ address, simply add
            // a route to the sled's underlay address.
            Some(info.underlay_address)
        } else {
            // If the underlay doesn't exist, no routing occurs.
            None
        };

        if let Some(gateway) = maybe_gateway {
            running_zone.add_default_route(gateway).map_err(|err| {
                Error::ZoneCommand { intent: "Adding Route".to_string(), err }
            })?;
        }

        for service in &request.zone.services {
            // TODO: Related to
            // https://github.com/oxidecomputer/omicron/pull/1124 , should we
            // avoid importing this manifest?
            debug!(self.inner.log, "importing manifest");

            let smfh = SmfHelper::new(&running_zone, &service.details);
            smfh.import_manifest()?;

            match &service.details {
                ServiceType::Nexus { internal_ip, external_tls, .. } => {
                    info!(self.inner.log, "Setting up Nexus service");

                    let sled_info = self
                        .inner
                        .sled_info
                        .get()
                        .ok_or(Error::SledAgentNotReady)?;

                    // While Nexus will be reachable via `external_ip`, it communicates
                    // atop an OPTE port which operates on a VPC private IP. OPTE will
                    // map the private IP to the external IP automatically.
                    let port_ip = running_zone
                        .ensure_address_for_port("public", 0)
                        .await?
                        .ip();

                    // Nexus takes a separate config file for parameters which
                    // cannot be known at packaging time.
                    let nexus_port = if *external_tls { 443 } else { 80 };
                    let deployment_config = NexusDeploymentConfig {
                        id: request.zone.id,
                        rack_id: sled_info.rack_id,

                        dropshot_external: ConfigDropshotWithTls {
                            tls: *external_tls,
                            dropshot: dropshot::ConfigDropshot {
                                bind_address: SocketAddr::new(
                                    port_ip, nexus_port,
                                ),
                                // This has to be large enough to support:
                                // - bulk writes to disks
                                request_body_max_bytes: 8192 * 1024,
                                default_handler_task_mode:
                                    HandlerTaskMode::Detached,
                            },
                        },
                        dropshot_internal: dropshot::ConfigDropshot {
                            bind_address: SocketAddr::new(
                                IpAddr::V6(*internal_ip),
                                NEXUS_INTERNAL_PORT,
                            ),
                            // This has to be large enough to support, among
                            // other things, the initial list of TLS
                            // certificates provided by the customer during rack
                            // setup.
                            request_body_max_bytes: 10 * 1024 * 1024,
                            default_handler_task_mode:
                                HandlerTaskMode::Detached,
                        },
                        subnet: Ipv6Subnet::<RACK_PREFIX>::new(
                            sled_info.underlay_address,
                        ),
                        database: nexus_config::Database::FromDns,
                    };

                    // Copy the partial config file to the expected location.
                    let config_dir = Utf8PathBuf::from(format!(
                        "{}/var/svc/manifest/site/nexus",
                        running_zone.root()
                    ));
                    // The filename of a half-completed config, in need of parameters supplied at
                    // runtime.
                    const PARTIAL_LEDGER_FILENAME: &str = "config-partial.toml";
                    // The filename of a completed config, merging the partial config with
                    // additional appended parameters known at runtime.
                    const COMPLETE_LEDGER_FILENAME: &str = "config.toml";
                    let partial_config_path =
                        config_dir.join(PARTIAL_LEDGER_FILENAME);
                    let config_path = config_dir.join(COMPLETE_LEDGER_FILENAME);
                    tokio::fs::copy(partial_config_path, &config_path)
                        .await
                        .map_err(|err| Error::io_path(&config_path, err))?;

                    // Serialize the configuration and append it into the file.
                    let serialized_cfg =
                        toml::Value::try_from(&deployment_config)
                            .expect("Cannot serialize config");
                    let mut map = toml::map::Map::new();
                    map.insert("deployment".to_string(), serialized_cfg);
                    let config_str = toml::to_string(&map).map_err(|err| {
                        Error::TomlSerialize { path: config_path.clone(), err }
                    })?;
                    let mut file = tokio::fs::OpenOptions::new()
                        .append(true)
                        .open(&config_path)
                        .await
                        .map_err(|err| Error::io_path(&config_path, err))?;
                    file.write_all(config_str.as_bytes())
                        .await
                        .map_err(|err| Error::io_path(&config_path, err))?;
                }
                ServiceType::ExternalDns {
                    http_address, dns_address, ..
                } => {
                    info!(self.inner.log, "Setting up external-dns service");

                    // Like Nexus, we need to be reachable externally via
                    // `dns_address` but we don't listen on that address
                    // directly but instead on a VPC private IP. OPTE will
                    // en/decapsulate as appropriate.
                    let port_ip = running_zone
                        .ensure_address_for_port("public", 0)
                        .await?
                        .ip();
                    let dns_address =
                        SocketAddr::new(port_ip, dns_address.port());

                    smfh.setprop(
                        "config/http_address",
                        format!(
                            "[{}]:{}",
                            http_address.ip(),
                            http_address.port(),
                        ),
                    )?;
                    smfh.setprop(
                        "config/dns_address",
                        dns_address.to_string(),
                    )?;

                    // Refresh the manifest with the new properties we set, so
                    // they become "effective" properties when the service is
                    // enabled.
                    smfh.refresh()?;
                }
                ServiceType::InternalDns { http_address, dns_address } => {
                    info!(self.inner.log, "Setting up internal-dns service");
                    smfh.setprop(
                        "config/http_address",
                        format!(
                            "[{}]:{}",
                            http_address.ip(),
                            http_address.port(),
                        ),
                    )?;
                    smfh.setprop(
                        "config/dns_address",
                        &format!(
                            "[{}]:{}",
                            dns_address.ip(),
                            dns_address.port(),
                        ),
                    )?;

                    // Refresh the manifest with the new properties we set, so
                    // they become "effective" properties when the service is
                    // enabled.
                    smfh.refresh()?;
                }
                ServiceType::Oximeter => {
                    info!(self.inner.log, "Setting up oximeter service");

                    let address = request.zone.addresses[0];
                    smfh.setprop("config/id", request.zone.id)?;
                    smfh.setprop(
                        "config/address",
                        &format!("[{}]:{}", address, OXIMETER_PORT),
                    )?;
                    smfh.refresh()?;
                }
                ServiceType::ManagementGatewayService => {
                    info!(self.inner.log, "Setting up MGS service");
                    smfh.setprop("config/id", request.zone.id)?;

                    // Always tell MGS to listen on localhost so wicketd can
                    // contact it even before we have an underlay network.
                    smfh.addpropvalue(
                        "config/address",
                        &format!("[::1]:{MGS_PORT}"),
                    )?;

                    if let Some(address) = request.zone.addresses.get(0) {
                        // Don't use localhost twice
                        if *address != Ipv6Addr::LOCALHOST {
                            smfh.addpropvalue(
                                "config/address",
                                &format!("[{address}]:{MGS_PORT}"),
                            )?;
                        }
                    }

                    smfh.refresh()?;
                }
                ServiceType::Wicketd { baseboard } => {
                    info!(self.inner.log, "Setting up wicketd service");

                    smfh.setprop(
                        "config/address",
                        &format!("[::1]:{WICKETD_PORT}"),
                    )?;

                    // If we're launching the switch zone, we'll have a
                    // bootstrap_address based on our call to
                    // `self.bootstrap_address_needed` (which always gives us an
                    // address for the switch zone. If we _don't_ have a
                    // bootstrap address, someone has requested wicketd in a
                    // non-switch zone; return an error.
                    let Some((_, bootstrap_address))
                        = bootstrap_name_and_address
                    else {
                        return Err(Error::BadServiceRequest {
                            service: "wicketd".to_string(),
                            message: concat!(
                                "missing bootstrap address: ",
                                "wicketd can only be started in the ",
                                "switch zone",
                            ).to_string() });
                    };
                    smfh.setprop(
                        "config/artifact-address",
                        &format!(
                            "[{bootstrap_address}]:{BOOTSTRAP_ARTIFACT_PORT}"
                        ),
                    )?;

                    smfh.setprop(
                        "config/mgs-address",
                        &format!("[::1]:{MGS_PORT}"),
                    )?;

                    let serialized_baseboard =
                        serde_json::to_string_pretty(&baseboard)?;
                    let serialized_baseboard_path = Utf8PathBuf::from(format!(
                        "{}/opt/oxide/baseboard.json",
                        running_zone.root()
                    ));
                    tokio::fs::write(
                        &serialized_baseboard_path,
                        &serialized_baseboard,
                    )
                    .await
                    .map_err(|err| {
                        Error::io_path(&serialized_baseboard_path, err)
                    })?;
                    smfh.setprop(
                        "config/baseboard-file",
                        String::from("/opt/oxide/baseboard.json"),
                    )?;

                    smfh.refresh()?;
                }
                ServiceType::Dendrite { asic } => {
                    info!(self.inner.log, "Setting up dendrite service");

                    if let Some(info) = self.inner.sled_info.get() {
                        smfh.setprop("config/rack_id", info.rack_id)?;
                        smfh.setprop("config/sled_id", info.config.sled_id)?;
                    } else {
                        info!(
                            self.inner.log,
                            "no rack_id/sled_id available yet"
                        );
                    }

                    smfh.delpropvalue("config/address", "*")?;
                    smfh.delpropvalue("config/dns_server", "*")?;
                    for address in &request.zone.addresses {
                        smfh.addpropvalue(
                            "config/address",
                            &format!("[{}]:{}", address, DENDRITE_PORT),
                        )?;
                        if *address != Ipv6Addr::LOCALHOST {
                            let az_prefix =
                                Ipv6Subnet::<AZ_PREFIX>::new(*address);
                            for addr in Resolver::servers_from_subnet(az_prefix)
                            {
                                smfh.addpropvalue(
                                    "config/dns_server",
                                    &format!("{addr}"),
                                )?;
                            }
                        }
                    }
                    match asic {
                        DendriteAsic::TofinoAsic => {
                            // There should be exactly one device_name
                            // associated with this zone: the /dev path for
                            // the tofino ASIC.
                            let dev_cnt = device_names.len();
                            if dev_cnt == 1 {
                                smfh.setprop(
                                    "config/dev_path",
                                    device_names[0].clone(),
                                )?;
                            } else {
                                return Err(Error::SledLocalZone(
                                    anyhow::anyhow!(
                                    "{dev_cnt} devices needed for tofino asic"
                                ),
                                ));
                            }
                            smfh.setprop(
                                "config/port_config",
                                "/opt/oxide/dendrite/misc/sidecar_config.toml",
                            )?;
                            let sidecar_revision =
                                match self.inner.sidecar_revision {
                                    SidecarRevision::Physical(ref rev) => rev,
                                    _ => {
                                        return Err(Error::SidecarRevision(
                                            anyhow::anyhow!(
                                            "expected physical sidecar revision"
                                        ),
                                        ))
                                    }
                                };
                            smfh.setprop("config/board_rev", sidecar_revision)?;
                        }
                        DendriteAsic::TofinoStub => smfh.setprop(
                            "config/port_config",
                            "/opt/oxide/dendrite/misc/model_config.toml",
                        )?,
                        DendriteAsic::SoftNpu => {
                            smfh.setprop("config/mgmt", "uds")?;
                            smfh.setprop(
                                "config/uds_path",
                                "/opt/softnpu/stuff",
                            )?;
                            let s = match self.inner.sidecar_revision {
                                SidecarRevision::Soft(ref s) => s,
                                _ => {
                                    return Err(Error::SidecarRevision(
                                        anyhow::anyhow!(
                                            "expected soft sidecar revision"
                                        ),
                                    ))
                                }
                            };
                            smfh.setprop(
                                "config/front_ports",
                                &s.front_port_count.to_string(),
                            )?;
                            smfh.setprop(
                                "config/rear_ports",
                                &s.rear_port_count.to_string(),
                            )?;
                            smfh.setprop(
                                "config/port_config",
                                "/opt/oxide/dendrite/misc/softnpu_single_sled_config.toml",
                            )?
                        }
                    };
                    smfh.refresh()?;
                }
                ServiceType::Tfport { pkt_source } => {
                    info!(self.inner.log, "Setting up tfport service");

                    smfh.setprop("config/pkt_source", pkt_source)?;
                    smfh.setprop(
                        "config/host",
                        &format!("[{}]", Ipv6Addr::LOCALHOST),
                    )?;
                    smfh.setprop("config/port", &format!("{}", DENDRITE_PORT))?;
                    smfh.refresh()?;
                }
                ServiceType::BoundaryNtp {
                    ntp_servers,
                    dns_servers,
                    domain,
                    ..
                }
                | ServiceType::InternalNtp {
                    ntp_servers,
                    dns_servers,
                    domain,
                } => {
                    let boundary = matches!(
                        service.details,
                        ServiceType::BoundaryNtp { .. }
                    );
                    info!(
                        self.inner.log,
                        "Set up NTP service boundary={}, Servers={:?}",
                        boundary,
                        ntp_servers
                    );

                    let sled_info =
                        if let Some(info) = self.inner.sled_info.get() {
                            info
                        } else {
                            return Err(Error::SledAgentNotReady);
                        };

                    let rack_net = Ipv6Subnet::<RACK_PREFIX>::new(
                        sled_info.underlay_address,
                    )
                    .net();

                    smfh.setprop("config/allow", &format!("{}", rack_net))?;
                    smfh.setprop(
                        "config/boundary",
                        if boundary { "true" } else { "false" },
                    )?;

                    if boundary {
                        // Configure OPTE port for boundary NTP
                        running_zone
                            .ensure_address_for_port("public", 0)
                            .await?;
                    }

                    smfh.delpropvalue("config/server", "*")?;
                    for server in ntp_servers {
                        smfh.addpropvalue("config/server", server)?;
                    }
                    self.configure_dns_client(
                        &running_zone,
                        &dns_servers,
                        &domain,
                    )
                    .await?;

                    smfh.refresh()?;
                }
                ServiceType::Maghemite { mode } => {
                    info!(self.inner.log, "Setting up Maghemite service");

                    smfh.setprop("config/mode", &mode)?;
                    smfh.setprop("config/admin_host", "::")?;

                    let is_gimlet = is_gimlet().map_err(|e| {
                        Error::Underlay(underlay::Error::SystemDetection(e))
                    })?;

                    let maghemite_interfaces: Vec<AddrObject> = if is_gimlet {
                        (0..32)
                            .map(|i| {
                                // See the `tfport_name` function for how
                                // tfportd names the addrconf it creates.
                                // Right now, that's `tfportrear[0-31]_0`
                                // for all rear ports, which is what we're
                                // directing ddmd to listen for
                                // advertisements on.
                                //
                                // This may grow in a multi-rack future to
                                // include a subset of "front" ports too,
                                // when racks are cabled together.
                                AddrObject::new(
                                    &format!("tfportrear{}_0", i),
                                    IPV6_LINK_LOCAL_NAME,
                                )
                                .unwrap()
                            })
                            .collect()
                    } else {
                        self.inner
                            .switch_zone_maghemite_links
                            .iter()
                            .map(|i| {
                                AddrObject::new(
                                    &i.to_string(),
                                    IPV6_LINK_LOCAL_NAME,
                                )
                                .unwrap()
                            })
                            .collect()
                    };

                    smfh.setprop(
                        "config/interfaces",
                        // `svccfg setprop` requires a list of values to be
                        // enclosed in `()`, and each string value to be
                        // enclosed in `""`. Note that we do _not_ need to
                        // escape the parentheses, since this is not passed
                        // through a shell, but directly to `exec(2)` in the
                        // zone.
                        format!(
                            "({})",
                            maghemite_interfaces
                                .iter()
                                .map(|interface| format!(r#""{}""#, interface))
                                .join(" "),
                        ),
                    )?;

                    if is_gimlet {
                        // Maghemite for a scrimlet needs to be configured to
                        // talk to dendrite
                        smfh.setprop("config/dendrite", "true")?;
                        smfh.setprop("config/dpd_host", "[::1]")?;
                        smfh.setprop("config/dpd_port", DENDRITE_PORT)?;
                    }

                    smfh.refresh()?;
                }
                ServiceType::Crucible
                | ServiceType::CruciblePantry
                | ServiceType::CockroachDb
                | ServiceType::Clickhouse => {
                    panic!(
                        "{} is a service which exists as part of a self-assembling zone",
                        service.details,
                    )
                }
            }

            debug!(self.inner.log, "enabling service");
            smfh.enable()?;
        }

        Ok(running_zone)
    }

    // Populates `existing_zones` according to the requests in `services`.
    //
    // At the point this function is invoked, IP addresses have already been
    // allocated (by either RSS or Nexus). However, this function explicitly
    // assigns such addresses to interfaces within zones.
    async fn initialize_services_locked(
        &self,
        existing_zones: &mut Vec<RunningZone>,
        requests: &Vec<ZoneRequest>,
    ) -> Result<(), Error> {
        // TODO(https://github.com/oxidecomputer/omicron/issues/726):
        // As long as we ensure the requests don't overlap, we could
        // parallelize this request.
        for req in requests {
            info!(
                self.inner.log,
                "Ensuring service zone is initialized: {:?}",
                req.zone.zone_type
            );
            // Before we bother allocating anything for this request, check if
            // this service has already been created.
            let expected_zone_name = req.zone.zone_name();
            if existing_zones.iter().any(|z| z.name() == expected_zone_name) {
                info!(
                    self.inner.log,
                    "Service zone {} already exists", req.zone.zone_type
                );
                continue;
            } else {
                info!(
                    self.inner.log,
                    "Service zone {} does not yet exist", req.zone.zone_type
                );
            }

            let running_zone = self
                .initialize_zone(
                    req,
                    // filesystems=
                    &[],
                )
                .await?;
            existing_zones.push(running_zone);
        }
        Ok(())
    }

    /// Ensures that particular services should be initialized.
    ///
    /// These services will be instantiated by this function, and will be
    /// recorded to a local file to ensure they start automatically on next
    /// boot.
    pub async fn ensure_all_services(
        &self,
        request: ServiceEnsureBody,
    ) -> Result<(), Error> {
        let log = &self.inner.log;
        let mut existing_zones = self.inner.zones.lock().await;

        // Read the existing set of services from the ledger.
        let service_paths = self.all_service_ledgers().await;
        let mut ledger =
            match Ledger::<AllZoneRequests>::new(log, service_paths.clone())
                .await
            {
                Some(ledger) => ledger,
                None => Ledger::<AllZoneRequests>::new_with(
                    log,
                    service_paths.clone(),
                    AllZoneRequests::default(),
                ),
            };
        let ledger_zone_requests = ledger.data_mut();

        let new_zone_requests: Vec<ServiceZoneRequest> = {
            let known_set: HashSet<&ServiceZoneRequest> = HashSet::from_iter(
                ledger_zone_requests.requests.iter().map(|r| &r.zone),
            );
            let requested_set = HashSet::from_iter(request.services.iter());

            // TODO: We probably want to handle this case.
            if !requested_set.is_superset(&known_set) {
                // The caller may only request services additively.
                //
                // We may want to use a different mechanism for zone removal, in
                // the case of changing configurations, rather than just doing
                // that removal implicitly.
                warn!(
                    log,
                    "Cannot request services on this sled, differing configurations: {:#?}",
                    known_set.symmetric_difference(&requested_set)
                );
                return Err(Error::ServicesAlreadyConfigured);
            }
            requested_set
                .difference(&known_set)
                .map(|s| (*s).clone())
                .collect::<Vec<ServiceZoneRequest>>()
        };

        let mut zone_requests = AllZoneRequests::default();
        for zone in new_zone_requests.into_iter() {
            let root = Utf8PathBuf::from(ZONE_ZFS_RAMDISK_DATASET_MOUNTPOINT);
            zone_requests.requests.push(ZoneRequest { zone, root });
        }

        self.initialize_services_locked(
            &mut existing_zones,
            &zone_requests.requests,
        )
        .await?;

        // Update the services in the ledger and write it back to both M.2s
        ledger_zone_requests.requests.append(&mut zone_requests.requests);
        ledger.commit().await?;

        Ok(())
    }

    pub fn boottime_rewrite(&self, zones: &Vec<RunningZone>) {
        if self
            .inner
            .time_synced
            .compare_exchange(false, true, Ordering::Acquire, Ordering::Relaxed)
            .is_err()
        {
            // Already done.
            return;
        }

        let now = SystemTime::now()
            .duration_since(UNIX_EPOCH)
            .expect("SystemTime before UNIX EPOCH");

        info!(self.inner.log, "Setting boot time to {:?}", now);

        let files: Vec<Utf8PathBuf> = zones
            .iter()
            .map(|z| z.root())
            .chain(iter::once(Utf8PathBuf::from("/")))
            .flat_map(|r| [r.join("var/adm/utmpx"), r.join("var/adm/wtmpx")])
            .collect();

        for file in files {
            let mut command = std::process::Command::new(PFEXEC);
            let cmd = command.args(&[
                "/usr/platform/oxide/bin/tmpx",
                &format!("{}", now.as_secs()),
                &file.as_str(),
            ]);
            match execute(cmd) {
                Err(e) => {
                    warn!(self.inner.log, "Updating {} failed: {}", &file, e);
                }
                Ok(_) => {
                    info!(self.inner.log, "Updated {}", &file);
                }
            }
        }
    }

    pub async fn timesync_get(&self) -> Result<TimeSync, Error> {
        let existing_zones = self.inner.zones.lock().await;

        if let Some(true) = self.inner.skip_timesync {
            info!(self.inner.log, "Configured to skip timesync checks");
            self.boottime_rewrite(&existing_zones);
            return Ok(TimeSync { sync: true, skew: 0.00, correction: 0.00 });
        };

        let ntp_zone_name =
            InstalledZone::get_zone_name(&ZoneType::Ntp.to_string(), None);

        let ntp_zone = existing_zones
            .iter()
            .find(|z| z.name() == ntp_zone_name)
            .ok_or_else(|| Error::NtpZoneNotReady)?;

        // XXXNTP - This could be replaced with a direct connection to the
        // daemon using a patched version of the chrony_candm crate to allow
        // a custom server socket path. From the GZ, it should be possible to
        // connect to the UNIX socket at
        // format!("{}/var/run/chrony/chronyd.sock", ntp_zone.root())

        match ntp_zone.run_cmd(&["/usr/bin/chronyc", "-c", "tracking"]) {
            Ok(stdout) => {
                let v: Vec<&str> = stdout.split(',').collect();

                if v.len() > 9 {
                    let correction = f64::from_str(v[4])
                        .map_err(|_| Error::NtpZoneNotReady)?;
                    let skew = f64::from_str(v[9])
                        .map_err(|_| Error::NtpZoneNotReady)?;

                    let sync = (skew != 0.0 || correction != 0.0)
                        && correction.abs() <= 0.05;

                    if sync {
                        self.boottime_rewrite(&existing_zones);
                    }

                    Ok(TimeSync { sync, skew, correction })
                } else {
                    Err(Error::NtpZoneNotReady)
                }
            }
            Err(e) => {
                info!(self.inner.log, "chronyc command failed: {}", e);
                Err(Error::NtpZoneNotReady)
            }
        }
    }

    /// Ensures that a switch zone exists with the provided IP adddress.
    pub async fn activate_switch(
        &self,
        switch_zone_ip: Option<Ipv6Addr>,
        baseboard: Baseboard,
    ) -> Result<(), Error> {
        info!(self.inner.log, "Ensuring scrimlet services (enabling services)");
        let mut filesystems: Vec<zone::Fs> = vec![];

        let services = match self.inner.sled_mode {
            // A pure gimlet sled should not be trying to activate a switch zone.
            SledMode::Gimlet => {
                return Err(Error::SledLocalZone(anyhow::anyhow!(
                    "attempted to activate switch zone on non-scrimlet sled"
                )))
            }

            // Sled is a scrimlet and the real tofino driver has been loaded.
            SledMode::Auto
            | SledMode::Scrimlet { asic: DendriteAsic::TofinoAsic } => {
                vec![
                    ServiceType::Dendrite { asic: DendriteAsic::TofinoAsic },
                    ServiceType::ManagementGatewayService,
                    ServiceType::Tfport { pkt_source: "tfpkt0".to_string() },
                    ServiceType::Wicketd { baseboard },
                    ServiceType::Maghemite { mode: "transit".to_string() },
                ]
            }

            // Sled is a scrimlet but is not running the real tofino driver.
            SledMode::Scrimlet {
                asic: asic @ (DendriteAsic::TofinoStub | DendriteAsic::SoftNpu),
            } => {
                if let DendriteAsic::SoftNpu = asic {
                    let softnpu_filesystem = zone::Fs {
                        ty: "lofs".to_string(),
                        dir: "/opt/softnpu/stuff".to_string(),
                        special: "/opt/oxide/softnpu/stuff".to_string(),
                        ..Default::default()
                    };
                    filesystems.push(softnpu_filesystem);
                }

                vec![
                    ServiceType::Dendrite { asic },
                    ServiceType::ManagementGatewayService,
                    ServiceType::Wicketd { baseboard },
                    ServiceType::Maghemite { mode: "transit".to_string() },
                ]
            }
        };

        let mut addresses =
            if let Some(ip) = switch_zone_ip { vec![ip] } else { vec![] };
        addresses.push(Ipv6Addr::LOCALHOST);

        let request = ServiceZoneRequest {
            id: Uuid::new_v4(),
            zone_type: ZoneType::Switch,
            addresses,
            dataset: None,
            gz_addresses: vec![],
            services: services
                .into_iter()
                .map(|s| ServiceZoneService { id: Uuid::new_v4(), details: s })
                .collect(),
        };

        self.ensure_zone(
            ZoneType::Switch,
            // request=
            Some(request),
            // filesystems=
            filesystems,
        )
        .await
    }

    /// Ensures that no switch zone is active.
    pub async fn deactivate_switch(&self) -> Result<(), Error> {
        self.ensure_zone(
            ZoneType::Switch,
            // request=
            None,
            // filesystems=
            vec![],
        )
        .await
    }

    // Forcefully initialize a sled-local zone.
    //
    // This is a helper function for "ensure_zone".
    fn start_zone(
        self,
        zone: &mut SledLocalZone,
        request: ServiceZoneRequest,
        filesystems: Vec<zone::Fs>,
    ) {
        let (exit_tx, exit_rx) = oneshot::channel();
        let zone_type = request.zone_type.clone();
        *zone = SledLocalZone::Initializing {
            request,
            filesystems,
            worker: Some(Task {
                exit_tx,
                initializer: tokio::task::spawn(async move {
                    self.initialize_zone_loop(zone_type, exit_rx).await
                }),
            }),
        };
    }

    // Moves the current state to align with the "request".
    async fn ensure_zone(
        &self,
        zone_type: ZoneType,
        request: Option<ServiceZoneRequest>,
        filesystems: Vec<zone::Fs>,
    ) -> Result<(), Error> {
        let log = &self.inner.log;

        let mut sled_zone;
        match zone_type {
            ZoneType::Switch => {
                sled_zone = self.inner.switch_zone.lock().await;
            }
            _ => panic!("Unhandled zone type"),
        }
        let zone_typestr = zone_type.to_string();

        match (&mut *sled_zone, request) {
            (SledLocalZone::Disabled, Some(request)) => {
                info!(log, "Enabling {zone_typestr} zone (new)");
                self.clone().start_zone(&mut sled_zone, request, filesystems);
            }
            (
                SledLocalZone::Initializing { request, .. },
                Some(new_request),
            ) => {
                info!(log, "Enabling {zone_typestr} zone (already underway)");
                // The zone has not started yet -- we can simply replace
                // the next request with our new request.
                *request = new_request;
            }
            (SledLocalZone::Running { request, zone }, Some(new_request))
                if request.addresses != new_request.addresses =>
            {
                // If the switch zone is running but we have new addresses, it
                // means we're moving from the bootstrap to the underlay
                // network.  We need to add an underlay address and route in the
                // switch zone, so dendrite can communicate with nexus.
                info!(log,
                    "Re-enabling running {zone_typestr} zone (new address)";
                    "old" => format!("{:?}", request.addresses),
                    "new" => format!("{:?}", new_request.addresses),
                );
                *request = new_request;

                let address = request
                    .addresses
                    .get(0)
                    .map(|addr| addr.to_string())
                    .unwrap_or_else(|| "".to_string());

                for addr in &request.addresses {
                    if *addr == Ipv6Addr::LOCALHOST {
                        continue;
                    }
                    info!(
                        self.inner.log,
                        "Ensuring address {} exists",
                        addr.to_string()
                    );
                    let addr_request =
                        AddressRequest::new_static(IpAddr::V6(*addr), None);
                    zone.ensure_address(addr_request).await?;
                    info!(
                        self.inner.log,
                        "Ensuring address {} exists - OK",
                        addr.to_string()
                    );
                }

                if let Some(info) = self.inner.sled_info.get() {
                    zone.add_default_route(info.underlay_address).map_err(
                        |err| Error::ZoneCommand {
                            intent: "Adding Route".to_string(),
                            err,
                        },
                    )?;
                }

                for service in &request.services {
                    let smfh = SmfHelper::new(&zone, &service.details);

                    match &service.details {
                        ServiceType::ManagementGatewayService => {
                            // Remove any existing `config/address` values
                            // without deleting the property itself.
                            smfh.delpropvalue("config/address", "*")?;

                            // Restore the localhost address that we always add
                            // when setting up MGS.
                            smfh.addpropvalue(
                                "config/address",
                                &format!("[::1]:{MGS_PORT}"),
                            )?;

                            // Add the underlay address.
                            smfh.setprop(
                                "config/address",
                                &format!("[{address}]:{MGS_PORT}"),
                            )?;

                            smfh.refresh()?;
                        }
                        ServiceType::Dendrite { .. } => {
                            info!(self.inner.log, "configuring dendrite zone");
                            if let Some(info) = self.inner.sled_info.get() {
                                smfh.setprop("config/rack_id", info.rack_id)?;
                                smfh.setprop(
                                    "config/sled_id",
                                    info.config.sled_id,
                                )?;
                            } else {
                                info!(
                                    self.inner.log,
                                    "no rack_id/sled_id available yet"
                                );
                            }
                            smfh.delpropvalue("config/address", "*")?;
                            smfh.delpropvalue("config/dns_server", "*")?;
                            for address in &request.addresses {
                                smfh.addpropvalue(
                                    "config/address",
                                    &format!("[{}]:{}", address, DENDRITE_PORT),
                                )?;
                                if *address != Ipv6Addr::LOCALHOST {
                                    let az_prefix =
                                        Ipv6Subnet::<AZ_PREFIX>::new(*address);
                                    for addr in
                                        Resolver::servers_from_subnet(az_prefix)
                                    {
                                        smfh.addpropvalue(
                                            "config/dns_server",
                                            &format!("{addr}"),
                                        )?;
                                    }
                                }
                            }
                            smfh.refresh()?;
                        }
                        ServiceType::Tfport { .. } => {
                            // Since tfport and dpd communicate using localhost,
                            // the tfport service shouldn't need to be restarted.
                        }
                        ServiceType::Maghemite { mode } => {
                            smfh.delpropvalue("config/mode", "*")?;
                            smfh.addpropvalue("config/mode", &mode)?;
                            smfh.refresh()?;
                        }
                        _ => (),
                    }
                }
            }
            (SledLocalZone::Running { .. }, Some(_)) => {
                info!(log, "Enabling {zone_typestr} zone (already complete)");
            }
            (SledLocalZone::Disabled, None) => {
                info!(log, "Disabling {zone_typestr} zone (already complete)");
            }
            (SledLocalZone::Initializing { worker, .. }, None) => {
                info!(log, "Disabling {zone_typestr} zone (was initializing)");
                worker.take().unwrap().stop().await;
                *sled_zone = SledLocalZone::Disabled;
            }
            (SledLocalZone::Running { zone, .. }, None) => {
                info!(log, "Disabling {zone_typestr} zone (was running)");
                let _ = zone.stop().await;
                *sled_zone = SledLocalZone::Disabled;
            }
        }
        Ok(())
    }

    async fn try_initialize_sled_local_zone(
        &self,
        sled_zone: &mut SledLocalZone,
    ) -> Result<(), Error> {
        let SledLocalZone::Initializing { request, filesystems, .. } = &*sled_zone else {
            return Ok(())
        };
        let root = Utf8PathBuf::from(ZONE_ZFS_RAMDISK_DATASET_MOUNTPOINT);
        let request = ZoneRequest { zone: request.clone(), root };
        let zone = self.initialize_zone(&request, filesystems).await?;
        *sled_zone =
            SledLocalZone::Running { request: request.zone.clone(), zone };
        Ok(())
    }

    // Body of a tokio task responsible for running until the switch zone is
    // inititalized, or it has been told to stop.
    async fn initialize_zone_loop(
        &self,
        zone_type: ZoneType,
        mut exit_rx: oneshot::Receiver<()>,
    ) {
        loop {
            {
                let mut sled_zone;
                match zone_type {
                    ZoneType::Switch => {
                        sled_zone = self.inner.switch_zone.lock().await;
                    }
                    _ => panic!("Unhandled zone type"),
                }
                match self.try_initialize_sled_local_zone(&mut sled_zone).await
                {
                    Ok(()) => return,
                    Err(e) => warn!(
                        self.inner.log,
                        "Failed to initialize {zone_type}: {e}"
                    ),
                }
            }

            tokio::select! {
                // If we've been told to stop trying, bail.
                _ = &mut exit_rx => return,

                // Poll for the device every second - this timeout is somewhat
                // arbitrary, but we probably don't want to use backoff here.
                _ = tokio::time::sleep(tokio::time::Duration::from_secs(1)) => (),
            };
        }
    }
}

#[cfg(test)]
mod test {
    use super::*;
    use crate::params::{ServiceZoneService, ZoneType};
    use async_trait::async_trait;
    use illumos_utils::{
        dladm::{
            Etherstub, MockDladm, BOOTSTRAP_ETHERSTUB_NAME,
            UNDERLAY_ETHERSTUB_NAME, UNDERLAY_ETHERSTUB_VNIC_NAME,
        },
        svc,
        zone::MockZones,
    };
    use key_manager::{
        KeyManager, SecretRetriever, SecretRetrieverError, SecretState,
        StorageKeyRequester, VersionedIkm,
    };
    use std::net::Ipv6Addr;
    use std::os::unix::process::ExitStatusExt;
    use uuid::Uuid;

    // Just placeholders. Not used.
    const GLOBAL_ZONE_BOOTSTRAP_IP: Ipv6Addr = Ipv6Addr::LOCALHOST;
    const SWITCH_ZONE_BOOTSTRAP_IP: Ipv6Addr = Ipv6Addr::LOCALHOST;

    const EXPECTED_ZONE_NAME: &str = "oxz_oximeter";

    // Returns the expectations for a new service to be created.
    fn expect_new_service() -> Vec<Box<dyn std::any::Any>> {
        // Create a VNIC
        let create_vnic_ctx = MockDladm::create_vnic_context();
        create_vnic_ctx.expect().return_once(
            |physical_link: &Etherstub, _, _, _, _| {
                assert_eq!(&physical_link.0, &UNDERLAY_ETHERSTUB_NAME);
                Ok(())
            },
        );
        // Install the Omicron Zone
        let install_ctx = MockZones::install_omicron_zone_context();
        install_ctx.expect().return_once(|_, _, name, _, _, _, _, _, _| {
            assert_eq!(name, EXPECTED_ZONE_NAME);
            Ok(())
        });

        // Boot the zone.
        let boot_ctx = MockZones::boot_context();
        boot_ctx.expect().return_once(|name| {
            assert_eq!(name, EXPECTED_ZONE_NAME);
            Ok(())
        });

        // After calling `MockZones::boot`, `RunningZone::boot` will then look
        // up the zone ID for the booted zone. This goes through
        // `MockZone::id` to find the zone and get its ID.
        let id_ctx = MockZones::id_context();
        id_ctx.expect().return_once(|name| {
            assert_eq!(name, EXPECTED_ZONE_NAME);
            Ok(Some(1))
        });

        // Ensure the address exists
        let ensure_address_ctx = MockZones::ensure_address_context();
        ensure_address_ctx.expect().return_once(|_, _, _| {
            Ok(ipnetwork::IpNetwork::new(IpAddr::V6(Ipv6Addr::LOCALHOST), 64)
                .unwrap())
        });

        // Wait for the networking service.
        let wait_ctx = svc::wait_for_service_context();
        wait_ctx.expect().return_once(|_, _| Ok(()));

        // Import the manifest, enable the service
        let execute_ctx = illumos_utils::execute_context();
        execute_ctx.expect().times(..).returning(|_| {
            Ok(std::process::Output {
                status: std::process::ExitStatus::from_raw(0),
                stdout: vec![],
                stderr: vec![],
            })
        });

        vec![
            Box::new(create_vnic_ctx),
            Box::new(install_ctx),
            Box::new(boot_ctx),
            Box::new(id_ctx),
            Box::new(ensure_address_ctx),
            Box::new(wait_ctx),
            Box::new(execute_ctx),
        ]
    }

    // Prepare to call "ensure" for a new service, then actually call "ensure".
    async fn ensure_new_service(mgr: &ServiceManager, id: Uuid) {
        let _expectations = expect_new_service();

        mgr.ensure_all_services(ServiceEnsureBody {
            services: vec![ServiceZoneRequest {
                id,
                zone_type: ZoneType::Oximeter,
                addresses: vec![Ipv6Addr::LOCALHOST],
                dataset: None,
                gz_addresses: vec![],
                services: vec![ServiceZoneService {
                    id,
                    details: ServiceType::Oximeter,
                }],
            }],
        })
        .await
        .unwrap();
    }

    // Prepare to call "ensure" for a service which already exists. We should
    // return the service without actually installing a new zone.
    async fn ensure_existing_service(mgr: &ServiceManager, id: Uuid) {
        mgr.ensure_all_services(ServiceEnsureBody {
            services: vec![ServiceZoneRequest {
                id,
                zone_type: ZoneType::Oximeter,
                addresses: vec![Ipv6Addr::LOCALHOST],
                dataset: None,
                gz_addresses: vec![],
                services: vec![ServiceZoneService {
                    id,
                    details: ServiceType::Oximeter,
                }],
            }],
        })
        .await
        .unwrap();
    }

    // Prepare to drop the service manager.
    //
    // This will shut down all allocated zones, and delete their
    // associated VNICs.
    fn drop_service_manager(mgr: ServiceManager) {
        let halt_ctx = MockZones::halt_and_remove_logged_context();
        halt_ctx.expect().returning(|_, name| {
            assert_eq!(name, EXPECTED_ZONE_NAME);
            Ok(())
        });
        let delete_vnic_ctx = MockDladm::delete_vnic_context();
        delete_vnic_ctx.expect().returning(|_| Ok(()));

        // Explicitly drop the service manager
        drop(mgr);
    }

    struct TestConfig {
        config_dir: camino_tempfile::Utf8TempDir,
    }

    impl TestConfig {
        async fn new() -> Self {
            let config_dir = camino_tempfile::Utf8TempDir::new().unwrap();
            Self { config_dir }
        }

        fn make_config(&self) -> Config {
            Config {
                sled_id: Uuid::new_v4(),
                sidecar_revision: SidecarRevision::Physical(
                    "rev_whatever_its_a_test".to_string(),
                ),
            }
        }

        fn override_paths(&self, mgr: &ServiceManager) {
            let dir = self.config_dir.path();
            mgr.override_ledger_directory(dir.to_path_buf());
            mgr.override_image_directory(dir.to_path_buf());

            // We test launching "fake" versions of the zones, but the
            // logic to find paths relies on checking the existence of
            // files.
            std::fs::write(dir.join("oximeter.tar.gz"), "Not a real file")
                .unwrap();
        }
    }

    pub struct TestSecretRetriever {}

    #[async_trait]
    impl SecretRetriever for TestSecretRetriever {
        async fn get_latest(
            &self,
        ) -> Result<VersionedIkm, SecretRetrieverError> {
            let epoch = 0;
            let salt = [0u8; 32];
            let secret = [0x1d; 32];

            Ok(VersionedIkm::new(epoch, salt, &secret))
        }

        async fn get(
            &self,
            epoch: u64,
        ) -> Result<SecretState, SecretRetrieverError> {
            if epoch != 0 {
                return Err(SecretRetrieverError::NoSuchEpoch(epoch));
            }
            Ok(SecretState::Current(self.get_latest().await?))
        }
    }

    async fn spawn_key_manager(log: &Logger) -> StorageKeyRequester {
        let (mut key_manager, storage_key_requester) =
            KeyManager::new(log, TestSecretRetriever {});

        tokio::spawn(async move { key_manager.run().await });
        storage_key_requester
    }

    #[tokio::test]
    #[serial_test::serial]
    async fn test_ensure_service() {
        let logctx =
            omicron_test_utils::dev::test_setup_log("test_ensure_service");
        let log = logctx.log.clone();
        let test_config = TestConfig::new().await;
        let storage_key_requester = spawn_key_manager(&log).await;

        let mgr = ServiceManager::new(
            log.clone(),
            GLOBAL_ZONE_BOOTSTRAP_IP,
            Etherstub(UNDERLAY_ETHERSTUB_NAME.to_string()),
            EtherstubVnic(UNDERLAY_ETHERSTUB_VNIC_NAME.to_string()),
            Etherstub(BOOTSTRAP_ETHERSTUB_NAME.to_string()),
            SledMode::Auto,
            Some(true),
            SidecarRevision::Physical("rev-test".to_string()),
            SWITCH_ZONE_BOOTSTRAP_IP,
            vec![],
            StorageManager::new(&log, storage_key_requester).await,
        )
        .await
        .unwrap();
        test_config.override_paths(&mgr);

        let port_manager = PortManager::new(
            logctx.log.new(o!("component" => "PortManager")),
            Ipv6Addr::new(0xfd00, 0x1de, 0x00, 0x00, 0x00, 0x00, 0x00, 0x01),
        );
        mgr.sled_agent_started(
            test_config.make_config(),
            port_manager,
            Ipv6Addr::LOCALHOST,
            Uuid::new_v4(),
        )
        .await
        .unwrap();

        let id = Uuid::new_v4();
        ensure_new_service(&mgr, id).await;
        drop_service_manager(mgr);

        logctx.cleanup_successful();
    }

    #[tokio::test]
    #[serial_test::serial]
    async fn test_ensure_service_which_already_exists() {
        let logctx = omicron_test_utils::dev::test_setup_log(
            "test_ensure_service_which_already_exists",
        );
        let log = logctx.log.clone();
        let test_config = TestConfig::new().await;
        let storage_key_requester = spawn_key_manager(&log).await;

        let mgr = ServiceManager::new(
            log.clone(),
            GLOBAL_ZONE_BOOTSTRAP_IP,
            Etherstub(UNDERLAY_ETHERSTUB_NAME.to_string()),
            EtherstubVnic(UNDERLAY_ETHERSTUB_VNIC_NAME.to_string()),
            Etherstub(BOOTSTRAP_ETHERSTUB_NAME.to_string()),
            SledMode::Auto,
            Some(true),
            SidecarRevision::Physical("rev-test".to_string()),
            SWITCH_ZONE_BOOTSTRAP_IP,
            vec![],
            StorageManager::new(&log, storage_key_requester).await,
        )
        .await
        .unwrap();
        test_config.override_paths(&mgr);

        let port_manager = PortManager::new(
            logctx.log.new(o!("component" => "PortManager")),
            Ipv6Addr::new(0xfd00, 0x1de, 0x00, 0x00, 0x00, 0x00, 0x00, 0x01),
        );
        mgr.sled_agent_started(
            test_config.make_config(),
            port_manager,
            Ipv6Addr::LOCALHOST,
            Uuid::new_v4(),
        )
        .await
        .unwrap();

        let id = Uuid::new_v4();
        ensure_new_service(&mgr, id).await;
        ensure_existing_service(&mgr, id).await;
        drop_service_manager(mgr);

        logctx.cleanup_successful();
    }

    #[tokio::test]
    #[serial_test::serial]
    async fn test_services_are_recreated_on_reboot() {
        let logctx = omicron_test_utils::dev::test_setup_log(
            "test_services_are_recreated_on_reboot",
        );
        let log = logctx.log.clone();
        let test_config = TestConfig::new().await;
        let storage_key_requester = spawn_key_manager(&log).await;

        // First, spin up a ServiceManager, create a new service, and tear it
        // down.
        let mgr = ServiceManager::new(
            logctx.log.clone(),
            GLOBAL_ZONE_BOOTSTRAP_IP,
            Etherstub(UNDERLAY_ETHERSTUB_NAME.to_string()),
            EtherstubVnic(UNDERLAY_ETHERSTUB_VNIC_NAME.to_string()),
            Etherstub(BOOTSTRAP_ETHERSTUB_NAME.to_string()),
            SledMode::Auto,
            Some(true),
            SidecarRevision::Physical("rev-test".to_string()),
            SWITCH_ZONE_BOOTSTRAP_IP,
            vec![],
            StorageManager::new(&log, storage_key_requester).await,
        )
        .await
        .unwrap();
        test_config.override_paths(&mgr);

        let port_manager = PortManager::new(
            logctx.log.new(o!("component" => "PortManager")),
            Ipv6Addr::new(0xfd00, 0x1de, 0x00, 0x00, 0x00, 0x00, 0x00, 0x01),
        );
        mgr.sled_agent_started(
            test_config.make_config(),
            port_manager,
            Ipv6Addr::LOCALHOST,
            Uuid::new_v4(),
        )
        .await
        .unwrap();

        let id = Uuid::new_v4();
        ensure_new_service(&mgr, id).await;
        drop_service_manager(mgr);

        // Before we re-create the service manager - notably, using the same
        // config file! - expect that a service gets initialized.
        let storage_key_requester = spawn_key_manager(&log).await;
        let _expectations = expect_new_service();
        let mgr = ServiceManager::new(
            logctx.log.clone(),
            GLOBAL_ZONE_BOOTSTRAP_IP,
            Etherstub(UNDERLAY_ETHERSTUB_NAME.to_string()),
            EtherstubVnic(UNDERLAY_ETHERSTUB_VNIC_NAME.to_string()),
            Etherstub(BOOTSTRAP_ETHERSTUB_NAME.to_string()),
            SledMode::Auto,
            Some(true),
            SidecarRevision::Physical("rev-test".to_string()),
            SWITCH_ZONE_BOOTSTRAP_IP,
            vec![],
            StorageManager::new(&log, storage_key_requester).await,
        )
        .await
        .unwrap();
        test_config.override_paths(&mgr);

        let port_manager = PortManager::new(
            logctx.log.new(o!("component" => "PortManager")),
            Ipv6Addr::new(0xfd00, 0x1de, 0x00, 0x00, 0x00, 0x00, 0x00, 0x01),
        );
        mgr.sled_agent_started(
            test_config.make_config(),
            port_manager,
            Ipv6Addr::LOCALHOST,
            Uuid::new_v4(),
        )
        .await
        .unwrap();

        drop_service_manager(mgr);

        logctx.cleanup_successful();
    }

    #[tokio::test]
    #[serial_test::serial]
    async fn test_services_do_not_persist_without_config() {
        let logctx = omicron_test_utils::dev::test_setup_log(
            "test_services_do_not_persist_without_config",
        );
        let log = logctx.log.clone();
        let test_config = TestConfig::new().await;
        let storage_key_requester = spawn_key_manager(&log).await;

        // First, spin up a ServiceManager, create a new service, and tear it
        // down.
        let mgr = ServiceManager::new(
            logctx.log.clone(),
            GLOBAL_ZONE_BOOTSTRAP_IP,
            Etherstub(UNDERLAY_ETHERSTUB_NAME.to_string()),
            EtherstubVnic(UNDERLAY_ETHERSTUB_VNIC_NAME.to_string()),
            Etherstub(BOOTSTRAP_ETHERSTUB_NAME.to_string()),
            SledMode::Auto,
            Some(true),
            SidecarRevision::Physical("rev-test".to_string()),
            SWITCH_ZONE_BOOTSTRAP_IP,
            vec![],
            StorageManager::new(&log, storage_key_requester).await,
        )
        .await
        .unwrap();
        test_config.override_paths(&mgr);

        let port_manager = PortManager::new(
            logctx.log.new(o!("component" => "PortManager")),
            Ipv6Addr::new(0xfd00, 0x1de, 0x00, 0x00, 0x00, 0x00, 0x00, 0x01),
        );
        mgr.sled_agent_started(
            test_config.make_config(),
            port_manager,
            Ipv6Addr::LOCALHOST,
            Uuid::new_v4(),
        )
        .await
        .unwrap();

        let id = Uuid::new_v4();
        ensure_new_service(&mgr, id).await;
        drop_service_manager(mgr);

        // Next, delete the ledger. This means the service we just created will
        // not be remembered on the next initialization.
        std::fs::remove_file(
            test_config.config_dir.path().join(SERVICES_LEDGER_FILENAME),
        )
        .unwrap();

        // We don't really have a need to make the StorageKeyRequester `Clone`
        // and we want to keep the channel buffer size management simple. So
        // for tests, just create another key manager and `storage_key_requester`.
        // They all manage the same hardcoded test secrets and will derive the same keys.
        let storage_key_requester = spawn_key_manager(&log).await;
        // Observe that the old service is not re-initialized.
        let mgr = ServiceManager::new(
            logctx.log.clone(),
            GLOBAL_ZONE_BOOTSTRAP_IP,
            Etherstub(UNDERLAY_ETHERSTUB_NAME.to_string()),
            EtherstubVnic(UNDERLAY_ETHERSTUB_VNIC_NAME.to_string()),
            Etherstub(BOOTSTRAP_ETHERSTUB_NAME.to_string()),
            SledMode::Auto,
            Some(true),
            SidecarRevision::Physical("rev-test".to_string()),
            SWITCH_ZONE_BOOTSTRAP_IP,
            vec![],
            StorageManager::new(&log, storage_key_requester).await,
        )
        .await
        .unwrap();
        test_config.override_paths(&mgr);

        let port_manager = PortManager::new(
            logctx.log.new(o!("component" => "PortManager")),
            Ipv6Addr::new(0xfd00, 0x1de, 0x00, 0x00, 0x00, 0x00, 0x00, 0x01),
        );
        mgr.sled_agent_started(
            test_config.make_config(),
            port_manager,
            Ipv6Addr::LOCALHOST,
            Uuid::new_v4(),
        )
        .await
        .unwrap();

        drop_service_manager(mgr);

        logctx.cleanup_successful();
    }
}<|MERGE_RESOLUTION|>--- conflicted
+++ resolved
@@ -527,29 +527,14 @@
             .map_err(|_| "already set".to_string())
             .expect("Sled Agent should only start once");
 
-<<<<<<< HEAD
-=======
-        self.load_non_storage_services().await.map_err(|e| {
-            error!(self.inner.log, "failed to launch non-storage services"; "error" => e.to_string());
-            e
-        })?;
-
->>>>>>> feeed50b
         // TODO(https://github.com/oxidecomputer/omicron/issues/2973):
         // These will fail if the disks aren't attached.
         // Should we have a retry loop here? Kinda like we have with the switch
         // / NTP zone?
-<<<<<<< HEAD
-        self.load_services().await?;
-=======
-        //
-        // NOTE: We could totally do the same thing with
-        // "load_non_storage_services".
-        self.load_storage_services().await.map_err(|e| {
-            error!(self.inner.log, "failed to launch storage services"; "error" => e.to_string());
+        self.load_services().await.map_err(|e| {
+            error!(self.inner.log, "failed to launch services"; "error" => e.to_string());
             e
         })?;
->>>>>>> feeed50b
 
         Ok(())
     }
