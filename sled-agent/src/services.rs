// This Source Code Form is subject to the terms of the Mozilla Public
// License, v. 2.0. If a copy of the MPL was not distributed with this
// file, You can obtain one at https://mozilla.org/MPL/2.0/.

//! Sled-local service management.
//!
//! For controlling zone-based storage services, refer to
//! [crate::storage_manager::StorageManager].
//!
//! For controlling virtual machine instances, refer to
//! [crate::instance_manager::InstanceManager].
//!
//! The [ServiceManager] provides separate mechanisms for services where the
//! "source-of-truth" is Nexus, compared with services where the
//! "source-of-truth" is the Sled Agent itself. Although we generally prefer to
//! delegate the decision of "which services run where" to Nexus, there are
//! situations where the Sled Agent must be capable of autonomously ensuring
//! that zones execute. For example, the "switch zone" contains services which
//! should automatically start when a Tofino device is detected, independently
//! of what other services Nexus wants to have executing on the sled.
//!
//! To accomplish this, the following interfaces are exposed:
//! - [ServiceManager::ensure_all_services] exposes an API to request a set of
//! services that should persist beyond reboot.
//! - [ServiceManager::activate_switch] exposes an API to specifically enable
//! or disable (via [ServiceManager::deactivate_switch]) the switch zone.

use crate::config::SidecarRevision;
use crate::ledger::{Ledger, Ledgerable};
use crate::params::{
    DendriteAsic, ServiceEnsureBody, ServiceType, ServiceZoneRequest,
    ServiceZoneService, TimeSync, ZoneBundleMetadata, ZoneType,
};
use crate::profile::*;
use crate::smf_helper::Service;
use crate::smf_helper::SmfHelper;
use crate::storage_manager::StorageManager;
use camino::{Utf8Path, Utf8PathBuf};
use ddm_admin_client::{Client as DdmAdminClient, DdmError};
use dpd_client::{types as DpdTypes, Client as DpdClient, Error as DpdError};
use dropshot::HandlerTaskMode;
use flate2::bufread::GzDecoder;
use illumos_utils::addrobj::AddrObject;
use illumos_utils::addrobj::IPV6_LINK_LOCAL_NAME;
use illumos_utils::dladm::{Dladm, Etherstub, EtherstubVnic, PhysicalLink};
use illumos_utils::link::{Link, VnicAllocator};
use illumos_utils::opte::{Port, PortManager, PortTicket};
use illumos_utils::running_zone::{
    InstalledZone, RunCommandError, RunningZone,
};
use illumos_utils::zfs::ZONE_ZFS_RAMDISK_DATASET_MOUNTPOINT;
use illumos_utils::zone::AddressRequest;
use illumos_utils::zone::Zones;
use illumos_utils::{execute, PFEXEC};
use internal_dns::resolver::Resolver;
use itertools::Itertools;
use omicron_common::address::Ipv6Subnet;
use omicron_common::address::AZ_PREFIX;
use omicron_common::address::BOOTSTRAP_ARTIFACT_PORT;
use omicron_common::address::CLICKHOUSE_PORT;
use omicron_common::address::COCKROACH_PORT;
use omicron_common::address::CRUCIBLE_PANTRY_PORT;
use omicron_common::address::CRUCIBLE_PORT;
use omicron_common::address::DENDRITE_PORT;
use omicron_common::address::MGS_PORT;
use omicron_common::address::NEXUS_INTERNAL_PORT;
use omicron_common::address::OXIMETER_PORT;
use omicron_common::address::RACK_PREFIX;
use omicron_common::address::SLED_PREFIX;
use omicron_common::address::WICKETD_PORT;
use omicron_common::api::external::Generation;
use omicron_common::backoff::{
    retry_notify, retry_policy_internal_service_aggressive, retry_policy_local,
    BackoffError,
};
use omicron_common::nexus_config::{
    self, ConfigDropshotWithTls, DeploymentConfig as NexusDeploymentConfig,
};
use once_cell::sync::OnceCell;
use sled_hardware::is_gimlet;
use sled_hardware::underlay;
use sled_hardware::underlay::BOOTSTRAP_PREFIX;
use sled_hardware::Baseboard;
use sled_hardware::SledMode;
use slog::Logger;
use std::collections::BTreeSet;
use std::collections::HashSet;
use std::io::Cursor;
use std::iter;
use std::iter::FromIterator;
use std::net::{IpAddr, Ipv6Addr, SocketAddr};
use std::str::FromStr;
use std::sync::atomic::{AtomicBool, Ordering};
use std::sync::Arc;
use std::time::{SystemTime, UNIX_EPOCH};
use tar::Archive;
use tar::Builder;
use tar::Header;
use tokio::io::AsyncWriteExt;
use tokio::sync::oneshot;
use tokio::sync::Mutex;
use tokio::task::JoinHandle;
use uuid::Uuid;

#[derive(thiserror::Error, Debug)]
pub enum Error {
    #[error("Failed to initialize CockroachDb: {err}")]
    CockroachInit {
        #[source]
        err: RunCommandError,
    },

    #[error("Cannot serialize TOML to file: {path}: {err}")]
    TomlSerialize { path: Utf8PathBuf, err: toml::ser::Error },

    #[error("Failed to perform I/O: {message}: {err}")]
    Io {
        message: String,
        #[source]
        err: std::io::Error,
    },

    #[error("Failed to find device {device}")]
    MissingDevice { device: String },

    #[error("Failed to access ledger: {0}")]
    Ledger(#[from] crate::ledger::Error),

    #[error("Sled Agent not initialized yet")]
    SledAgentNotReady,

    #[error("Sled-local zone error: {0}")]
    SledLocalZone(anyhow::Error),

    #[error("Failed to issue SMF command: {0}")]
    SmfCommand(#[from] crate::smf_helper::Error),

    #[error("Failed to do '{intent}' by running command in zone: {err}")]
    ZoneCommand {
        intent: String,
        #[source]
        err: illumos_utils::running_zone::RunCommandError,
    },

    #[error("Failed to boot zone: {0}")]
    ZoneBoot(#[from] illumos_utils::running_zone::BootError),

    #[error(transparent)]
    ZoneEnsureAddress(#[from] illumos_utils::running_zone::EnsureAddressError),

    #[error(transparent)]
    ZoneInstall(#[from] illumos_utils::running_zone::InstallZoneError),

    #[error("Error contacting ddmd: {0}")]
    DdmError(#[from] DdmError),

    #[error("Failed to access underlay device: {0}")]
    Underlay(#[from] underlay::Error),

    #[error("Failed to create OPTE port for service {service}: {err}")]
    ServicePortCreation {
        service: String,
        err: Box<illumos_utils::opte::Error>,
    },

    #[error("Error contacting dpd: {0}")]
    DpdError(#[from] DpdError<DpdTypes::Error>),

    #[error("Failed to create Vnic in sled-local zone: {0}")]
    SledLocalVnicCreation(illumos_utils::dladm::CreateVnicError),

    #[error("Failed to add GZ addresses: {message}: {err}")]
    GzAddress {
        message: String,
        err: illumos_utils::zone::EnsureGzAddressError,
    },

    #[error("Could not initialize service {service} as requested: {message}")]
    BadServiceRequest { service: String, message: String },

    #[error("Services already configured for this Sled Agent")]
    ServicesAlreadyConfigured,

    #[error("Failed to get address: {0}")]
    GetAddressFailure(#[from] illumos_utils::zone::GetAddressError),

    #[error("NTP zone not ready")]
    NtpZoneNotReady,

    #[error("Execution error: {0}")]
    ExecutionError(#[from] illumos_utils::ExecutionError),

    #[error("Error resolving DNS name: {0}")]
    ResolveError(#[from] internal_dns::resolver::ResolveError),

    #[error("Serde error: {0}")]
    SerdeError(#[from] serde_json::Error),

    #[error("Sidecar revision error")]
    SidecarRevision(#[from] anyhow::Error),

    #[error("Zone bundle error")]
    Bundle(#[from] BundleError),
}

impl Error {
    fn io(message: &str, err: std::io::Error) -> Self {
        Self::Io { message: message.to_string(), err }
    }
    fn io_path(path: &Utf8Path, err: std::io::Error) -> Self {
        Self::Io { message: format!("Error accessing {path}"), err }
    }
}

impl From<Error> for omicron_common::api::external::Error {
    fn from(err: Error) -> Self {
        omicron_common::api::external::Error::InternalError {
            internal_message: err.to_string(),
        }
    }
}

#[derive(Debug, thiserror::Error)]
pub enum BundleError {
    #[error("I/O error")]
    Io(#[from] std::io::Error),

    #[error("TOML serialization failure")]
    Serialization(#[from] toml::ser::Error),

    #[error("TOML deserialization failure")]
    Deserialization(#[from] toml::de::Error),

    #[error("No zone named '{name}' is available for bundling")]
    NoSuchZone { name: String },

    #[error("No storage available for bundles")]
    NoStorage,

    #[error("Failed to join zone bundling task")]
    Task(#[from] tokio::task::JoinError),

    #[error("Failed to create bundle")]
    BundleFailed(#[from] anyhow::Error),
}

/// Configuration parameters which modify the [`ServiceManager`]'s behavior.
pub struct Config {
    /// Identifies the sled being configured
    pub sled_id: Uuid,

    /// Identifies the revision of the sidecar to be used.
    pub sidecar_revision: SidecarRevision,
}

impl Config {
    pub fn new(sled_id: Uuid, sidecar_revision: SidecarRevision) -> Self {
        Self { sled_id, sidecar_revision }
    }
}

// The filename of the ledger, within the provided directory.
const SERVICES_LEDGER_FILENAME: &str = "services.toml";

// The directory within the debug dataset in which bundles are created.
const BUNDLE_DIRECTORY: &str = "bundle";

// The directory for zone bundles.
const ZONE_BUNDLE_DIRECTORY: &str = "zone";

// The name for zone bundle metadata files.
const ZONE_BUNDLE_METADATA_FILENAME: &str = "metadata.toml";

// A wrapper around `ZoneRequest`, which allows it to be serialized
// to a toml file.
#[derive(Clone, serde::Serialize, serde::Deserialize)]
struct AllZoneRequests {
    generation: Generation,
    requests: Vec<ZoneRequest>,
}

impl Default for AllZoneRequests {
    fn default() -> Self {
        Self { generation: Generation::new(), requests: vec![] }
    }
}

impl Ledgerable for AllZoneRequests {
    fn is_newer_than(&self, other: &AllZoneRequests) -> bool {
        self.generation >= other.generation
    }

    fn generation_bump(&mut self) {
        self.generation = self.generation.next();
    }
}

// This struct represents the combo of "what zone did you ask for" + "where did
// we put it".
#[derive(Clone, serde::Serialize, serde::Deserialize)]
struct ZoneRequest {
    zone: ServiceZoneRequest,
    // TODO: Consider collapsing "root" into ServiceZoneRequest
    root: Utf8PathBuf,
}

struct Task {
    // A signal for the initializer task to terminate
    exit_tx: oneshot::Sender<()>,
    // A task repeatedly trying to initialize the zone
    initializer: JoinHandle<()>,
}

impl Task {
    async fn stop(self) {
        // If this succeeds, we told the background task to exit
        // successfully. If it fails, the background task already
        // exited.
        let _ = self.exit_tx.send(());
        self.initializer.await.expect("Switch initializer task panicked");
    }
}

/// Describes the state of a sled-local zone.
enum SledLocalZone {
    // The zone is not currently running.
    Disabled,
    // The zone is still initializing - it may be awaiting the initialization
    // of certain links.
    Initializing {
        // The request for the zone
        request: ServiceZoneRequest,
        // A background task which keeps looping until the zone is initialized
        worker: Option<Task>,
        // Filesystems for the switch zone to mount
        // Since SoftNPU is currently managed via a UNIX socket, we need to
        // pass those files in to the SwitchZone so Dendrite can manage SoftNPU
        filesystems: Vec<zone::Fs>,
    },
    // The Zone is currently running.
    Running {
        // The original request for the zone
        request: ServiceZoneRequest,
        // The currently running zone
        zone: RunningZone,
    },
}

/// Manages miscellaneous Sled-local services.
pub struct ServiceManagerInner {
    log: Logger,
    global_zone_bootstrap_link_local_address: Ipv6Addr,
    switch_zone: Mutex<SledLocalZone>,
    sled_mode: SledMode,
    skip_timesync: Option<bool>,
    time_synced: AtomicBool,
    switch_zone_maghemite_links: Vec<PhysicalLink>,
    sidecar_revision: SidecarRevision,
    // Zones representing running services
    zones: Mutex<Vec<RunningZone>>,
    underlay_vnic_allocator: VnicAllocator<Etherstub>,
    underlay_vnic: EtherstubVnic,
    bootstrap_vnic_allocator: VnicAllocator<Etherstub>,
    ddmd_client: DdmAdminClient,
    advertised_prefixes: Mutex<HashSet<Ipv6Subnet<SLED_PREFIX>>>,
    sled_info: OnceCell<SledAgentInfo>,
    switch_zone_bootstrap_address: Ipv6Addr,
    // TODO(https://github.com/oxidecomputer/omicron/issues/2888): We will
    // need this interface to provision Zone filesystems on explicit U.2s,
    // rather than simply placing them on the ramdisk.
    storage: StorageManager,
    ledger_directory_override: OnceCell<Utf8PathBuf>,
    image_directory_override: OnceCell<Utf8PathBuf>,
}

// Late-binding information, only known once the sled agent is up and
// operational.
struct SledAgentInfo {
    config: Config,
    port_manager: PortManager,
    resolver: Resolver,
    underlay_address: Ipv6Addr,
    rack_id: Uuid,
}

#[derive(Clone)]
pub struct ServiceManager {
    inner: Arc<ServiceManagerInner>,
}

impl ServiceManager {
    /// Creates a service manager.
    ///
    /// Args:
    /// - `log`: The logger
    /// - `underlay_etherstub`: Etherstub used to allocate service vNICs.
    /// - `underlay_vnic`: The underlay's vNIC in the Global Zone.
    /// - `bootstrap_etherstub`: Etherstub used to allocate bootstrap service vNICs.
    /// - `sled_mode`: The sled's mode of operation (Gimlet vs Scrimlet).
    /// - `skip_timesync`: If true, the sled always reports synced time.
    /// - `time_synced`: If true, time sync was achieved.
    /// - `sidecar_revision`: Rev of attached sidecar, if present.
    /// - `switch_zone_bootstrap_address`: The bootstrap IP to use for the switch zone.
    #[allow(clippy::too_many_arguments)]
    pub async fn new(
        log: Logger,
        global_zone_bootstrap_link_local_address: Ipv6Addr,
        underlay_etherstub: Etherstub,
        underlay_vnic: EtherstubVnic,
        bootstrap_etherstub: Etherstub,
        sled_mode: SledMode,
        skip_timesync: Option<bool>,
        sidecar_revision: SidecarRevision,
        switch_zone_bootstrap_address: Ipv6Addr,
        switch_zone_maghemite_links: Vec<PhysicalLink>,
        storage: StorageManager,
    ) -> Result<Self, Error> {
        debug!(log, "Creating new ServiceManager");
        let log = log.new(o!("component" => "ServiceManager"));
        let mgr = Self {
            inner: Arc::new(ServiceManagerInner {
                log: log.clone(),
                global_zone_bootstrap_link_local_address,
                // TODO(https://github.com/oxidecomputer/omicron/issues/725):
                // Load the switch zone if it already exists?
                switch_zone: Mutex::new(SledLocalZone::Disabled),
                sled_mode,
                skip_timesync,
                time_synced: AtomicBool::new(false),
                sidecar_revision,
                switch_zone_maghemite_links,
                zones: Mutex::new(vec![]),
                underlay_vnic_allocator: VnicAllocator::new(
                    "Service",
                    underlay_etherstub,
                ),
                underlay_vnic,
                bootstrap_vnic_allocator: VnicAllocator::new(
                    "Bootstrap",
                    bootstrap_etherstub,
                ),
                ddmd_client: DdmAdminClient::localhost(&log)?,
                advertised_prefixes: Mutex::new(HashSet::new()),
                sled_info: OnceCell::new(),
                switch_zone_bootstrap_address,
                storage,
                ledger_directory_override: OnceCell::new(),
                image_directory_override: OnceCell::new(),
            }),
        };
        Ok(mgr)
    }

    #[cfg(test)]
    fn override_ledger_directory(&self, path: Utf8PathBuf) {
        self.inner.ledger_directory_override.set(path).unwrap();
    }

    #[cfg(test)]
    fn override_image_directory(&self, path: Utf8PathBuf) {
        self.inner.image_directory_override.set(path).unwrap();
    }

    pub fn switch_zone_bootstrap_address(&self) -> Ipv6Addr {
        self.inner.switch_zone_bootstrap_address
    }

    // Return the directories for storing debug information.
    async fn all_debug_directories(&self) -> Vec<Utf8PathBuf> {
        self.inner
            .storage
            .resources()
            .all_m2_mountpoints(sled_hardware::disk::DEBUG_DATASET)
            .await
    }

    // Return the directories for storing all service bundles.
    async fn all_service_bundle_directories(&self) -> Vec<Utf8PathBuf> {
        self.all_debug_directories()
            .await
            .into_iter()
            .map(|p| p.join(BUNDLE_DIRECTORY))
            .collect()
    }

    // Return the directories for storing zone service bundles.
    async fn all_zone_bundle_directories(&self) -> Vec<Utf8PathBuf> {
        self.all_service_bundle_directories()
            .await
            .into_iter()
            .map(|p| p.join(ZONE_BUNDLE_DIRECTORY))
            .collect()
    }

    async fn all_service_ledgers(&self) -> Vec<Utf8PathBuf> {
        if let Some(dir) = self.inner.ledger_directory_override.get() {
            return vec![dir.join(SERVICES_LEDGER_FILENAME)];
        }
        self.inner
            .storage
            .resources()
            .all_m2_mountpoints(sled_hardware::disk::CONFIG_DATASET)
            .await
            .into_iter()
            .map(|p| p.join(SERVICES_LEDGER_FILENAME))
            .collect()
    }

    pub async fn load_services(&self) -> Result<(), Error> {
        let log = &self.inner.log;
        let ledger_paths = self.all_service_ledgers().await;
        info!(log, "Loading services from: {ledger_paths:?}");

        let mut existing_zones = self.inner.zones.lock().await;
        let Some(ledger) = Ledger::<AllZoneRequests>::new(
            log,
            ledger_paths,
        )
        .await else {
            info!(log, "Loading services - No services detected");
            return Ok(());
        };
        let services = ledger.data();

        // Initialize and DNS and NTP services first as they are required
        // for time synchronization, which is a pre-requisite for the other
        // services.
        self.initialize_services_locked(
            &mut existing_zones,
            &services
                .requests
                .clone()
                .into_iter()
                .filter(|svc| {
                    matches!(
                        svc.zone.zone_type,
                        ZoneType::InternalDns | ZoneType::Ntp
                    )
                })
                .collect(),
        )
        .await?;

        drop(existing_zones);

        info!(&self.inner.log, "Waiting for sled time synchronization");

        retry_notify(
            retry_policy_local(),
            || async {
                match self.timesync_get().await {
                    Ok(TimeSync { sync: true, .. }) => {
                        info!(&self.inner.log, "Time is synchronized");
                        Ok(())
                    }
                    Ok(ts) => Err(BackoffError::transient(format!(
                        "No sync {:?}",
                        ts
                    ))),
                    Err(e) => Err(BackoffError::transient(format!(
                        "Error checking for time synchronization: {}",
                        e
                    ))),
                }
            },
            |error, delay| {
                warn!(
                    self.inner.log,
                    "Time not yet synchronised (retrying in {:?})",
                    delay;
                    "error" => ?error
                );
            },
        )
        .await
        .expect("Expected an infinite retry loop syncing time");

        let mut existing_zones = self.inner.zones.lock().await;

        // Initialize all remaining serivces
        self.initialize_services_locked(
            &mut existing_zones,
            &services.requests,
        )
        .await?;
        Ok(())
    }

    /// Loads services from the services manager, and returns once all requested
    /// services have been started.
    pub async fn sled_agent_started(
        &self,
        config: Config,
        port_manager: PortManager,
        underlay_address: Ipv6Addr,
        rack_id: Uuid,
    ) -> Result<(), Error> {
        info!(&self.inner.log, "sled agent started"; "underlay_address" => underlay_address.to_string());
        self.inner
            .sled_info
            .set(SledAgentInfo {
                config,
                port_manager,
                resolver: Resolver::new_from_ip(
                    self.inner.log.new(o!("component" => "DnsResolver")),
                    underlay_address,
                )?,
                underlay_address,
                rack_id,
            })
            .map_err(|_| "already set".to_string())
            .expect("Sled Agent should only start once");

        // TODO(https://github.com/oxidecomputer/omicron/issues/2973):
        // These will fail if the disks aren't attached.
        // Should we have a retry loop here? Kinda like we have with the switch
        // / NTP zone?
        self.load_services().await.map_err(|e| {
            error!(self.inner.log, "failed to launch services"; "error" => e.to_string());
            e
        })?;

        Ok(())
    }

    /// Returns the sled's configured mode.
    pub fn sled_mode(&self) -> SledMode {
        self.inner.sled_mode
    }

    // Advertise the /64 prefix of `address`, unless we already have.
    //
    // This method only blocks long enough to check our HashSet of
    // already-advertised prefixes; the actual request to ddmd to advertise the
    // prefix is spawned onto a background task.
    async fn advertise_prefix_of_address(&self, address: Ipv6Addr) {
        let subnet = Ipv6Subnet::new(address);
        if self.inner.advertised_prefixes.lock().await.insert(subnet) {
            self.inner.ddmd_client.advertise_prefix(subnet);
        }
    }

    // Check the services intended to run in the zone to determine whether any
    // physical devices need to be mapped into the zone when it is created.
    fn devices_needed(req: &ServiceZoneRequest) -> Result<Vec<String>, Error> {
        let mut devices = vec![];
        for svc in &req.services {
            match &svc.details {
                ServiceType::Dendrite { asic: DendriteAsic::TofinoAsic } => {
                    if let Ok(Some(n)) = tofino::get_tofino() {
                        if let Ok(device_path) = n.device_path() {
                            devices.push(device_path);
                            continue;
                        }
                    }
                    return Err(Error::MissingDevice {
                        device: "tofino".to_string(),
                    });
                }
                _ => (),
            }
        }

        for dev in &devices {
            if !Utf8Path::new(dev).exists() {
                return Err(Error::MissingDevice { device: dev.to_string() });
            }
        }
        Ok(devices)
    }

    // If we are running in the switch zone, we need a bootstrap vnic so we can
    // listen on a bootstrap address for the wicketd artifact server.
    //
    // No other zone besides the switch and global zones should have a
    // bootstrap address.
    fn bootstrap_address_needed(
        &self,
        req: &ServiceZoneRequest,
    ) -> Result<Option<(Link, Ipv6Addr)>, Error> {
        match req.zone_type {
            ZoneType::Switch => {
                let link = self
                    .inner
                    .bootstrap_vnic_allocator
                    .new_bootstrap()
                    .map_err(Error::SledLocalVnicCreation)?;
                Ok(Some((link, self.inner.switch_zone_bootstrap_address)))
            }
            _ => Ok(None),
        }
    }

    fn bootstrap_to_techport(addr: Ipv6Addr) -> Ipv6Addr {
        // flip the last bit of the first octet
        // fdb0:<id>::suffix -> fdb1:<id>::<suffix>
        Ipv6Addr::from(u128::from(addr) | (1 << 112))
    }

    fn bootstrap_addr_to_prefix(addr: Ipv6Addr) -> Ipv6Addr {
        // mask out lower 64 bits to form /64 prefix
        Ipv6Addr::from(u128::from(addr) & ((u64::MAX as u128) << 64))
    }

    // Check the services intended to run in the zone to determine whether any
    // physical links or vnics need to be mapped into the zone when it is
    // created. Returns a list of links, plus whether or not they need link
    // local addresses in the zone.
    fn links_needed(
        &self,
        req: &ServiceZoneRequest,
    ) -> Result<Vec<(Link, bool)>, Error> {
        let mut links: Vec<(Link, bool)> = Vec::new();

        for svc in &req.services {
            match &svc.details {
                ServiceType::Tfport { pkt_source } => {
                    // The tfport service requires a MAC device to/from which sidecar
                    // packets may be multiplexed.  If the link isn't present, don't
                    // bother trying to start the zone.
                    match Dladm::verify_link(pkt_source) {
                        Ok(link) => {
                            // It's important that tfpkt does **not** receive a
                            // link local address! See: https://github.com/oxidecomputer/stlouis/issues/391
                            links.push((link, false));
                        }
                        Err(_) => {
                            return Err(Error::MissingDevice {
                                device: pkt_source.to_string(),
                            });
                        }
                    }
                }
                ServiceType::Maghemite { .. } => {
                    // If on a non-gimlet, sled-agent can be configured to map
                    // links into the switch zone. Validate those links here.
                    for link in &self.inner.switch_zone_maghemite_links {
                        match Dladm::verify_link(&link.to_string()) {
                            Ok(link) => {
                                // Link local addresses should be created in the
                                // zone so that maghemite can listen on them.
                                links.push((link, true));
                            }

                            Err(_) => {
                                return Err(Error::MissingDevice {
                                    device: link.to_string(),
                                });
                            }
                        }
                    }
                }
                _ => (),
            }
        }

        Ok(links)
    }

    // Check the services intended to run in the zone to determine whether any
    // OPTE ports need to be created and mapped into the zone when it is created.
    async fn opte_ports_needed(
        &self,
        req: &ServiceZoneRequest,
    ) -> Result<Vec<(Port, PortTicket)>, Error> {
        // Only some services currently need OPTE ports
        if !matches!(
            req.zone_type,
            ZoneType::ExternalDns | ZoneType::Nexus | ZoneType::Ntp
        ) {
            return Ok(vec![]);
        }

        let SledAgentInfo { port_manager, resolver, underlay_address, .. } =
            &self.inner.sled_info.get().ok_or(Error::SledAgentNotReady)?;

        let dpd_addr = resolver
            .lookup_socket_v6(internal_dns::ServiceName::Dendrite)
            .await?;

        let dpd_client = DpdClient::new(
            &format!("http://[{}]:{}", dpd_addr.ip(), dpd_addr.port()),
            dpd_client::ClientState {
                tag: "sled-agent".to_string(),
                log: self.inner.log.new(o!(
                    "component" => "DpdClient"
                )),
            },
        );

        let mut ports = vec![];
        for svc in &req.services {
            let external_ip;
            let (nic, snat, external_ips) = match &svc.details {
                ServiceType::Nexus { external_ip, nic, .. } => {
                    (nic, None, std::slice::from_ref(external_ip))
                }
                ServiceType::ExternalDns { dns_address, nic, .. } => {
                    external_ip = dns_address.ip();
                    (nic, None, std::slice::from_ref(&external_ip))
                }
                ServiceType::BoundaryNtp { nic, snat_cfg, .. } => {
                    (nic, Some(*snat_cfg), &[][..])
                }
                _ => continue,
            };

            // Create the OPTE port for the service.
            // Note we don't plumb any firewall rules at this point,
            // Nexus will plumb them down later but the default OPTE
            // config allows outbound access which is enough for
            // Boundary NTP which needs to come up before Nexus.
            let port = port_manager
                .create_port(nic, snat, external_ips, &[])
                .map_err(|err| Error::ServicePortCreation {
                service: svc.details.to_string(),
                err: Box::new(err),
            })?;

            // We also need to update the switch with the NAT mappings
            let (target_ip, first_port, last_port) = match snat {
                Some(s) => (s.ip, s.first_port, s.last_port),
                None => (external_ips[0], 0, u16::MAX),
            };

            // TODO-correctness(#2933): If we fail part-way we need to
            // clean up previous entries instead of leaking them.
            let nat_create = || async {
                info!(
                    self.inner.log, "creating NAT entry for service";
                    "service" => ?svc,
                );

                dpd_client
                    .ensure_nat_entry(
                        &self.inner.log,
                        target_ip.into(),
                        dpd_client::types::MacAddr {
                            a: port.0.mac().into_array(),
                        },
                        first_port,
                        last_port,
                        port.0.vni().as_u32(),
                        underlay_address,
                    )
                    .await
                    .map_err(BackoffError::transient)?;

                Ok::<(), BackoffError<DpdError<DpdTypes::Error>>>(())
            };
            let log_failure = |error, _| {
                warn!(
                    self.inner.log, "failed to create NAT entry for service";
                    "error" => ?error,
                    "service" => ?svc,
                );
            };
            retry_notify(
                retry_policy_internal_service_aggressive(),
                nat_create,
                log_failure,
            )
            .await?;

            ports.push(port);
        }

        Ok(ports)
    }

    // Check the services intended to run in the zone to determine whether any
    // additional privileges need to be enabled for the zone.
    fn privs_needed(req: &ServiceZoneRequest) -> Vec<String> {
        let mut needed = Vec::new();
        for svc in &req.services {
            match &svc.details {
                ServiceType::Tfport { .. } => {
                    needed.push("default".to_string());
                    needed.push("sys_dl_config".to_string());
                }
                ServiceType::BoundaryNtp { .. }
                | ServiceType::InternalNtp { .. } => {
                    needed.push("default".to_string());
                    needed.push("sys_time".to_string());
                    needed.push("proc_priocntl".to_string());
                }
                _ => (),
            }
        }
        needed
    }

    async fn configure_dns_client(
        &self,
        running_zone: &RunningZone,
        dns_servers: &Vec<String>,
        domain: &Option<String>,
    ) -> Result<(), Error> {
        struct DnsClient {}

        impl crate::smf_helper::Service for DnsClient {
            fn service_name(&self) -> String {
                "dns_client".to_string()
            }
            fn smf_name(&self) -> String {
                "svc:/network/dns/client".to_string()
            }
            fn should_import(&self) -> bool {
                false
            }
        }

        let service = DnsClient {};
        let smfh = SmfHelper::new(&running_zone, &service);

        let etc = running_zone.root().join("etc");
        let resolv_conf = etc.join("resolv.conf");
        let nsswitch_conf = etc.join("nsswitch.conf");
        let nsswitch_dns = etc.join("nsswitch.dns");

        if dns_servers.is_empty() {
            // Disable the dns/client service
            smfh.disable()?;
        } else {
            debug!(self.inner.log, "enabling {:?}", service.service_name());
            let mut config = String::new();
            if let Some(d) = domain {
                config.push_str(&format!("domain {d}\n"));
            }
            for s in dns_servers {
                config.push_str(&format!("nameserver {s}\n"));
            }

            debug!(self.inner.log, "creating {resolv_conf}");
            tokio::fs::write(&resolv_conf, config)
                .await
                .map_err(|err| Error::io_path(&resolv_conf, err))?;

            tokio::fs::copy(&nsswitch_dns, &nsswitch_conf)
                .await
                .map_err(|err| Error::io_path(&nsswitch_dns, err))?;

            smfh.refresh()?;
            smfh.enable()?;
        }
        Ok(())
    }

    async fn initialize_zone(
        &self,
        request: &ZoneRequest,
        filesystems: &[zone::Fs],
    ) -> Result<RunningZone, Error> {
        let device_names = Self::devices_needed(&request.zone)?;
        let (bootstrap_vnic, bootstrap_name_and_address) =
            match self.bootstrap_address_needed(&request.zone)? {
                Some((vnic, address)) => {
                    let name = vnic.name().to_string();
                    (Some(vnic), Some((name, address)))
                }
                None => (None, None),
            };
        // Unzip here, then zip later - it's important that the InstalledZone
        // owns the links, but it doesn't care about the boolean for requesting
        // link local addresses.
        let links: Vec<Link>;
        let links_need_link_local: Vec<bool>;
        (links, links_need_link_local) =
            self.links_needed(&request.zone)?.into_iter().unzip();
        let opte_ports = self.opte_ports_needed(&request.zone).await?;
        let limit_priv = Self::privs_needed(&request.zone);

        // If the zone is managing a particular dataset, plumb that
        // dataset into the zone. Additionally, construct a "unique enough" name
        // so we can create multiple zones of this type without collision.
        let unique_name = request.zone.zone_name_unique_identifier();
        let datasets = request
            .zone
            .dataset
            .iter()
            .map(|d| zone::Dataset { name: d.name.full() })
            .collect::<Vec<_>>();

        let devices: Vec<zone::Device> = device_names
            .iter()
            .map(|d| zone::Device { name: d.to_string() })
            .collect();

        // Look for the image in the ramdisk first
        let mut zone_image_paths = vec![Utf8PathBuf::from("/opt/oxide")];
        // Inject an image path if requested by a test.
        if let Some(path) = self.inner.image_directory_override.get() {
            zone_image_paths.push(path.clone());
        };

        // If the boot disk exists, look for the image in the "install" dataset
        // there too.
        if let Some((_, boot_zpool)) =
            self.inner.storage.resources().boot_disk().await
        {
            zone_image_paths.push(
                boot_zpool
                    .dataset_mountpoint(sled_hardware::disk::INSTALL_DATASET),
            );
        }

        let installed_zone = InstalledZone::install(
            &self.inner.log,
            &self.inner.underlay_vnic_allocator,
            &request.root,
            zone_image_paths.as_slice(),
            &request.zone.zone_type.to_string(),
            unique_name.as_deref(),
            datasets.as_slice(),
            &filesystems,
            &devices,
            opte_ports,
            bootstrap_vnic,
            links,
            limit_priv,
        )
        .await?;

        // TODO(https://github.com/oxidecomputer/omicron/issues/1898):
        //
        // These zones are self-assembling -- after they boot, there should
        // be no "zlogin" necessary to initialize.
        match request.zone.zone_type {
            ZoneType::Clickhouse => {
                let Some(info) = self.inner.sled_info.get() else {
                    return Err(Error::SledAgentNotReady);
                };
                let datalink = installed_zone.get_control_vnic_name();
                let gateway = &info.underlay_address.to_string();
                assert_eq!(request.zone.addresses.len(), 1);
                let listen_addr = &request.zone.addresses[0].to_string();
                let listen_port = &CLICKHOUSE_PORT.to_string();

                let config = PropertyGroupBuilder::new("config")
                    .add_property("datalink", "astring", datalink)
                    .add_property("gateway", "astring", gateway)
                    .add_property("listen_addr", "astring", listen_addr)
                    .add_property("listen_port", "astring", listen_port)
                    .add_property("store", "astring", "/data");

                let profile = ProfileBuilder::new("omicron").add_service(
                    ServiceBuilder::new("oxide/clickhouse").add_instance(
                        ServiceInstanceBuilder::new("default")
                            .add_property_group(config),
                    ),
                );
                profile
                    .add_to_zone(&self.inner.log, &installed_zone)
                    .await
                    .map_err(|err| {
                        Error::io("Failed to setup clickhouse profile", err)
                    })?;
                return Ok(RunningZone::boot(installed_zone).await?);
            }
            ZoneType::CockroachDb => {
                let Some(info) = self.inner.sled_info.get() else {
                    return Err(Error::SledAgentNotReady);
                };

                // We want to configure the dns/install SMF service inside the
                // zone with the list of DNS nameservers.  This will cause
                // /etc/resolv.conf to be populated inside the zone.  To do
                // this, we need the full list of nameservers.  Fortunately, the
                // nameservers provide a DNS name for the full list of
                // nameservers.
                //
                // Note that when we configure the dns/install service, we're
                // supplying values for an existing property group on the SMF
                // *service*.  We're not creating a new property group, nor are
                // we configuring a property group on the instance.
                let all_nameservers = info
                    .resolver
                    .lookup_all_ipv6(internal_dns::ServiceName::InternalDns)
                    .await?;
                let mut dns_config_builder =
                    PropertyGroupBuilder::new("install_props");
                for ns_addr in &all_nameservers {
                    dns_config_builder = dns_config_builder.add_property(
                        "nameserver",
                        "net_address",
                        &ns_addr.to_string(),
                    );
                }
                let dns_install = ServiceBuilder::new("network/dns/install")
                    .add_property_group(dns_config_builder)
                    // We do need to enable the default instance of the
                    // dns/install service.  It's enough to just mention it
                    // here, as the ServiceInstanceBuilder always enables the
                    // instance being added.
                    .add_instance(ServiceInstanceBuilder::new("default"));

                // Configure the CockroachDB service.
                let datalink = installed_zone.get_control_vnic_name();
                let gateway = &info.underlay_address.to_string();
                assert_eq!(request.zone.addresses.len(), 1);
                let address = SocketAddr::new(
                    IpAddr::V6(request.zone.addresses[0]),
                    COCKROACH_PORT,
                );
                let listen_addr = &address.ip().to_string();
                let listen_port = &address.port().to_string();

                let cockroachdb_config = PropertyGroupBuilder::new("config")
                    .add_property("datalink", "astring", datalink)
                    .add_property("gateway", "astring", gateway)
                    .add_property("listen_addr", "astring", listen_addr)
                    .add_property("listen_port", "astring", listen_port)
                    .add_property("store", "astring", "/data");
                let cockroachdb_service =
                    ServiceBuilder::new("oxide/cockroachdb").add_instance(
                        ServiceInstanceBuilder::new("default")
                            .add_property_group(cockroachdb_config),
                    );

                let profile = ProfileBuilder::new("omicron")
                    .add_service(cockroachdb_service)
                    .add_service(dns_install);
                profile
                    .add_to_zone(&self.inner.log, &installed_zone)
                    .await
                    .map_err(|err| {
                        Error::io("Failed to setup CRDB profile", err)
                    })?;
                return Ok(RunningZone::boot(installed_zone).await?);
            }
            ZoneType::Crucible => {
                let Some(info) = self.inner.sled_info.get() else {
                    return Err(Error::SledAgentNotReady);
                };
                let datalink = installed_zone.get_control_vnic_name();
                let gateway = &info.underlay_address.to_string();
                assert_eq!(request.zone.addresses.len(), 1);
                let listen_addr = &request.zone.addresses[0].to_string();
                let listen_port = &CRUCIBLE_PORT.to_string();

                let dataset_name = request
                    .zone
                    .dataset
                    .as_ref()
                    .map(|d| d.name.full())
                    .expect("Crucible requires dataset");
                let uuid = &Uuid::new_v4().to_string();
                let config = PropertyGroupBuilder::new("config")
                    .add_property("datalink", "astring", datalink)
                    .add_property("gateway", "astring", gateway)
                    .add_property("dataset", "astring", &dataset_name)
                    .add_property("listen_addr", "astring", listen_addr)
                    .add_property("listen_port", "astring", listen_port)
                    .add_property("uuid", "astring", uuid)
                    .add_property("store", "astring", "/data");

                let profile = ProfileBuilder::new("omicron").add_service(
                    ServiceBuilder::new("oxide/crucible/agent").add_instance(
                        ServiceInstanceBuilder::new("default")
                            .add_property_group(config),
                    ),
                );
                profile
                    .add_to_zone(&self.inner.log, &installed_zone)
                    .await
                    .map_err(|err| {
                        Error::io("Failed to setup crucible profile", err)
                    })?;
                return Ok(RunningZone::boot(installed_zone).await?);
            }
            ZoneType::CruciblePantry => {
                let Some(info) = self.inner.sled_info.get() else {
                    return Err(Error::SledAgentNotReady);
                };

                let datalink = installed_zone.get_control_vnic_name();
                let gateway = &info.underlay_address.to_string();
                assert_eq!(request.zone.addresses.len(), 1);
                let listen_addr = &request.zone.addresses[0].to_string();
                let listen_port = &CRUCIBLE_PANTRY_PORT.to_string();

                let config = PropertyGroupBuilder::new("config")
                    .add_property("datalink", "astring", datalink)
                    .add_property("gateway", "astring", gateway)
                    .add_property("listen_addr", "astring", listen_addr)
                    .add_property("listen_port", "astring", listen_port);

                let profile = ProfileBuilder::new("omicron").add_service(
                    ServiceBuilder::new("oxide/crucible/pantry").add_instance(
                        ServiceInstanceBuilder::new("default")
                            .add_property_group(config),
                    ),
                );
                profile
                    .add_to_zone(&self.inner.log, &installed_zone)
                    .await
                    .map_err(|err| Error::io("crucible pantry profile", err))?;
                let running_zone = RunningZone::boot(installed_zone).await?;
                return Ok(running_zone);
            }
            _ => {}
        }

        let running_zone = RunningZone::boot(installed_zone).await?;

        for (link, needs_link_local) in
            running_zone.links().iter().zip(links_need_link_local)
        {
            if needs_link_local {
                info!(
                    self.inner.log,
                    "Ensuring {}/{} exists in zone",
                    link.name(),
                    IPV6_LINK_LOCAL_NAME
                );
                Zones::ensure_has_link_local_v6_address(
                    Some(running_zone.name()),
                    &AddrObject::new(link.name(), IPV6_LINK_LOCAL_NAME)
                        .unwrap(),
                )?;
            }
        }

        if let Some((bootstrap_name, bootstrap_address)) =
            bootstrap_name_and_address.as_ref()
        {
            info!(
                self.inner.log,
                "Ensuring bootstrap address {} exists in {} zone",
                bootstrap_address.to_string(),
                request.zone.zone_type.to_string()
            );
            running_zone.ensure_bootstrap_address(*bootstrap_address).await?;
            info!(
                self.inner.log,
                "Forwarding bootstrap traffic via {} to {}",
                bootstrap_name,
                self.inner.global_zone_bootstrap_link_local_address,
            );
            running_zone
                .add_bootstrap_route(
                    BOOTSTRAP_PREFIX,
                    self.inner.global_zone_bootstrap_link_local_address,
                    bootstrap_name,
                )
                .map_err(|err| Error::ZoneCommand {
                    intent: "add bootstrap network route".to_string(),
                    err,
                })?;
        }

        for addr in &request.zone.addresses {
            if *addr == Ipv6Addr::LOCALHOST {
                continue;
            }
            info!(
                self.inner.log,
                "Ensuring address {} exists",
                addr.to_string()
            );
            let addr_request =
                AddressRequest::new_static(IpAddr::V6(*addr), None);
            running_zone.ensure_address(addr_request).await?;
            info!(
                self.inner.log,
                "Ensuring address {} exists - OK",
                addr.to_string()
            );
        }

        info!(self.inner.log, "GZ addresses: {:#?}", request.zone.gz_addresses);
        for &addr in &request.zone.gz_addresses {
            info!(
                self.inner.log,
                "Ensuring GZ address {} exists",
                addr.to_string()
            );

            let addr_name =
                request.zone.zone_type.to_string().replace(&['-', '_'][..], "");
            Zones::ensure_has_global_zone_v6_address(
                self.inner.underlay_vnic.clone(),
                addr,
                &addr_name,
            )
            .map_err(|err| Error::GzAddress {
                message: format!(
                    "adding address on behalf of service zone '{}'",
                    request.zone.zone_type
                ),
                err,
            })?;

            // If this address is in a new ipv6 prefix, notify maghemite so
            // it can advertise it to other sleds.
            self.advertise_prefix_of_address(addr).await;
        }

        let maybe_gateway = if !request.zone.gz_addresses.is_empty() {
            // If this service supplies its own GZ address, add a route.
            //
            // This is currently being used for the DNS service.
            //
            // TODO: consider limiting the number of GZ addresses which
            // can be supplied - now that we're actively using it, we
            // aren't really handling the "many GZ addresses" case, and it
            // doesn't seem necessary now.
            Some(request.zone.gz_addresses[0])
        } else if let Some(info) = self.inner.sled_info.get() {
            // If the service has not supplied a GZ address, simply add
            // a route to the sled's underlay address.
            Some(info.underlay_address)
        } else {
            // If the underlay doesn't exist, no routing occurs.
            None
        };

        if let Some(gateway) = maybe_gateway {
            running_zone.add_default_route(gateway).map_err(|err| {
                Error::ZoneCommand { intent: "Adding Route".to_string(), err }
            })?;
        }

        for service in &request.zone.services {
            // TODO: Related to
            // https://github.com/oxidecomputer/omicron/pull/1124 , should we
            // avoid importing this manifest?
            debug!(self.inner.log, "importing manifest");

            let smfh = SmfHelper::new(&running_zone, &service.details);
            smfh.import_manifest()?;

            match &service.details {
                ServiceType::Nexus { internal_ip, external_tls, .. } => {
                    info!(self.inner.log, "Setting up Nexus service");

                    let sled_info = self
                        .inner
                        .sled_info
                        .get()
                        .ok_or(Error::SledAgentNotReady)?;

                    // While Nexus will be reachable via `external_ip`, it communicates
                    // atop an OPTE port which operates on a VPC private IP. OPTE will
                    // map the private IP to the external IP automatically.
                    let port_ip = running_zone
                        .ensure_address_for_port("public", 0)
                        .await?
                        .ip();

                    // Nexus takes a separate config file for parameters which
                    // cannot be known at packaging time.
                    let nexus_port = if *external_tls { 443 } else { 80 };
                    let deployment_config = NexusDeploymentConfig {
                        id: request.zone.id,
                        rack_id: sled_info.rack_id,

                        dropshot_external: ConfigDropshotWithTls {
                            tls: *external_tls,
                            dropshot: dropshot::ConfigDropshot {
                                bind_address: SocketAddr::new(
                                    port_ip, nexus_port,
                                ),
                                // This has to be large enough to support:
                                // - bulk writes to disks
                                request_body_max_bytes: 8192 * 1024,
                                default_handler_task_mode:
                                    HandlerTaskMode::Detached,
                            },
                        },
                        dropshot_internal: dropshot::ConfigDropshot {
                            bind_address: SocketAddr::new(
                                IpAddr::V6(*internal_ip),
                                NEXUS_INTERNAL_PORT,
                            ),
                            // This has to be large enough to support, among
                            // other things, the initial list of TLS
                            // certificates provided by the customer during rack
                            // setup.
                            request_body_max_bytes: 10 * 1024 * 1024,
                            default_handler_task_mode:
                                HandlerTaskMode::Detached,
                        },
                        internal_dns: nexus_config::InternalDns::FromSubnet {
                            subnet: Ipv6Subnet::<RACK_PREFIX>::new(
                                sled_info.underlay_address,
                            ),
                        },
                        database: nexus_config::Database::FromDns,
                    };

                    // Copy the partial config file to the expected location.
                    let config_dir = Utf8PathBuf::from(format!(
                        "{}/var/svc/manifest/site/nexus",
                        running_zone.root()
                    ));
                    // The filename of a half-completed config, in need of parameters supplied at
                    // runtime.
                    const PARTIAL_LEDGER_FILENAME: &str = "config-partial.toml";
                    // The filename of a completed config, merging the partial config with
                    // additional appended parameters known at runtime.
                    const COMPLETE_LEDGER_FILENAME: &str = "config.toml";
                    let partial_config_path =
                        config_dir.join(PARTIAL_LEDGER_FILENAME);
                    let config_path = config_dir.join(COMPLETE_LEDGER_FILENAME);
                    tokio::fs::copy(partial_config_path, &config_path)
                        .await
                        .map_err(|err| Error::io_path(&config_path, err))?;

                    // Serialize the configuration and append it into the file.
                    let serialized_cfg =
                        toml::Value::try_from(&deployment_config)
                            .expect("Cannot serialize config");
                    let mut map = toml::map::Map::new();
                    map.insert("deployment".to_string(), serialized_cfg);
                    let config_str = toml::to_string(&map).map_err(|err| {
                        Error::TomlSerialize { path: config_path.clone(), err }
                    })?;
                    let mut file = tokio::fs::OpenOptions::new()
                        .append(true)
                        .open(&config_path)
                        .await
                        .map_err(|err| Error::io_path(&config_path, err))?;
                    file.write_all(config_str.as_bytes())
                        .await
                        .map_err(|err| Error::io_path(&config_path, err))?;
                }
                ServiceType::ExternalDns {
                    http_address, dns_address, ..
                } => {
                    info!(self.inner.log, "Setting up external-dns service");

                    // Like Nexus, we need to be reachable externally via
                    // `dns_address` but we don't listen on that address
                    // directly but instead on a VPC private IP. OPTE will
                    // en/decapsulate as appropriate.
                    let port_ip = running_zone
                        .ensure_address_for_port("public", 0)
                        .await?
                        .ip();
                    let dns_address =
                        SocketAddr::new(port_ip, dns_address.port());

                    smfh.setprop(
                        "config/http_address",
                        format!(
                            "[{}]:{}",
                            http_address.ip(),
                            http_address.port(),
                        ),
                    )?;
                    smfh.setprop(
                        "config/dns_address",
                        dns_address.to_string(),
                    )?;

                    // Refresh the manifest with the new properties we set, so
                    // they become "effective" properties when the service is
                    // enabled.
                    smfh.refresh()?;
                }
                ServiceType::InternalDns { http_address, dns_address } => {
                    info!(self.inner.log, "Setting up internal-dns service");
                    smfh.setprop(
                        "config/http_address",
                        format!(
                            "[{}]:{}",
                            http_address.ip(),
                            http_address.port(),
                        ),
                    )?;
                    smfh.setprop(
                        "config/dns_address",
                        &format!(
                            "[{}]:{}",
                            dns_address.ip(),
                            dns_address.port(),
                        ),
                    )?;

                    // Refresh the manifest with the new properties we set, so
                    // they become "effective" properties when the service is
                    // enabled.
                    smfh.refresh()?;
                }
                ServiceType::Oximeter => {
                    info!(self.inner.log, "Setting up oximeter service");

                    let address = request.zone.addresses[0];
                    smfh.setprop("config/id", request.zone.id)?;
                    smfh.setprop(
                        "config/address",
                        &format!("[{}]:{}", address, OXIMETER_PORT),
                    )?;
                    smfh.refresh()?;
                }
                ServiceType::ManagementGatewayService => {
                    info!(self.inner.log, "Setting up MGS service");
                    smfh.setprop("config/id", request.zone.id)?;

                    // Always tell MGS to listen on localhost so wicketd can
                    // contact it even before we have an underlay network.
                    smfh.addpropvalue(
                        "config/address",
                        &format!("[::1]:{MGS_PORT}"),
                    )?;

                    if let Some(address) = request.zone.addresses.get(0) {
                        // Don't use localhost twice
                        if *address != Ipv6Addr::LOCALHOST {
                            smfh.addpropvalue(
                                "config/address",
                                &format!("[{address}]:{MGS_PORT}"),
                            )?;
                        }
                    }

                    smfh.refresh()?;
                }
                ServiceType::Wicketd { baseboard } => {
                    info!(self.inner.log, "Setting up wicketd service");

                    smfh.setprop(
                        "config/address",
                        &format!("[::1]:{WICKETD_PORT}"),
                    )?;

                    // If we're launching the switch zone, we'll have a
                    // bootstrap_address based on our call to
                    // `self.bootstrap_address_needed` (which always gives us an
                    // address for the switch zone. If we _don't_ have a
                    // bootstrap address, someone has requested wicketd in a
                    // non-switch zone; return an error.
                    let Some((_, bootstrap_address))
                        = bootstrap_name_and_address
                    else {
                        return Err(Error::BadServiceRequest {
                            service: "wicketd".to_string(),
                            message: concat!(
                                "missing bootstrap address: ",
                                "wicketd can only be started in the ",
                                "switch zone",
                            ).to_string() });
                    };
                    smfh.setprop(
                        "config/artifact-address",
                        &format!(
                            "[{bootstrap_address}]:{BOOTSTRAP_ARTIFACT_PORT}"
                        ),
                    )?;

                    smfh.setprop(
                        "config/mgs-address",
                        &format!("[::1]:{MGS_PORT}"),
                    )?;

                    let serialized_baseboard =
                        serde_json::to_string_pretty(&baseboard)?;
                    let serialized_baseboard_path = Utf8PathBuf::from(format!(
                        "{}/opt/oxide/baseboard.json",
                        running_zone.root()
                    ));
                    tokio::fs::write(
                        &serialized_baseboard_path,
                        &serialized_baseboard,
                    )
                    .await
                    .map_err(|err| {
                        Error::io_path(&serialized_baseboard_path, err)
                    })?;
                    smfh.setprop(
                        "config/baseboard-file",
                        String::from("/opt/oxide/baseboard.json"),
                    )?;

                    smfh.refresh()?;
                }
                ServiceType::Dendrite { asic } => {
                    info!(self.inner.log, "Setting up dendrite service");

                    if let Some(info) = self.inner.sled_info.get() {
                        smfh.setprop("config/rack_id", info.rack_id)?;
                        smfh.setprop("config/sled_id", info.config.sled_id)?;
                    } else {
                        info!(
                            self.inner.log,
                            "no rack_id/sled_id available yet"
                        );
                    }

                    smfh.delpropvalue("config/address", "*")?;
                    smfh.delpropvalue("config/dns_server", "*")?;
                    for address in &request.zone.addresses {
                        smfh.addpropvalue(
                            "config/address",
                            &format!("[{}]:{}", address, DENDRITE_PORT),
                        )?;
                        if *address != Ipv6Addr::LOCALHOST {
                            let az_prefix =
                                Ipv6Subnet::<AZ_PREFIX>::new(*address);
                            for addr in Resolver::servers_from_subnet(az_prefix)
                            {
                                smfh.addpropvalue(
                                    "config/dns_server",
                                    &format!("{addr}"),
                                )?;
                            }
                        }
                    }
                    match asic {
                        DendriteAsic::TofinoAsic => {
                            // There should be exactly one device_name
                            // associated with this zone: the /dev path for
                            // the tofino ASIC.
                            let dev_cnt = device_names.len();
                            if dev_cnt == 1 {
                                smfh.setprop(
                                    "config/dev_path",
                                    device_names[0].clone(),
                                )?;
                            } else {
                                return Err(Error::SledLocalZone(
                                    anyhow::anyhow!(
                                    "{dev_cnt} devices needed for tofino asic"
                                ),
                                ));
                            }
                            smfh.setprop(
                                "config/port_config",
                                "/opt/oxide/dendrite/misc/sidecar_config.toml",
                            )?;
                            let sidecar_revision =
                                match self.inner.sidecar_revision {
                                    SidecarRevision::Physical(ref rev) => rev,
                                    _ => {
                                        return Err(Error::SidecarRevision(
                                            anyhow::anyhow!(
                                            "expected physical sidecar revision"
                                        ),
                                        ))
                                    }
                                };
                            smfh.setprop("config/board_rev", sidecar_revision)?;
                        }
                        DendriteAsic::TofinoStub => smfh.setprop(
                            "config/port_config",
                            "/opt/oxide/dendrite/misc/model_config.toml",
                        )?,
                        DendriteAsic::SoftNpu => {
                            smfh.setprop("config/mgmt", "uds")?;
                            smfh.setprop(
                                "config/uds_path",
                                "/opt/softnpu/stuff",
                            )?;
                            let s = match self.inner.sidecar_revision {
                                SidecarRevision::Soft(ref s) => s,
                                _ => {
                                    return Err(Error::SidecarRevision(
                                        anyhow::anyhow!(
                                            "expected soft sidecar revision"
                                        ),
                                    ))
                                }
                            };
                            smfh.setprop(
                                "config/front_ports",
                                &s.front_port_count.to_string(),
                            )?;
                            smfh.setprop(
                                "config/rear_ports",
                                &s.rear_port_count.to_string(),
                            )?;
                            smfh.setprop(
                                "config/port_config",
                                "/opt/oxide/dendrite/misc/softnpu_single_sled_config.toml",
                            )?
                        }
                    };
                    smfh.refresh()?;
                }
                ServiceType::Tfport { pkt_source } => {
                    info!(self.inner.log, "Setting up tfport service");

                    let techport_prefix =
                        match bootstrap_name_and_address.as_ref() {
                            Some((_, addr)) => Self::bootstrap_addr_to_prefix(
                                Self::bootstrap_to_techport(*addr),
                            ),
                            None => {
                                return Err(Error::BadServiceRequest {
                                    service: "tfport".into(),
                                    message: "bootstrap addr missing".into(),
                                });
                            }
                        };

                    smfh.setprop(
                        "config/techport_prefix",
                        techport_prefix.to_string(),
                    )?;
                    smfh.setprop("config/pkt_source", pkt_source)?;
                    smfh.setprop(
                        "config/host",
                        &format!("[{}]", Ipv6Addr::LOCALHOST),
                    )?;
                    smfh.setprop("config/port", &format!("{}", DENDRITE_PORT))?;
                    smfh.refresh()?;
                }
                ServiceType::BoundaryNtp {
                    ntp_servers,
                    dns_servers,
                    domain,
                    ..
                }
                | ServiceType::InternalNtp {
                    ntp_servers,
                    dns_servers,
                    domain,
                } => {
                    let boundary = matches!(
                        service.details,
                        ServiceType::BoundaryNtp { .. }
                    );
                    info!(
                        self.inner.log,
                        "Set up NTP service boundary={}, Servers={:?}",
                        boundary,
                        ntp_servers
                    );

                    let sled_info =
                        if let Some(info) = self.inner.sled_info.get() {
                            info
                        } else {
                            return Err(Error::SledAgentNotReady);
                        };

                    let rack_net = Ipv6Subnet::<RACK_PREFIX>::new(
                        sled_info.underlay_address,
                    )
                    .net();

                    smfh.setprop("config/allow", &format!("{}", rack_net))?;
                    smfh.setprop(
                        "config/boundary",
                        if boundary { "true" } else { "false" },
                    )?;

                    if boundary {
                        // Configure OPTE port for boundary NTP
                        running_zone
                            .ensure_address_for_port("public", 0)
                            .await?;
                    }

                    smfh.delpropvalue("config/server", "*")?;
                    for server in ntp_servers {
                        smfh.addpropvalue("config/server", server)?;
                    }
                    self.configure_dns_client(
                        &running_zone,
                        &dns_servers,
                        &domain,
                    )
                    .await?;

                    smfh.refresh()?;
                }
                ServiceType::Maghemite { mode } => {
                    info!(self.inner.log, "Setting up Maghemite service");

                    smfh.setprop("config/mode", &mode)?;
                    smfh.setprop("config/admin_host", "::")?;

                    let is_gimlet = is_gimlet().map_err(|e| {
                        Error::Underlay(underlay::Error::SystemDetection(e))
                    })?;

                    let maghemite_interfaces: Vec<AddrObject> = if is_gimlet {
                        (0..32)
                            .map(|i| {
                                // See the `tfport_name` function for how
                                // tfportd names the addrconf it creates.
                                // Right now, that's `tfportrear[0-31]_0`
                                // for all rear ports, which is what we're
                                // directing ddmd to listen for
                                // advertisements on.
                                //
                                // This may grow in a multi-rack future to
                                // include a subset of "front" ports too,
                                // when racks are cabled together.
                                AddrObject::new(
                                    &format!("tfportrear{}_0", i),
                                    IPV6_LINK_LOCAL_NAME,
                                )
                                .unwrap()
                            })
                            .collect()
                    } else {
                        self.inner
                            .switch_zone_maghemite_links
                            .iter()
                            .map(|i| {
                                AddrObject::new(
                                    &i.to_string(),
                                    IPV6_LINK_LOCAL_NAME,
                                )
                                .unwrap()
                            })
                            .collect()
                    };

                    smfh.setprop(
                        "config/interfaces",
                        // `svccfg setprop` requires a list of values to be
                        // enclosed in `()`, and each string value to be
                        // enclosed in `""`. Note that we do _not_ need to
                        // escape the parentheses, since this is not passed
                        // through a shell, but directly to `exec(2)` in the
                        // zone.
                        format!(
                            "({})",
                            maghemite_interfaces
                                .iter()
                                .map(|interface| format!(r#""{}""#, interface))
                                .join(" "),
                        ),
                    )?;

                    if is_gimlet {
                        // Maghemite for a scrimlet needs to be configured to
                        // talk to dendrite
                        smfh.setprop("config/dendrite", "true")?;
                        smfh.setprop("config/dpd_host", "[::1]")?;
                        smfh.setprop("config/dpd_port", DENDRITE_PORT)?;
                    }

                    smfh.refresh()?;
                }
                ServiceType::Crucible
                | ServiceType::CruciblePantry
                | ServiceType::CockroachDb
                | ServiceType::Clickhouse => {
                    panic!(
                        "{} is a service which exists as part of a self-assembling zone",
                        service.details,
                    )
                }
            }

            debug!(self.inner.log, "enabling service");
            smfh.enable()?;
        }

        Ok(running_zone)
    }

    // Populates `existing_zones` according to the requests in `services`.
    //
    // At the point this function is invoked, IP addresses have already been
    // allocated (by either RSS or Nexus). However, this function explicitly
    // assigns such addresses to interfaces within zones.
    async fn initialize_services_locked(
        &self,
        existing_zones: &mut Vec<RunningZone>,
        requests: &Vec<ZoneRequest>,
    ) -> Result<(), Error> {
        // TODO(https://github.com/oxidecomputer/omicron/issues/726):
        // As long as we ensure the requests don't overlap, we could
        // parallelize this request.
        for req in requests {
            info!(
                self.inner.log,
                "Ensuring service zone is initialized: {:?}",
                req.zone.zone_type
            );
            // Before we bother allocating anything for this request, check if
            // this service has already been created.
            let expected_zone_name = req.zone.zone_name();
            if existing_zones.iter().any(|z| z.name() == expected_zone_name) {
                info!(
                    self.inner.log,
                    "Service zone {} already exists", req.zone.zone_type
                );
                continue;
            } else {
                info!(
                    self.inner.log,
                    "Service zone {} does not yet exist", req.zone.zone_type
                );
            }

            // TODO-correctness: It seems like we should continue with the other
            // zones, rather than bail out of this method entirely.
            let running_zone = self
                .initialize_zone(
                    req,
                    // filesystems=
                    &[],
                )
                .await?;
            existing_zones.push(running_zone);
        }
        Ok(())
    }

    // Create a zone bundle for the named running zone.
    async fn create_zone_bundle_impl(
        &self,
        zone: &RunningZone,
    ) -> Result<ZoneBundleMetadata, BundleError> {
        // Fetch the directory into which we'll store data, and ensure it
        // exists.
        let log = &self.inner.log;
        let directories = self.all_zone_bundle_directories().await;
        if directories.is_empty() {
            warn!(log, "no directories available for zone bundles");
            return Err(BundleError::NoStorage);
        }
        info!(
            log,
            "creating zone bundle";
            "zone" => zone.name(),
            "directories" => ?directories,
        );
        let mut zone_bundle_dirs = Vec::with_capacity(directories.len());
        for dir in directories.iter() {
            let bundle_dir = dir.join(zone.name());
            debug!(log, "creating bundle directory"; "dir" => %bundle_dir);
            tokio::fs::create_dir_all(&bundle_dir).await?;
            zone_bundle_dirs.push(bundle_dir);
        }

        // Create metadata and the tarball writer.
        //
        // We'll write the contents of the bundle into a gzipped tar archive,
        // including metadata and a file for the output of each command we run
        // in the zone.
        let zone_metadata = ZoneBundleMetadata::new(zone.name());
        let filename = format!("{}.tar.gz", zone_metadata.id.bundle_id);
        let full_path = zone_bundle_dirs[0].join(&filename);
        let file = match tokio::fs::OpenOptions::new()
            .read(true)
            .write(true)
            .create(true)
            .open(&full_path)
            .await
        {
            Ok(f) => f.into_std().await,
            Err(e) => {
                error!(
                    log,
                    "failed to create bundle file";
                    "zone" => zone.name(),
                    "file" => %full_path,
                    "error" => ?e,
                );
                return Err(BundleError::from(e));
            }
        };
        debug!(
            log,
            "created bundle tarball file";
            "zone" => zone.name(),
            "path" => %full_path
        );
        let gz = flate2::GzBuilder::new()
            .filename(filename.as_str())
            .write(file, flate2::Compression::best());
        let mut builder = Builder::new(gz);

        // Helper function to write an array of bytes into the tar archive, with
        // the provided name.
        fn insert_data<W: std::io::Write>(
            builder: &mut Builder<W>,
            name: &str,
            contents: &[u8],
        ) -> Result<(), BundleError> {
            let mtime = SystemTime::now()
                .duration_since(SystemTime::UNIX_EPOCH)
                .map_err(|e| anyhow::anyhow!("failed to compute mtime: {e}"))?
                .as_secs();

            let mut hdr = Header::new_ustar();
            hdr.set_size(contents.len().try_into().unwrap());
            hdr.set_mode(0o444);
            hdr.set_mtime(mtime);
            hdr.set_entry_type(tar::EntryType::Regular);
            // NOTE: This internally sets the path and checksum.
            builder
                .append_data(&mut hdr, name, Cursor::new(contents))
                .map_err(BundleError::from)
        }

        // Write the metadata file itself, in TOML format.
        let contents = toml::to_string(&zone_metadata)?;
        insert_data(
            &mut builder,
            ZONE_BUNDLE_METADATA_FILENAME,
            contents.as_bytes(),
        )?;
        debug!(
            log,
            "wrote zone bundle metadata";
            "zone" => zone.name(),
        );

        // The set of zone-wide commands, which don't require any details about
        // the processes we've launched in the zone.
        const ZONE_WIDE_COMMANDS: [&[&str]; 6] = [
            &["ptree"],
            &["uptime"],
            &["last"],
            &["who"],
            &["svcs", "-p"],
            &["netstat", "-an"],
        ];
        for cmd in ZONE_WIDE_COMMANDS {
            debug!(
                log,
                "running zone bundle command";
                "zone" => zone.name(),
                "command" => ?cmd,
            );
            let output = match zone.run_cmd(cmd) {
                Ok(s) => s,
                Err(e) => format!("{}", e),
            };
            let contents =
                format!("Command: {:?}\n{}", cmd, output).into_bytes();
            if let Err(e) = insert_data(&mut builder, cmd[0], &contents) {
                error!(
                    log,
                    "failed to save zone bundle command output";
                    "zone" => zone.name(),
                    "command" => ?cmd,
                    "error" => ?e,
                );
            }
        }

        // Debugging commands run on the specific processes this zone defines.
        const ZONE_PROCESS_COMMANDS: [&str; 3] = [
            "pfiles", "pstack",
            "pargs",
            // TODO-completeness: We may want `gcore`, since that encompasses
            // the above commands and much more. It seems like overkill now,
            // however.
        ];
        let procs = match zone.service_processes() {
            Ok(p) => {
                debug!(
                    log,
                    "enumerated service processes";
                    "zone" => zone.name(),
                    "procs" => ?p,
                );
                p
            }
            Err(e) => {
                error!(
                    log,
                    "failed to enumerate zone service processes";
                    "zone" => zone.name(),
                    "error" => ?e,
                );
                let err = anyhow::anyhow!(
                    "failed to enumerate zone service processes: {e}"
                );
                return Err(BundleError::from(err));
            }
        };
        for svc in procs.into_iter() {
            let pid_s = svc.pid.to_string();
            for cmd in ZONE_PROCESS_COMMANDS {
                let args = &[cmd, &pid_s];
                debug!(
                    log,
                    "running zone bundle command";
                    "zone" => zone.name(),
                    "command" => ?args,
                );
                let output = match zone.run_cmd(args) {
                    Ok(s) => s,
                    Err(e) => format!("{}", e),
                };
                let contents =
                    format!("Command: {:?}\n{}", args, output).into_bytes();

                // There may be multiple Oxide service processes for which we
                // want to capture the command output. Name each output after
                // the command and PID to disambiguate.
                let filename = format!("{}.{}", cmd, svc.pid);
                if let Err(e) = insert_data(&mut builder, &filename, &contents)
                {
                    error!(
                        log,
                        "failed to save zone bundle command output";
                        "zone" => zone.name(),
                        "command" => ?args,
                        "error" => ?e,
                    );
                }
            }

            // Copy any log files, current and rotated, into the tarball as
            // well.
            //
            // Safety: This pathbuf was retrieved by locating an existing file
            // on the filesystem, so we're sure it has a name and the unwrap is
            // safe.
            debug!(
                log,
                "appending current log file to zone bundle";
                "zone" => zone.name(),
                "log_file" => %svc.log_file,
            );
            if let Err(e) = builder.append_path_with_name(
                &svc.log_file,
                svc.log_file.file_name().unwrap(),
            ) {
                error!(
                    log,
                    "failed to append current log file to zone bundle";
                    "zone" => zone.name(),
                    "log_file" => %svc.log_file,
                    "error" => ?e,
                );
                return Err(e.into());
            }
            for f in svc.rotated_log_files.iter() {
                debug!(
                    log,
                    "appending rotated log file to zone bundle";
                    "zone" => zone.name(),
                    "log_file" => %svc.log_file,
                );
                if let Err(e) =
                    builder.append_path_with_name(f, f.file_name().unwrap())
                {
                    error!(
                        log,
                        "failed to append current log file to zone bundle";
                        "zone" => zone.name(),
                        "log_file" => %svc.log_file,
                        "error" => ?e,
                    );
                    return Err(e.into());
                }
            }
        }

        // Finish writing out the tarball itself.
        builder
            .into_inner()
            .map_err(|e| anyhow::anyhow!("Failed to build bundle: {e}"))?;

        // Copy the bundle to the other locations. We really want the bundles to
        // be duplicates, not an additional, new bundle.
        for other_dir in zone_bundle_dirs[1..].iter() {
            let to = other_dir.join(&filename);
            debug!(log, "copying bundle"; "from" => %full_path, "to" => %to);
            tokio::fs::copy(&full_path, to).await?;
        }

        info!(log, "finished zone bundle"; "metadata" => ?zone_metadata);
        Ok(zone_metadata)
    }

    /// Create a zone bundle for the provided zone.
    pub async fn create_zone_bundle(
        &self,
        name: &str,
    ) -> Result<ZoneBundleMetadata, Error> {
        // Search for the named zone.
        if let SledLocalZone::Running { zone, .. } =
            &*self.inner.switch_zone.lock().await
        {
            if zone.name() == name {
                return self
                    .create_zone_bundle_impl(zone)
                    .await
                    .map_err(Error::from);
            }
        }
        if let Some(zone) =
            self.inner.zones.lock().await.iter().find(|z| z.name() == name)
        {
            return self
                .create_zone_bundle_impl(zone)
                .await
                .map_err(Error::from);
        }
        Err(Error::from(BundleError::NoSuchZone { name: name.to_string() }))
    }

    fn extract_zone_bundle_metadata(
        path: &std::path::PathBuf,
    ) -> Result<ZoneBundleMetadata, BundleError> {
        // Build a reader for the whole archive.
        let reader = std::fs::File::open(path).map_err(BundleError::from)?;
        let buf_reader = std::io::BufReader::new(reader);
        let gz = GzDecoder::new(buf_reader);
        let mut archive = Archive::new(gz);

        // Find the metadata entry, if it exists.
        let entries = archive.entries()?;
        let Some(md_entry) = entries
            // The `Archive::entries` iterator
            // returns a result, so filter to those
            // that are OK first.
            .filter_map(Result::ok)
            .find(|entry| {
                entry
                    .path()
                    .map(|p| p.to_str() == Some(ZONE_BUNDLE_METADATA_FILENAME))
                    .unwrap_or(false)
            })
        else {
            return Err(BundleError::from(
                anyhow::anyhow!("Zone bundle is missing metadata file")
            ));
        };

        // Extract its contents and parse as metadata.
        let contents = std::io::read_to_string(md_entry)?;
        toml::from_str(&contents).map_err(BundleError::from)
    }

    /// List the bundles available for the zone of the provided name.
    pub async fn list_zone_bundles(
        &self,
        name: &str,
    ) -> Result<Vec<ZoneBundleMetadata>, Error> {
        let log = &self.inner.log;

        // The zone bundles are replicated in several places, so we'll use a set
        // to collect them all, to avoid duplicating.
        let mut bundles = BTreeSet::new();

        for path in self.all_zone_bundle_directories().await {
            info!(log, "searching zone bundle directory"; "directory" => ?path);
            let zone_bundle_dir = path.join(name);
            if zone_bundle_dir.is_dir() {
                let mut dir = tokio::fs::read_dir(zone_bundle_dir)
                    .await
                    .map_err(BundleError::from)?;
                while let Some(zone_bundle) =
                    dir.next_entry().await.map_err(BundleError::from)?
                {
                    let bundle_path = zone_bundle.path();
                    info!(
                        log,
                        "checking possible zone bundle";
                        "bundle_path" => %bundle_path.display(),
                    );

                    // Zone bundles _should_ be named like:
                    //
                    // .../bundle/zone/<zone_name>/<bundle_id>.tar.gz.
                    //
                    // However, really a zone bundle is any tarball with the
                    // right metadata file, which contains a TOML-serialized
                    // `ZoneBundleMetadata` file. Try to create an archive out
                    // of each file we find in this directory, and parse out a
                    // metadata file.
                    let tarball = bundle_path.to_owned();
                    let task = tokio::task::spawn_blocking(move || {
                        Self::extract_zone_bundle_metadata(&tarball)
                    });
                    let metadata = match task.await {
                        Ok(Ok(md)) => md,
                        Ok(Err(e)) => {
                            error!(
                                log,
                                "failed to read zone bundle metadata";
                                "error" => ?e,
                            );
                            return Err(Error::from(e));
                        }
                        Err(e) => {
                            error!(
                                log,
                                "failed to join zone bundle metadata read task";
                                "error" => ?e,
                            );
                            return Err(Error::from(BundleError::from(e)));
                        }
                    };
                    info!(log, "found zone bundle"; "metadata" => ?metadata);
                    bundles.insert(metadata);
                }
            }
        }
        Ok(bundles.into_iter().collect())
    }

    /// Get the path to a zone bundle, if it exists.
    pub async fn get_zone_bundle_path(
        &self,
        zone_name: &str,
        id: &Uuid,
    ) -> Result<Option<Utf8PathBuf>, Error> {
        let log = &self.inner.log;
        for path in self.all_zone_bundle_directories().await {
            info!(log, "searching zone bundle directory"; "directory" => ?path);
            let zone_bundle_dir = path.join(zone_name);
            if zone_bundle_dir.is_dir() {
                let mut dir = tokio::fs::read_dir(zone_bundle_dir)
                    .await
                    .map_err(BundleError::from)?;
                while let Some(zone_bundle) =
                    dir.next_entry().await.map_err(BundleError::from)?
                {
                    let path = zone_bundle.path();
                    let task = tokio::task::spawn_blocking(move || {
                        Self::extract_zone_bundle_metadata(&path)
                    });
                    let metadata = match task.await {
                        Ok(Ok(md)) => md,
                        Ok(Err(e)) => {
                            error!(
                                log,
                                "failed to read zone bundle metadata";
                                "error" => ?e,
                            );
                            return Err(Error::from(e));
                        }
                        Err(e) => {
                            error!(
                                log,
                                "failed to join zone bundle metadata read task";
                                "error" => ?e,
                            );
                            return Err(Error::from(BundleError::from(e)));
                        }
                    };
                    let bundle_id = &metadata.id;
                    if bundle_id.zone_name == zone_name
                        && bundle_id.bundle_id == *id
                    {
                        let path = Utf8PathBuf::try_from(zone_bundle.path())
                            .map_err(|_| {
                                BundleError::from(anyhow::anyhow!(
                                    "Non-UTF-8 path name: {}",
                                    zone_bundle.path().display()
                                ))
                            })?;
                        return Ok(Some(path));
                    }
                }
            }
        }
        Ok(None)
    }

    /// List all zones that are currently managed.
    pub async fn list_all_zones(&self) -> Result<Vec<String>, Error> {
        let mut zone_names = vec![];
        if let SledLocalZone::Running { zone, .. } =
            &*self.inner.switch_zone.lock().await
        {
            zone_names.push(String::from(zone.name()))
        }
        for zone in self.inner.zones.lock().await.iter() {
            zone_names.push(String::from(zone.name()));
        }
        zone_names.sort();
        Ok(zone_names)
    }

    /// Ensures that particular services should be initialized.
    ///
    /// These services will be instantiated by this function, and will be
    /// recorded to a local file to ensure they start automatically on next
    /// boot.
    pub async fn ensure_all_services(
        &self,
        request: ServiceEnsureBody,
    ) -> Result<(), Error> {
        let log = &self.inner.log;
        let mut existing_zones = self.inner.zones.lock().await;

        // Read the existing set of services from the ledger.
        let service_paths = self.all_service_ledgers().await;
        let mut ledger =
            match Ledger::<AllZoneRequests>::new(log, service_paths.clone())
                .await
            {
                Some(ledger) => ledger,
                None => Ledger::<AllZoneRequests>::new_with(
                    log,
                    service_paths.clone(),
                    AllZoneRequests::default(),
                ),
            };
        let ledger_zone_requests = ledger.data_mut();

        let new_zone_requests: Vec<ServiceZoneRequest> = {
            let known_set: HashSet<&ServiceZoneRequest> = HashSet::from_iter(
                ledger_zone_requests.requests.iter().map(|r| &r.zone),
            );
            let requested_set = HashSet::from_iter(request.services.iter());

            // TODO: We probably want to handle this case.
            if !requested_set.is_superset(&known_set) {
                // The caller may only request services additively.
                //
                // We may want to use a different mechanism for zone removal, in
                // the case of changing configurations, rather than just doing
                // that removal implicitly.
                warn!(
                    log,
                    "Cannot request services on this sled, differing configurations: {:#?}",
                    known_set.symmetric_difference(&requested_set)
                );
                return Err(Error::ServicesAlreadyConfigured);
            }
            requested_set
                .difference(&known_set)
                .map(|s| (*s).clone())
                .collect::<Vec<ServiceZoneRequest>>()
        };

        let mut zone_requests = AllZoneRequests::default();
        for zone in new_zone_requests.into_iter() {
            let root = Utf8PathBuf::from(ZONE_ZFS_RAMDISK_DATASET_MOUNTPOINT);
            zone_requests.requests.push(ZoneRequest { zone, root });
        }

        self.initialize_services_locked(
            &mut existing_zones,
            &zone_requests.requests,
        )
        .await?;

        // Update the services in the ledger and write it back to both M.2s
        ledger_zone_requests.requests.append(&mut zone_requests.requests);
        ledger.commit().await?;

        Ok(())
    }

<<<<<<< HEAD
    /// Ensures that a storage zone be initialized.
    ///
    /// These services will be instantiated by this function, and will be
    /// recorded to a local file to ensure they start automatically on next
    /// boot.
    pub async fn ensure_storage_service(
        &self,
        request: ServiceZoneRequest,
    ) -> Result<(), Error> {
        let log = &self.inner.log;
        let mut existing_zones = self.inner.dataset_zones.lock().await;

        // Read the existing set of services from the ledger.
        let service_paths = self.all_storage_service_ledgers().await;
        let mut ledger =
            match Ledger::<AllZoneRequests>::new(log, service_paths.clone())
                .await
            {
                Some(ledger) => ledger,
                None => Ledger::<AllZoneRequests>::new_with(
                    log,
                    service_paths.clone(),
                    AllZoneRequests::default(),
                ),
            };
        let ledger_zone_requests = ledger.data_mut();

        if !ledger_zone_requests
            .requests
            .iter()
            .any(|zone_request| zone_request.zone.id == request.id)
        {
            // If this is a new request, provision a zone filesystem on the same
            // disk as the dataset.
            let dataset = request
                .dataset
                .as_ref()
                .expect("Storage services should have a dataset");
            let root = dataset
                .pool()
                .dataset_mountpoint(sled_hardware::disk::ZONE_DATASET);
            ledger_zone_requests
                .requests
                .push(ZoneRequest { zone: request, root });
        }

        self.initialize_services_locked(
            &mut existing_zones,
            &ledger_zone_requests.requests,
        )
        .await?;

        ledger.commit().await?;

        Ok(())
    }

    pub async fn cockroachdb_initialize(&self) -> Result<(), Error> {
        let log = &self.inner.log;
        let dataset_zones = self.inner.dataset_zones.lock().await;
        for zone in dataset_zones.iter() {
            // TODO: We could probably store the ZoneKind in the running zone to
            // make this "comparison to existing zones by name" mechanism a bit
            // safer.
            if zone.name().contains(&ZoneType::CockroachDb.to_string()) {
                let address = Zones::get_address(
                    Some(zone.name()),
                    &zone.control_interface(),
                )?
                .ip();
                let host = &format!("[{address}]:{COCKROACH_PORT}");
                info!(
                    log,
                    "Initializing CRDB Cluster - sending request to {host}"
                );
                zone.run_cmd(&[
                    "/opt/oxide/cockroachdb/bin/cockroach",
                    "init",
                    "--insecure",
                    "--host",
                    host,
                ])
                .map_err(|err| Error::CockroachInit { err })?;
                info!(log, "Formatting CRDB");
                zone.run_cmd(&[
                    "/opt/oxide/cockroachdb/bin/cockroach",
                    "sql",
                    "--insecure",
                    "--host",
                    host,
                    "--file",
                    "/opt/oxide/cockroachdb/sql/dbwipe.sql",
                ])
                .map_err(|err| Error::CockroachInit { err })?;
                zone.run_cmd(&[
                    "/opt/oxide/cockroachdb/bin/cockroach",
                    "sql",
                    "--insecure",
                    "--host",
                    host,
                    "--file",
                    "/opt/oxide/cockroachdb/sql/dbinit.sql",
                ])
                .map_err(|err| Error::CockroachInit { err })?;
                info!(log, "Formatting CRDB - Completed");

                // In the single-sled case, if there are multiple CRDB nodes on
                // a single device, we'd still only want to send the
                // initialization requests to a single dataset.
                return Ok(());
            }
        }

        Ok(())
    }

=======
>>>>>>> cdf91f28
    pub fn boottime_rewrite(&self, zones: &Vec<RunningZone>) {
        if self
            .inner
            .time_synced
            .compare_exchange(false, true, Ordering::Acquire, Ordering::Relaxed)
            .is_err()
        {
            // Already done.
            return;
        }

        let now = SystemTime::now()
            .duration_since(UNIX_EPOCH)
            .expect("SystemTime before UNIX EPOCH");

        info!(self.inner.log, "Setting boot time to {:?}", now);

        let files: Vec<Utf8PathBuf> = zones
            .iter()
            .map(|z| z.root())
            .chain(iter::once(Utf8PathBuf::from("/")))
            .flat_map(|r| [r.join("var/adm/utmpx"), r.join("var/adm/wtmpx")])
            .collect();

        for file in files {
            let mut command = std::process::Command::new(PFEXEC);
            let cmd = command.args(&[
                "/usr/platform/oxide/bin/tmpx",
                &format!("{}", now.as_secs()),
                &file.as_str(),
            ]);
            match execute(cmd) {
                Err(e) => {
                    warn!(self.inner.log, "Updating {} failed: {}", &file, e);
                }
                Ok(_) => {
                    info!(self.inner.log, "Updated {}", &file);
                }
            }
        }
    }

    pub async fn timesync_get(&self) -> Result<TimeSync, Error> {
        let existing_zones = self.inner.zones.lock().await;

        if let Some(true) = self.inner.skip_timesync {
            info!(self.inner.log, "Configured to skip timesync checks");
            self.boottime_rewrite(&existing_zones);
            return Ok(TimeSync { sync: true, skew: 0.00, correction: 0.00 });
        };

        let ntp_zone_name =
            InstalledZone::get_zone_name(&ZoneType::Ntp.to_string(), None);

        let ntp_zone = existing_zones
            .iter()
            .find(|z| z.name() == ntp_zone_name)
            .ok_or_else(|| Error::NtpZoneNotReady)?;

        // XXXNTP - This could be replaced with a direct connection to the
        // daemon using a patched version of the chrony_candm crate to allow
        // a custom server socket path. From the GZ, it should be possible to
        // connect to the UNIX socket at
        // format!("{}/var/run/chrony/chronyd.sock", ntp_zone.root())

        match ntp_zone.run_cmd(&["/usr/bin/chronyc", "-c", "tracking"]) {
            Ok(stdout) => {
                let v: Vec<&str> = stdout.split(',').collect();

                if v.len() > 9 {
                    let correction = f64::from_str(v[4])
                        .map_err(|_| Error::NtpZoneNotReady)?;
                    let skew = f64::from_str(v[9])
                        .map_err(|_| Error::NtpZoneNotReady)?;

                    let sync = (skew != 0.0 || correction != 0.0)
                        && correction.abs() <= 0.05;

                    if sync {
                        self.boottime_rewrite(&existing_zones);
                    }

                    Ok(TimeSync { sync, skew, correction })
                } else {
                    Err(Error::NtpZoneNotReady)
                }
            }
            Err(e) => {
                info!(self.inner.log, "chronyc command failed: {}", e);
                Err(Error::NtpZoneNotReady)
            }
        }
    }

    /// Ensures that a switch zone exists with the provided IP adddress.
    pub async fn activate_switch(
        &self,
        switch_zone_ip: Option<Ipv6Addr>,
        baseboard: Baseboard,
    ) -> Result<(), Error> {
        info!(self.inner.log, "Ensuring scrimlet services (enabling services)");
        let mut filesystems: Vec<zone::Fs> = vec![];

        let services = match self.inner.sled_mode {
            // A pure gimlet sled should not be trying to activate a switch zone.
            SledMode::Gimlet => {
                return Err(Error::SledLocalZone(anyhow::anyhow!(
                    "attempted to activate switch zone on non-scrimlet sled"
                )))
            }

            // Sled is a scrimlet and the real tofino driver has been loaded.
            SledMode::Auto
            | SledMode::Scrimlet { asic: DendriteAsic::TofinoAsic } => {
                vec![
                    ServiceType::Dendrite { asic: DendriteAsic::TofinoAsic },
                    ServiceType::ManagementGatewayService,
                    ServiceType::Tfport { pkt_source: "tfpkt0".to_string() },
                    ServiceType::Wicketd { baseboard },
                    ServiceType::Maghemite { mode: "transit".to_string() },
                ]
            }

            // Sled is a scrimlet but is not running the real tofino driver.
            SledMode::Scrimlet {
                asic: asic @ (DendriteAsic::TofinoStub | DendriteAsic::SoftNpu),
            } => {
                if let DendriteAsic::SoftNpu = asic {
                    let softnpu_filesystem = zone::Fs {
                        ty: "lofs".to_string(),
                        dir: "/opt/softnpu/stuff".to_string(),
                        special: "/opt/oxide/softnpu/stuff".to_string(),
                        ..Default::default()
                    };
                    filesystems.push(softnpu_filesystem);
                }

                vec![
                    ServiceType::Dendrite { asic },
                    ServiceType::ManagementGatewayService,
                    ServiceType::Wicketd { baseboard },
                    ServiceType::Maghemite { mode: "transit".to_string() },
                ]
            }
        };

        let mut addresses =
            if let Some(ip) = switch_zone_ip { vec![ip] } else { vec![] };
        addresses.push(Ipv6Addr::LOCALHOST);

        let request = ServiceZoneRequest {
            id: Uuid::new_v4(),
            zone_type: ZoneType::Switch,
            addresses,
            dataset: None,
            gz_addresses: vec![],
            services: services
                .into_iter()
                .map(|s| ServiceZoneService { id: Uuid::new_v4(), details: s })
                .collect(),
        };

        self.ensure_zone(
            ZoneType::Switch,
            // request=
            Some(request),
            // filesystems=
            filesystems,
        )
        .await
    }

    /// Ensures that no switch zone is active.
    pub async fn deactivate_switch(&self) -> Result<(), Error> {
        self.ensure_zone(
            ZoneType::Switch,
            // request=
            None,
            // filesystems=
            vec![],
        )
        .await
    }

    // Forcefully initialize a sled-local zone.
    //
    // This is a helper function for "ensure_zone".
    fn start_zone(
        self,
        zone: &mut SledLocalZone,
        request: ServiceZoneRequest,
        filesystems: Vec<zone::Fs>,
    ) {
        let (exit_tx, exit_rx) = oneshot::channel();
        let zone_type = request.zone_type.clone();
        *zone = SledLocalZone::Initializing {
            request,
            filesystems,
            worker: Some(Task {
                exit_tx,
                initializer: tokio::task::spawn(async move {
                    self.initialize_zone_loop(zone_type, exit_rx).await
                }),
            }),
        };
    }

    // Moves the current state to align with the "request".
    async fn ensure_zone(
        &self,
        zone_type: ZoneType,
        request: Option<ServiceZoneRequest>,
        filesystems: Vec<zone::Fs>,
    ) -> Result<(), Error> {
        let log = &self.inner.log;

        let mut sled_zone;
        match zone_type {
            ZoneType::Switch => {
                sled_zone = self.inner.switch_zone.lock().await;
            }
            _ => panic!("Unhandled zone type"),
        }
        let zone_typestr = zone_type.to_string();

        match (&mut *sled_zone, request) {
            (SledLocalZone::Disabled, Some(request)) => {
                info!(log, "Enabling {zone_typestr} zone (new)");
                self.clone().start_zone(&mut sled_zone, request, filesystems);
            }
            (
                SledLocalZone::Initializing { request, .. },
                Some(new_request),
            ) => {
                info!(log, "Enabling {zone_typestr} zone (already underway)");
                // The zone has not started yet -- we can simply replace
                // the next request with our new request.
                *request = new_request;
            }
            (SledLocalZone::Running { request, zone }, Some(new_request))
                if request.addresses != new_request.addresses =>
            {
                // If the switch zone is running but we have new addresses, it
                // means we're moving from the bootstrap to the underlay
                // network.  We need to add an underlay address and route in the
                // switch zone, so dendrite can communicate with nexus.
                info!(log,
                    "Re-enabling running {zone_typestr} zone (new address)";
                    "old" => format!("{:?}", request.addresses),
                    "new" => format!("{:?}", new_request.addresses),
                );
                *request = new_request;

                let address = request
                    .addresses
                    .get(0)
                    .map(|addr| addr.to_string())
                    .unwrap_or_else(|| "".to_string());

                for addr in &request.addresses {
                    if *addr == Ipv6Addr::LOCALHOST {
                        continue;
                    }
                    info!(
                        self.inner.log,
                        "Ensuring address {} exists",
                        addr.to_string()
                    );
                    let addr_request =
                        AddressRequest::new_static(IpAddr::V6(*addr), None);
                    zone.ensure_address(addr_request).await?;
                    info!(
                        self.inner.log,
                        "Ensuring address {} exists - OK",
                        addr.to_string()
                    );
                }

                if let Some(info) = self.inner.sled_info.get() {
                    zone.add_default_route(info.underlay_address).map_err(
                        |err| Error::ZoneCommand {
                            intent: "Adding Route".to_string(),
                            err,
                        },
                    )?;
                }

                for service in &request.services {
                    let smfh = SmfHelper::new(&zone, &service.details);

                    match &service.details {
                        ServiceType::ManagementGatewayService => {
                            // Remove any existing `config/address` values
                            // without deleting the property itself.
                            smfh.delpropvalue("config/address", "*")?;

                            // Restore the localhost address that we always add
                            // when setting up MGS.
                            smfh.addpropvalue(
                                "config/address",
                                &format!("[::1]:{MGS_PORT}"),
                            )?;

                            // Add the underlay address.
                            smfh.addpropvalue(
                                "config/address",
                                &format!("[{address}]:{MGS_PORT}"),
                            )?;

                            smfh.refresh()?;
                        }
                        ServiceType::Dendrite { .. } => {
                            info!(self.inner.log, "configuring dendrite zone");
                            if let Some(info) = self.inner.sled_info.get() {
                                smfh.setprop("config/rack_id", info.rack_id)?;
                                smfh.setprop(
                                    "config/sled_id",
                                    info.config.sled_id,
                                )?;
                            } else {
                                info!(
                                    self.inner.log,
                                    "no rack_id/sled_id available yet"
                                );
                            }
                            smfh.delpropvalue("config/address", "*")?;
                            smfh.delpropvalue("config/dns_server", "*")?;
                            for address in &request.addresses {
                                smfh.addpropvalue(
                                    "config/address",
                                    &format!("[{}]:{}", address, DENDRITE_PORT),
                                )?;
                                if *address != Ipv6Addr::LOCALHOST {
                                    let az_prefix =
                                        Ipv6Subnet::<AZ_PREFIX>::new(*address);
                                    for addr in
                                        Resolver::servers_from_subnet(az_prefix)
                                    {
                                        smfh.addpropvalue(
                                            "config/dns_server",
                                            &format!("{addr}"),
                                        )?;
                                    }
                                }
                            }
                            smfh.refresh()?;
                        }
                        ServiceType::Tfport { .. } => {
                            // Since tfport and dpd communicate using localhost,
                            // the tfport service shouldn't need to be restarted.
                        }
                        ServiceType::Maghemite { mode } => {
                            smfh.delpropvalue("config/mode", "*")?;
                            smfh.addpropvalue("config/mode", &mode)?;
                            smfh.refresh()?;
                        }
                        _ => (),
                    }
                }
            }
            (SledLocalZone::Running { .. }, Some(_)) => {
                info!(log, "Enabling {zone_typestr} zone (already complete)");
            }
            (SledLocalZone::Disabled, None) => {
                info!(log, "Disabling {zone_typestr} zone (already complete)");
            }
            (SledLocalZone::Initializing { worker, .. }, None) => {
                info!(log, "Disabling {zone_typestr} zone (was initializing)");
                worker.take().unwrap().stop().await;
                *sled_zone = SledLocalZone::Disabled;
            }
            (SledLocalZone::Running { zone, .. }, None) => {
                info!(log, "Disabling {zone_typestr} zone (was running)");
                let _ = zone.stop().await;
                *sled_zone = SledLocalZone::Disabled;
            }
        }
        Ok(())
    }

    async fn try_initialize_sled_local_zone(
        &self,
        sled_zone: &mut SledLocalZone,
    ) -> Result<(), Error> {
        let SledLocalZone::Initializing { request, filesystems, .. } = &*sled_zone else {
            return Ok(())
        };
        let root = Utf8PathBuf::from(ZONE_ZFS_RAMDISK_DATASET_MOUNTPOINT);
        let request = ZoneRequest { zone: request.clone(), root };
        let zone = self.initialize_zone(&request, filesystems).await?;
        *sled_zone =
            SledLocalZone::Running { request: request.zone.clone(), zone };
        Ok(())
    }

    // Body of a tokio task responsible for running until the switch zone is
    // inititalized, or it has been told to stop.
    async fn initialize_zone_loop(
        &self,
        zone_type: ZoneType,
        mut exit_rx: oneshot::Receiver<()>,
    ) {
        loop {
            {
                let mut sled_zone;
                match zone_type {
                    ZoneType::Switch => {
                        sled_zone = self.inner.switch_zone.lock().await;
                    }
                    _ => panic!("Unhandled zone type"),
                }
                match self.try_initialize_sled_local_zone(&mut sled_zone).await
                {
                    Ok(()) => return,
                    Err(e) => warn!(
                        self.inner.log,
                        "Failed to initialize {zone_type}: {e}"
                    ),
                }
            }

            tokio::select! {
                // If we've been told to stop trying, bail.
                _ = &mut exit_rx => return,

                // Poll for the device every second - this timeout is somewhat
                // arbitrary, but we probably don't want to use backoff here.
                _ = tokio::time::sleep(tokio::time::Duration::from_secs(1)) => (),
            };
        }
    }
}

#[cfg(test)]
mod test {
    use super::*;
    use crate::params::{ServiceZoneService, ZoneType};
    use async_trait::async_trait;
    use illumos_utils::{
        dladm::{
            Etherstub, MockDladm, BOOTSTRAP_ETHERSTUB_NAME,
            UNDERLAY_ETHERSTUB_NAME, UNDERLAY_ETHERSTUB_VNIC_NAME,
        },
        svc,
        zone::MockZones,
    };
    use key_manager::{
        KeyManager, SecretRetriever, SecretRetrieverError, SecretState,
        StorageKeyRequester, VersionedIkm,
    };
    use std::net::Ipv6Addr;
    use std::os::unix::process::ExitStatusExt;
    use uuid::Uuid;

    // Just placeholders. Not used.
    const GLOBAL_ZONE_BOOTSTRAP_IP: Ipv6Addr = Ipv6Addr::LOCALHOST;
    const SWITCH_ZONE_BOOTSTRAP_IP: Ipv6Addr = Ipv6Addr::LOCALHOST;

    const EXPECTED_ZONE_NAME: &str = "oxz_oximeter";

    // Returns the expectations for a new service to be created.
    fn expect_new_service() -> Vec<Box<dyn std::any::Any>> {
        // Create a VNIC
        let create_vnic_ctx = MockDladm::create_vnic_context();
        create_vnic_ctx.expect().return_once(
            |physical_link: &Etherstub, _, _, _, _| {
                assert_eq!(&physical_link.0, &UNDERLAY_ETHERSTUB_NAME);
                Ok(())
            },
        );
        // Install the Omicron Zone
        let install_ctx = MockZones::install_omicron_zone_context();
        install_ctx.expect().return_once(|_, _, name, _, _, _, _, _, _| {
            assert_eq!(name, EXPECTED_ZONE_NAME);
            Ok(())
        });

        // Boot the zone.
        let boot_ctx = MockZones::boot_context();
        boot_ctx.expect().return_once(|name| {
            assert_eq!(name, EXPECTED_ZONE_NAME);
            Ok(())
        });

        // After calling `MockZones::boot`, `RunningZone::boot` will then look
        // up the zone ID for the booted zone. This goes through
        // `MockZone::id` to find the zone and get its ID.
        let id_ctx = MockZones::id_context();
        id_ctx.expect().return_once(|name| {
            assert_eq!(name, EXPECTED_ZONE_NAME);
            Ok(Some(1))
        });

        // Ensure the address exists
        let ensure_address_ctx = MockZones::ensure_address_context();
        ensure_address_ctx.expect().return_once(|_, _, _| {
            Ok(ipnetwork::IpNetwork::new(IpAddr::V6(Ipv6Addr::LOCALHOST), 64)
                .unwrap())
        });

        // Wait for the networking service.
        let wait_ctx = svc::wait_for_service_context();
        wait_ctx.expect().return_once(|_, _| Ok(()));

        // Import the manifest, enable the service
        let execute_ctx = illumos_utils::execute_context();
        execute_ctx.expect().times(..).returning(|_| {
            Ok(std::process::Output {
                status: std::process::ExitStatus::from_raw(0),
                stdout: vec![],
                stderr: vec![],
            })
        });

        vec![
            Box::new(create_vnic_ctx),
            Box::new(install_ctx),
            Box::new(boot_ctx),
            Box::new(id_ctx),
            Box::new(ensure_address_ctx),
            Box::new(wait_ctx),
            Box::new(execute_ctx),
        ]
    }

    // Prepare to call "ensure" for a new service, then actually call "ensure".
    async fn ensure_new_service(mgr: &ServiceManager, id: Uuid) {
        let _expectations = expect_new_service();

        mgr.ensure_all_services(ServiceEnsureBody {
            services: vec![ServiceZoneRequest {
                id,
                zone_type: ZoneType::Oximeter,
                addresses: vec![Ipv6Addr::LOCALHOST],
                dataset: None,
                gz_addresses: vec![],
                services: vec![ServiceZoneService {
                    id,
                    details: ServiceType::Oximeter,
                }],
            }],
        })
        .await
        .unwrap();
    }

    // Prepare to call "ensure" for a service which already exists. We should
    // return the service without actually installing a new zone.
    async fn ensure_existing_service(mgr: &ServiceManager, id: Uuid) {
        mgr.ensure_all_services(ServiceEnsureBody {
            services: vec![ServiceZoneRequest {
                id,
                zone_type: ZoneType::Oximeter,
                addresses: vec![Ipv6Addr::LOCALHOST],
                dataset: None,
                gz_addresses: vec![],
                services: vec![ServiceZoneService {
                    id,
                    details: ServiceType::Oximeter,
                }],
            }],
        })
        .await
        .unwrap();
    }

    // Prepare to drop the service manager.
    //
    // This will shut down all allocated zones, and delete their
    // associated VNICs.
    fn drop_service_manager(mgr: ServiceManager) {
        let halt_ctx = MockZones::halt_and_remove_logged_context();
        halt_ctx.expect().returning(|_, name| {
            assert_eq!(name, EXPECTED_ZONE_NAME);
            Ok(())
        });
        let delete_vnic_ctx = MockDladm::delete_vnic_context();
        delete_vnic_ctx.expect().returning(|_| Ok(()));

        // Explicitly drop the service manager
        drop(mgr);
    }

    struct TestConfig {
        config_dir: camino_tempfile::Utf8TempDir,
    }

    impl TestConfig {
        async fn new() -> Self {
            let config_dir = camino_tempfile::Utf8TempDir::new().unwrap();
            Self { config_dir }
        }

        fn make_config(&self) -> Config {
            Config {
                sled_id: Uuid::new_v4(),
                sidecar_revision: SidecarRevision::Physical(
                    "rev_whatever_its_a_test".to_string(),
                ),
            }
        }

        fn override_paths(&self, mgr: &ServiceManager) {
            let dir = self.config_dir.path();
            mgr.override_ledger_directory(dir.to_path_buf());
            mgr.override_image_directory(dir.to_path_buf());

            // We test launching "fake" versions of the zones, but the
            // logic to find paths relies on checking the existence of
            // files.
            std::fs::write(dir.join("oximeter.tar.gz"), "Not a real file")
                .unwrap();
        }
    }

    pub struct TestSecretRetriever {}

    #[async_trait]
    impl SecretRetriever for TestSecretRetriever {
        async fn get_latest(
            &self,
        ) -> Result<VersionedIkm, SecretRetrieverError> {
            let epoch = 0;
            let salt = [0u8; 32];
            let secret = [0x1d; 32];

            Ok(VersionedIkm::new(epoch, salt, &secret))
        }

        async fn get(
            &self,
            epoch: u64,
        ) -> Result<SecretState, SecretRetrieverError> {
            if epoch != 0 {
                return Err(SecretRetrieverError::NoSuchEpoch(epoch));
            }
            Ok(SecretState::Current(self.get_latest().await?))
        }
    }

    async fn spawn_key_manager(log: &Logger) -> StorageKeyRequester {
        let (mut key_manager, storage_key_requester) =
            KeyManager::new(log, TestSecretRetriever {});

        tokio::spawn(async move { key_manager.run().await });
        storage_key_requester
    }

    #[tokio::test]
    #[serial_test::serial]
    async fn test_ensure_service() {
        let logctx =
            omicron_test_utils::dev::test_setup_log("test_ensure_service");
        let log = logctx.log.clone();
        let test_config = TestConfig::new().await;
        let storage_key_requester = spawn_key_manager(&log).await;

        let mgr = ServiceManager::new(
            log.clone(),
            GLOBAL_ZONE_BOOTSTRAP_IP,
            Etherstub(UNDERLAY_ETHERSTUB_NAME.to_string()),
            EtherstubVnic(UNDERLAY_ETHERSTUB_VNIC_NAME.to_string()),
            Etherstub(BOOTSTRAP_ETHERSTUB_NAME.to_string()),
            SledMode::Auto,
            Some(true),
            SidecarRevision::Physical("rev-test".to_string()),
            SWITCH_ZONE_BOOTSTRAP_IP,
            vec![],
            StorageManager::new(&log, storage_key_requester).await,
        )
        .await
        .unwrap();
        test_config.override_paths(&mgr);

        let port_manager = PortManager::new(
            logctx.log.new(o!("component" => "PortManager")),
            Ipv6Addr::new(0xfd00, 0x1de, 0x00, 0x00, 0x00, 0x00, 0x00, 0x01),
        );
        mgr.sled_agent_started(
            test_config.make_config(),
            port_manager,
            Ipv6Addr::LOCALHOST,
            Uuid::new_v4(),
        )
        .await
        .unwrap();

        let id = Uuid::new_v4();
        ensure_new_service(&mgr, id).await;
        drop_service_manager(mgr);

        logctx.cleanup_successful();
    }

    #[tokio::test]
    #[serial_test::serial]
    async fn test_ensure_service_which_already_exists() {
        let logctx = omicron_test_utils::dev::test_setup_log(
            "test_ensure_service_which_already_exists",
        );
        let log = logctx.log.clone();
        let test_config = TestConfig::new().await;
        let storage_key_requester = spawn_key_manager(&log).await;

        let mgr = ServiceManager::new(
            log.clone(),
            GLOBAL_ZONE_BOOTSTRAP_IP,
            Etherstub(UNDERLAY_ETHERSTUB_NAME.to_string()),
            EtherstubVnic(UNDERLAY_ETHERSTUB_VNIC_NAME.to_string()),
            Etherstub(BOOTSTRAP_ETHERSTUB_NAME.to_string()),
            SledMode::Auto,
            Some(true),
            SidecarRevision::Physical("rev-test".to_string()),
            SWITCH_ZONE_BOOTSTRAP_IP,
            vec![],
            StorageManager::new(&log, storage_key_requester).await,
        )
        .await
        .unwrap();
        test_config.override_paths(&mgr);

        let port_manager = PortManager::new(
            logctx.log.new(o!("component" => "PortManager")),
            Ipv6Addr::new(0xfd00, 0x1de, 0x00, 0x00, 0x00, 0x00, 0x00, 0x01),
        );
        mgr.sled_agent_started(
            test_config.make_config(),
            port_manager,
            Ipv6Addr::LOCALHOST,
            Uuid::new_v4(),
        )
        .await
        .unwrap();

        let id = Uuid::new_v4();
        ensure_new_service(&mgr, id).await;
        ensure_existing_service(&mgr, id).await;
        drop_service_manager(mgr);

        logctx.cleanup_successful();
    }

    #[tokio::test]
    #[serial_test::serial]
    async fn test_services_are_recreated_on_reboot() {
        let logctx = omicron_test_utils::dev::test_setup_log(
            "test_services_are_recreated_on_reboot",
        );
        let log = logctx.log.clone();
        let test_config = TestConfig::new().await;
        let storage_key_requester = spawn_key_manager(&log).await;

        // First, spin up a ServiceManager, create a new service, and tear it
        // down.
        let mgr = ServiceManager::new(
            logctx.log.clone(),
            GLOBAL_ZONE_BOOTSTRAP_IP,
            Etherstub(UNDERLAY_ETHERSTUB_NAME.to_string()),
            EtherstubVnic(UNDERLAY_ETHERSTUB_VNIC_NAME.to_string()),
            Etherstub(BOOTSTRAP_ETHERSTUB_NAME.to_string()),
            SledMode::Auto,
            Some(true),
            SidecarRevision::Physical("rev-test".to_string()),
            SWITCH_ZONE_BOOTSTRAP_IP,
            vec![],
            StorageManager::new(&log, storage_key_requester).await,
        )
        .await
        .unwrap();
        test_config.override_paths(&mgr);

        let port_manager = PortManager::new(
            logctx.log.new(o!("component" => "PortManager")),
            Ipv6Addr::new(0xfd00, 0x1de, 0x00, 0x00, 0x00, 0x00, 0x00, 0x01),
        );
        mgr.sled_agent_started(
            test_config.make_config(),
            port_manager,
            Ipv6Addr::LOCALHOST,
            Uuid::new_v4(),
        )
        .await
        .unwrap();

        let id = Uuid::new_v4();
        ensure_new_service(&mgr, id).await;
        drop_service_manager(mgr);

        // Before we re-create the service manager - notably, using the same
        // config file! - expect that a service gets initialized.
        let storage_key_requester = spawn_key_manager(&log).await;
        let _expectations = expect_new_service();
        let mgr = ServiceManager::new(
            logctx.log.clone(),
            GLOBAL_ZONE_BOOTSTRAP_IP,
            Etherstub(UNDERLAY_ETHERSTUB_NAME.to_string()),
            EtherstubVnic(UNDERLAY_ETHERSTUB_VNIC_NAME.to_string()),
            Etherstub(BOOTSTRAP_ETHERSTUB_NAME.to_string()),
            SledMode::Auto,
            Some(true),
            SidecarRevision::Physical("rev-test".to_string()),
            SWITCH_ZONE_BOOTSTRAP_IP,
            vec![],
            StorageManager::new(&log, storage_key_requester).await,
        )
        .await
        .unwrap();
        test_config.override_paths(&mgr);

        let port_manager = PortManager::new(
            logctx.log.new(o!("component" => "PortManager")),
            Ipv6Addr::new(0xfd00, 0x1de, 0x00, 0x00, 0x00, 0x00, 0x00, 0x01),
        );
        mgr.sled_agent_started(
            test_config.make_config(),
            port_manager,
            Ipv6Addr::LOCALHOST,
            Uuid::new_v4(),
        )
        .await
        .unwrap();

        drop_service_manager(mgr);

        logctx.cleanup_successful();
    }

    #[tokio::test]
    #[serial_test::serial]
    async fn test_services_do_not_persist_without_config() {
        let logctx = omicron_test_utils::dev::test_setup_log(
            "test_services_do_not_persist_without_config",
        );
        let log = logctx.log.clone();
        let test_config = TestConfig::new().await;
        let storage_key_requester = spawn_key_manager(&log).await;

        // First, spin up a ServiceManager, create a new service, and tear it
        // down.
        let mgr = ServiceManager::new(
            logctx.log.clone(),
            GLOBAL_ZONE_BOOTSTRAP_IP,
            Etherstub(UNDERLAY_ETHERSTUB_NAME.to_string()),
            EtherstubVnic(UNDERLAY_ETHERSTUB_VNIC_NAME.to_string()),
            Etherstub(BOOTSTRAP_ETHERSTUB_NAME.to_string()),
            SledMode::Auto,
            Some(true),
            SidecarRevision::Physical("rev-test".to_string()),
            SWITCH_ZONE_BOOTSTRAP_IP,
            vec![],
            StorageManager::new(&log, storage_key_requester).await,
        )
        .await
        .unwrap();
        test_config.override_paths(&mgr);

        let port_manager = PortManager::new(
            logctx.log.new(o!("component" => "PortManager")),
            Ipv6Addr::new(0xfd00, 0x1de, 0x00, 0x00, 0x00, 0x00, 0x00, 0x01),
        );
        mgr.sled_agent_started(
            test_config.make_config(),
            port_manager,
            Ipv6Addr::LOCALHOST,
            Uuid::new_v4(),
        )
        .await
        .unwrap();

        let id = Uuid::new_v4();
        ensure_new_service(&mgr, id).await;
        drop_service_manager(mgr);

        // Next, delete the ledger. This means the service we just created will
        // not be remembered on the next initialization.
        std::fs::remove_file(
            test_config.config_dir.path().join(SERVICES_LEDGER_FILENAME),
        )
        .unwrap();

        // We don't really have a need to make the StorageKeyRequester `Clone`
        // and we want to keep the channel buffer size management simple. So
        // for tests, just create another key manager and `storage_key_requester`.
        // They all manage the same hardcoded test secrets and will derive the same keys.
        let storage_key_requester = spawn_key_manager(&log).await;
        // Observe that the old service is not re-initialized.
        let mgr = ServiceManager::new(
            logctx.log.clone(),
            GLOBAL_ZONE_BOOTSTRAP_IP,
            Etherstub(UNDERLAY_ETHERSTUB_NAME.to_string()),
            EtherstubVnic(UNDERLAY_ETHERSTUB_VNIC_NAME.to_string()),
            Etherstub(BOOTSTRAP_ETHERSTUB_NAME.to_string()),
            SledMode::Auto,
            Some(true),
            SidecarRevision::Physical("rev-test".to_string()),
            SWITCH_ZONE_BOOTSTRAP_IP,
            vec![],
            StorageManager::new(&log, storage_key_requester).await,
        )
        .await
        .unwrap();
        test_config.override_paths(&mgr);

        let port_manager = PortManager::new(
            logctx.log.new(o!("component" => "PortManager")),
            Ipv6Addr::new(0xfd00, 0x1de, 0x00, 0x00, 0x00, 0x00, 0x00, 0x01),
        );
        mgr.sled_agent_started(
            test_config.make_config(),
            port_manager,
            Ipv6Addr::LOCALHOST,
            Uuid::new_v4(),
        )
        .await
        .unwrap();

        drop_service_manager(mgr);

        logctx.cleanup_successful();
    }
}<|MERGE_RESOLUTION|>--- conflicted
+++ resolved
@@ -2441,67 +2441,9 @@
         Ok(())
     }
 
-<<<<<<< HEAD
-    /// Ensures that a storage zone be initialized.
-    ///
-    /// These services will be instantiated by this function, and will be
-    /// recorded to a local file to ensure they start automatically on next
-    /// boot.
-    pub async fn ensure_storage_service(
-        &self,
-        request: ServiceZoneRequest,
-    ) -> Result<(), Error> {
-        let log = &self.inner.log;
-        let mut existing_zones = self.inner.dataset_zones.lock().await;
-
-        // Read the existing set of services from the ledger.
-        let service_paths = self.all_storage_service_ledgers().await;
-        let mut ledger =
-            match Ledger::<AllZoneRequests>::new(log, service_paths.clone())
-                .await
-            {
-                Some(ledger) => ledger,
-                None => Ledger::<AllZoneRequests>::new_with(
-                    log,
-                    service_paths.clone(),
-                    AllZoneRequests::default(),
-                ),
-            };
-        let ledger_zone_requests = ledger.data_mut();
-
-        if !ledger_zone_requests
-            .requests
-            .iter()
-            .any(|zone_request| zone_request.zone.id == request.id)
-        {
-            // If this is a new request, provision a zone filesystem on the same
-            // disk as the dataset.
-            let dataset = request
-                .dataset
-                .as_ref()
-                .expect("Storage services should have a dataset");
-            let root = dataset
-                .pool()
-                .dataset_mountpoint(sled_hardware::disk::ZONE_DATASET);
-            ledger_zone_requests
-                .requests
-                .push(ZoneRequest { zone: request, root });
-        }
-
-        self.initialize_services_locked(
-            &mut existing_zones,
-            &ledger_zone_requests.requests,
-        )
-        .await?;
-
-        ledger.commit().await?;
-
-        Ok(())
-    }
-
     pub async fn cockroachdb_initialize(&self) -> Result<(), Error> {
         let log = &self.inner.log;
-        let dataset_zones = self.inner.dataset_zones.lock().await;
+        let dataset_zones = self.inner.zones.lock().await;
         for zone in dataset_zones.iter() {
             // TODO: We could probably store the ZoneKind in the running zone to
             // make this "comparison to existing zones by name" mechanism a bit
@@ -2558,8 +2500,6 @@
         Ok(())
     }
 
-=======
->>>>>>> cdf91f28
     pub fn boottime_rewrite(&self, zones: &Vec<RunningZone>) {
         if self
             .inner
