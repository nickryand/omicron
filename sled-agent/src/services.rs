// This Source Code Form is subject to the terms of the Mozilla Public
// License, v. 2.0. If a copy of the MPL was not distributed with this
// file, You can obtain one at https://mozilla.org/MPL/2.0/.

//! Sled-local service management.
//!
//! For controlling zone-based storage services, refer to
//! [crate::storage_manager::StorageManager].
//!
//! For controlling virtual machine instances, refer to
//! [crate::instance_manager::InstanceManager].
//!
//! The [ServiceManager] provides separate mechanisms for services where the
//! "source-of-truth" is Nexus, compared with services where the
//! "source-of-truth" is the Sled Agent itself. Although we generally prefer to
//! delegate the decision of "which services run where" to Nexus, there are
//! situations where the Sled Agent must be capable of autonomously ensuring
//! that zones execute. For example, the "switch zone" contains services which
//! should automatically start when a Tofino device is detected, independently
//! of what other services Nexus wants to have executing on the sled.
//!
//! To accomplish this, the following interfaces are exposed:
//! - [ServiceManager::ensure_persistent] exposes an API to request a set of
//! services that should persist beyond reboot.
//! - [ServiceManager::activate_switch] exposes an API to specifically enable
//! or disable (via [ServiceManager::deactivate_switch]) the switch zone.

use crate::bootstrap::ddm_admin_client::{DdmAdminClient, DdmError};
use crate::params::{
    DendriteAsic, ServiceEnsureBody, ServiceType, ServiceZoneRequest, ZoneType,
};
use crate::smf_helper::SmfHelper;
use illumos_utils::dladm::{Dladm, Etherstub, EtherstubVnic};
use illumos_utils::link::{Link, VnicAllocator};
use illumos_utils::opte::{Port, PortManager, PortTicket};
use illumos_utils::running_zone::{InstalledZone, RunningZone};
use illumos_utils::zfs::ZONE_ZFS_DATASET_MOUNTPOINT;
use illumos_utils::zone::AddressRequest;
use illumos_utils::zone::Zones;
use omicron_common::address::Ipv6Subnet;
use omicron_common::address::BOOTSTRAP_ARTIFACT_PORT;
use omicron_common::address::CRUCIBLE_PANTRY_PORT;
use omicron_common::address::DENDRITE_PORT;
use omicron_common::address::MGS_PORT;
use omicron_common::address::NEXUS_INTERNAL_PORT;
use omicron_common::address::OXIMETER_PORT;
use omicron_common::address::RACK_PREFIX;
use omicron_common::address::SLED_PREFIX;
use omicron_common::address::WICKETD_PORT;
use omicron_common::nexus_config::{
    self, DeploymentConfig as NexusDeploymentConfig,
};
use once_cell::sync::OnceCell;
use sled_hardware::underlay;
use sled_hardware::SledMode;
use slog::Logger;
use std::collections::HashSet;
use std::iter::FromIterator;
use std::net::{IpAddr, Ipv4Addr, Ipv6Addr, SocketAddr};
use std::path::{Path, PathBuf};
use std::sync::Arc;
use tokio::io::AsyncWriteExt;
use tokio::sync::oneshot;
use tokio::sync::Mutex;
use tokio::task::JoinHandle;
use uuid::Uuid;

// The filename of ServiceManager's internal storage.
const SERVICE_CONFIG_FILENAME: &str = "service.toml";
// The filename of a half-completed config, in need of parameters supplied at
// runtime.
const PARTIAL_CONFIG_FILENAME: &str = "config-partial.toml";
// The filename of a completed config, merging the partial config with
// additional appended parameters known at runtime.
const COMPLETE_CONFIG_FILENAME: &str = "config.toml";

#[derive(thiserror::Error, Debug)]
pub enum Error {
    #[error("Cannot serialize TOML to file {path}: {err}")]
    TomlSerialize { path: PathBuf, err: toml::ser::Error },

    #[error("Cannot deserialize TOML from file {path}: {err}")]
    TomlDeserialize { path: PathBuf, err: toml::de::Error },

    #[error("I/O Error accessing {path}: {err}")]
    Io { path: PathBuf, err: std::io::Error },

    #[error("Failed to find device {device}")]
    MissingDevice { device: String },

    #[error("Sled Agent not initialized yet")]
    SledAgentNotReady,

    #[error("Switch zone error: {0}")]
    SwitchZone(anyhow::Error),

    #[error("Failed to issue SMF command: {0}")]
    SmfCommand(#[from] crate::smf_helper::Error),

    #[error("Failed to do '{intent}' by running command in zone: {err}")]
    ZoneCommand {
        intent: String,
        #[source]
        err: illumos_utils::running_zone::RunCommandError,
    },

    #[error("Failed to boot zone: {0}")]
    ZoneBoot(#[from] illumos_utils::running_zone::BootError),

    #[error(transparent)]
    ZoneEnsureAddress(#[from] illumos_utils::running_zone::EnsureAddressError),

    #[error(transparent)]
    ZoneInstall(#[from] illumos_utils::running_zone::InstallZoneError),

    #[error("Error contacting ddmd: {0}")]
    DdmError(#[from] DdmError),

    #[error("Failed to access underlay device: {0}")]
    Underlay(#[from] underlay::Error),

    #[error("Failed to create OPTE port for Nexus: {0}")]
    NexusOptePortCreation(illumos_utils::opte::Error),

    #[error("Failed to create Vnic in switch zone: {0}")]
    SwitchVnicCreation(illumos_utils::dladm::CreateVnicError),

    #[error("Failed to add GZ addresses: {message}: {err}")]
    GzAddress {
        message: String,
        err: illumos_utils::zone::EnsureGzAddressError,
    },

    #[error("Could not initialize service {service} as requested: {message}")]
    BadServiceRequest { service: String, message: String },

    #[error("Services already configured for this Sled Agent")]
    ServicesAlreadyConfigured,
}

impl From<Error> for omicron_common::api::external::Error {
    fn from(err: Error) -> Self {
        omicron_common::api::external::Error::InternalError {
            internal_message: err.to_string(),
        }
    }
}

/// The default path to service configuration, if one is not
/// explicitly provided.
pub fn default_services_config_path() -> PathBuf {
    Path::new(omicron_common::OMICRON_CONFIG_PATH).join(SERVICE_CONFIG_FILENAME)
}

// Converts a zone and service name into a full configuration directory path.
type ConfigDirGetter = Box<dyn Fn(&str, &str) -> PathBuf + Send + Sync>;

/// Configuration parameters which modify the [`ServiceManager`]'s behavior.
pub struct Config {
    /// Identifies the revision of the sidecar to be used.
    pub sidecar_revision: String,

    /// An optional internet gateway address for external services.
    pub gateway_address: Option<Ipv4Addr>,

    /// The path for the ServiceManager to store information about
    /// all running services.
    pub all_svcs_config_path: PathBuf,

    /// A function which returns the path the directory holding the
    /// service's configuration file.
    pub get_svc_config_dir: ConfigDirGetter,
}

impl Config {
    pub fn new(
        sidecar_revision: String,
        gateway_address: Option<Ipv4Addr>,
    ) -> Self {
        Self {
            sidecar_revision,
            gateway_address,
            all_svcs_config_path: default_services_config_path(),
            get_svc_config_dir: Box::new(|zone_name: &str, svc_name: &str| {
                PathBuf::from(ZONE_ZFS_DATASET_MOUNTPOINT)
                    .join(PathBuf::from(zone_name))
                    .join("root")
                    .join(format!("var/svc/manifest/site/{}", svc_name))
            }),
        }
    }
}

struct Task {
    // A signal for the initializer task to terminate
    exit_tx: oneshot::Sender<()>,
    // A task repeatedly trying to initialize the zone
    initializer: JoinHandle<()>,
}

impl Task {
    async fn stop(self) {
        // If this succeeds, we told the background task to exit
        // successfully. If it fails, the background task already
        // exited.
        let _ = self.exit_tx.send(());
        self.initializer.await.expect("Switch initializer task panicked");
    }
}

// Describes the Switch Zone state.
enum SwitchZone {
    // The switch zone is not currently running.
    Disabled,
    // The Zone is still initializing - it may be awaiting the initialization
    // of certain links.
    Initializing {
        // The request for the zone
        request: ServiceZoneRequest,
        // A background task which keeps looping until the zone is initialized
        worker: Option<Task>,
        // Filesystems for the switch zone to mount
        // Since SoftNPU is currently managed via a UNIX socket, we need to
        // pass those files in to the SwitchZone so Dendrite can manage SoftNPU
        filesystems: Vec<zone::Fs>,
    },
    // The Zone is currently running.
    Running {
        // The original request for the zone
        request: ServiceZoneRequest,
        // The currently running zone
        zone: RunningZone,
    },
}

/// Manages miscellaneous Sled-local services.
pub struct ServiceManagerInner {
    log: Logger,
    switch_zone: Mutex<SwitchZone>,
    sled_mode: SledMode,
    sidecar_revision: String,
    zones: Mutex<Vec<RunningZone>>,
    underlay_vnic_allocator: VnicAllocator<Etherstub>,
    underlay_vnic: EtherstubVnic,
    bootstrap_vnic_allocator: VnicAllocator<Etherstub>,
    ddmd_client: DdmAdminClient,
    advertised_prefixes: Mutex<HashSet<Ipv6Subnet<SLED_PREFIX>>>,
    sled_info: OnceCell<SledAgentInfo>,
    switch_zone_bootstrap_address: Ipv6Addr,
}

// Late-binding information, only known once the sled agent is up and
// operational.
struct SledAgentInfo {
    config: Config,
    underlay_address: Ipv6Addr,
    rack_id: Uuid,
    port_manager: PortManager,
}

#[derive(Clone)]
pub struct ServiceManager {
    inner: Arc<ServiceManagerInner>,
}

impl ServiceManager {
    /// Creates a service manager.
    ///
    /// Args:
    /// - `log`: The logger
    /// - `underlay_etherstub`: Etherstub used to allocate service vNICs.
    /// - `underlay_vnic`: The underlay's vNIC in the Global Zone.
    /// - `bootstrap_etherstub`: Etherstub used to allocate bootstrap service vNICs.
    /// - `sled_mode`: The sled's mode of operation (Gimlet vs Scrimlet).
    /// - `sidecar_revision`: Rev of attached sidecar, if present.
    /// - `switch_zone_bootstrap_address`: The bootstrap IP to use for the switch zone.
    pub async fn new(
        log: Logger,
        underlay_etherstub: Etherstub,
        underlay_vnic: EtherstubVnic,
        bootstrap_etherstub: Etherstub,
        sled_mode: SledMode,
        sidecar_revision: String,
        switch_zone_bootstrap_address: Ipv6Addr,
    ) -> Result<Self, Error> {
        debug!(log, "Creating new ServiceManager");
        let log = log.new(o!("component" => "ServiceManager"));
        let mgr = Self {
            inner: Arc::new(ServiceManagerInner {
                log: log.clone(),
                // TODO(https://github.com/oxidecomputer/omicron/issues/725):
                // Load the switch zone if it already exists?
                switch_zone: Mutex::new(SwitchZone::Disabled),
                sled_mode,
                sidecar_revision,
                zones: Mutex::new(vec![]),
                underlay_vnic_allocator: VnicAllocator::new(
                    "Service",
                    underlay_etherstub,
                ),
                underlay_vnic,
                bootstrap_vnic_allocator: VnicAllocator::new(
                    "Bootstrap",
                    bootstrap_etherstub,
                ),
                ddmd_client: DdmAdminClient::new(log)?,
                advertised_prefixes: Mutex::new(HashSet::new()),
                sled_info: OnceCell::new(),
                switch_zone_bootstrap_address,
            }),
        };
        Ok(mgr)
    }

    /// Loads services from the services manager, and returns once all requested
    /// services have been started.
    pub async fn sled_agent_started(
        &self,
        config: Config,
        underlay_address: Ipv6Addr,
        rack_id: Uuid,
        port_manager: PortManager,
    ) -> Result<(), Error> {
        self.inner
            .sled_info
            .set(SledAgentInfo {
                config,
                underlay_address,
                rack_id,
                port_manager,
            })
            .map_err(|_| "already set".to_string())
            .expect("Sled Agent should only start once");

        let config_path = self.services_config_path()?;
        if config_path.exists() {
            info!(
                &self.inner.log,
                "Sled services found at {}; loading",
                config_path.to_string_lossy()
            );
            let cfg: ServiceEnsureBody = toml::from_str(
                &tokio::fs::read_to_string(&config_path).await.map_err(
                    |err| Error::Io { path: config_path.clone(), err },
                )?,
            )
            .map_err(|err| Error::TomlDeserialize {
                path: config_path.clone(),
                err,
            })?;
            let mut existing_zones = self.inner.zones.lock().await;
            self.initialize_services_locked(&mut existing_zones, &cfg.services)
                .await?;
        } else {
            info!(
                &self.inner.log,
                "No sled services found at {}",
                config_path.to_string_lossy()
            );
        }

        Ok(())
    }

    /// Returns the sled's configured mode.
    pub fn sled_mode(&self) -> SledMode {
        self.inner.sled_mode
    }

    // Returns either the path to the explicitly provided config path, or
    // chooses the default one.
    fn services_config_path(&self) -> Result<PathBuf, Error> {
        if let Some(info) = self.inner.sled_info.get() {
            Ok(info.config.all_svcs_config_path.clone())
        } else {
            Err(Error::SledAgentNotReady)
        }
    }

    // Advertise the /64 prefix of `address`, unless we already have.
    //
    // This method only blocks long enough to check our HashSet of
    // already-advertised prefixes; the actual request to ddmd to advertise the
    // prefix is spawned onto a background task.
    async fn advertise_prefix_of_address(&self, address: Ipv6Addr) {
        let subnet = Ipv6Subnet::new(address);
        if self.inner.advertised_prefixes.lock().await.insert(subnet) {
            self.inner.ddmd_client.advertise_prefix(subnet);
        }
    }

    // Check the services intended to run in the zone to determine whether any
    // physical devices need to be mapped into the zone when it is created.
    fn devices_needed(req: &ServiceZoneRequest) -> Result<Vec<String>, Error> {
        let mut devices = vec![];
        for svc in &req.services {
            match svc {
                ServiceType::Dendrite { asic: DendriteAsic::TofinoAsic } => {
                    if let Ok(Some(n)) = tofino::get_tofino() {
                        if let Ok(device_path) = n.device_path() {
                            devices.push(device_path);
                            continue;
                        }
                    }
                    return Err(Error::MissingDevice {
                        device: "tofino".to_string(),
                    });
                }
                _ => (),
            }
        }

        for dev in &devices {
            if !Path::new(dev).exists() {
                return Err(Error::MissingDevice { device: dev.to_string() });
            }
        }
        Ok(devices)
    }

    // If we are running in the switch zone, we need a bootstrap vnic so we can
    // listen on a bootstrap address for the wicketd artifact server.
    //
    // No other zone besides the switch and global zones should have a
    // bootstrap address.
    fn bootstrap_vnic_needed(
        &self,
        req: &ServiceZoneRequest,
    ) -> Result<Option<Link>, Error> {
        if req.zone_type == ZoneType::Switch {
            match self.inner.bootstrap_vnic_allocator.new_bootstrap() {
                Ok(link) => Ok(Some(link)),
                Err(e) => Err(Error::SwitchVnicCreation(e)),
            }
        } else {
            Ok(None)
        }
    }

    // Check the services intended to run in the zone to determine whether any
    // physical links or vnics need to be mapped into the zone when it is created.
    //
    // NOTE: This function is implemented to return the first link found, under
    // the assumption that "at most one" would be necessary.
    fn link_needed(
        &self,
        req: &ServiceZoneRequest,
    ) -> Result<Option<Link>, Error> {
        for svc in &req.services {
            match svc {
                ServiceType::Tfport { pkt_source } => {
                    // The tfport service requires a MAC device to/from which sidecar
                    // packets may be multiplexed.  If the link isn't present, don't
                    // bother trying to start the zone.
                    match Dladm::verify_link(pkt_source) {
                        Ok(link) => {
                            return Ok(Some(link));
                        }
                        Err(_) => {
                            return Err(Error::MissingDevice {
                                device: pkt_source.to_string(),
                            });
                        }
                    }
                }
                _ => (),
            }
        }
        Ok(None)
    }

    // Check the services intended to run in the zone to determine whether any
    // OPTE ports need to be created and mapped into the zone when it is created.
    fn opte_ports_needed(
        &self,
        req: &ServiceZoneRequest,
    ) -> Result<Vec<(Port, PortTicket)>, Error> {
        let port_manager = &self
            .inner
            .sled_info
            .get()
            .ok_or_else(|| Error::SledAgentNotReady)?
            .port_manager;

        let mut ports = vec![];
        for svc in &req.services {
            match svc {
                ServiceType::Nexus { external_ip, .. } => {
                    let port = port_manager
                        .create_svc_port(
                            req.id,
                            &nexus_defaults::nexus_service::EXTERNAL_NIC,
                            *external_ip,
                        )
                        .map_err(Error::NexusOptePortCreation)?;
                    ports.push(port);
                }
                _ => {}
            }
        }
        Ok(ports)
    }

    // Check the services intended to run in the zone to determine whether any
    // additional privileges need to be enabled for the zone.
    fn privs_needed(req: &ServiceZoneRequest) -> Vec<String> {
        let mut needed = Vec::new();
        for svc in &req.services {
            if let ServiceType::Tfport { .. } = svc {
                needed.push("default".to_string());
                needed.push("sys_dl_config".to_string());
            }
        }
        needed
    }

    async fn initialize_zone(
        &self,
        request: &ServiceZoneRequest,
        filesystems: &[zone::Fs],
    ) -> Result<RunningZone, Error> {
        let device_names = Self::devices_needed(request)?;
        let bootstrap_vnic = self.bootstrap_vnic_needed(request)?;
        let link = self.link_needed(request)?;
        let opte_ports = self.opte_ports_needed(request)?;
        let limit_priv = Self::privs_needed(request);
        let needs_bootstrap_address = bootstrap_vnic.is_some();

        let devices: Vec<zone::Device> = device_names
            .iter()
            .map(|d| zone::Device { name: d.to_string() })
            .collect();

        let installed_zone = InstalledZone::install(
            &self.inner.log,
            &self.inner.underlay_vnic_allocator,
            &request.zone_type.to_string(),
            // unique_name=
            None,
            // dataset=
            &[],
            // filesystems=
            &filesystems,
            &devices,
            opte_ports,
            bootstrap_vnic,
            link,
            limit_priv,
        )
        .await?;

        let running_zone = RunningZone::boot(installed_zone).await?;

        if needs_bootstrap_address {
            info!(
                self.inner.log,
                "Ensuring bootstrap address {} exists in switch zone",
                self.inner.switch_zone_bootstrap_address.to_string()
            );
            running_zone
                .ensure_bootstrap_address(
                    self.inner.switch_zone_bootstrap_address,
                )
                .await?;
        }

        for addr in &request.addresses {
            if *addr == Ipv6Addr::LOCALHOST {
                continue;
            }
            info!(
                self.inner.log,
                "Ensuring address {} exists",
                addr.to_string()
            );
            let addr_request =
                AddressRequest::new_static(IpAddr::V6(*addr), None);
            running_zone.ensure_address(addr_request).await?;
            info!(
                self.inner.log,
                "Ensuring address {} exists - OK",
                addr.to_string()
            );
        }

        info!(self.inner.log, "GZ addresses: {:#?}", request.gz_addresses);
        for &addr in &request.gz_addresses {
            info!(
                self.inner.log,
                "Ensuring GZ address {} exists",
                addr.to_string()
            );

            let addr_name =
                request.zone_type.to_string().replace(&['-', '_'][..], "");
            Zones::ensure_has_global_zone_v6_address(
                self.inner.underlay_vnic.clone(),
                addr,
                &addr_name,
            )
            .map_err(|err| Error::GzAddress {
                message: format!(
                    "adding address on behalf of service zone '{}'",
                    request.zone_type
                ),
                err,
            })?;

            // If this address is in a new ipv6 prefix, notify maghemite so
            // it can advertise it to other sleds.
            self.advertise_prefix_of_address(addr).await;
        }

        let maybe_gateway = if !request.gz_addresses.is_empty() {
            // If this service supplies its own GZ address, add a route.
            //
            // This is currently being used for the DNS service.
            //
            // TODO: consider limiting the number of GZ addresses which
            // can be supplied - now that we're actively using it, we
            // aren't really handling the "many GZ addresses" case, and it
            // doesn't seem necessary now.
            Some(request.gz_addresses[0])
        } else if let Some(info) = self.inner.sled_info.get() {
            // If the service has not supplied a GZ address, simply add
            // a route to the sled's underlay address.
            Some(info.underlay_address)
        } else {
            // If the underlay doesn't exist, no routing occurs.
            None
        };

        if let Some(gateway) = maybe_gateway {
            running_zone.add_default_route(gateway).await.map_err(|err| {
                Error::ZoneCommand { intent: "Adding Route".to_string(), err }
            })?;
        }

        for service in &request.services {
            // TODO: Related to
            // https://github.com/oxidecomputer/omicron/pull/1124 , should we
            // avoid importing this manifest?
            debug!(self.inner.log, "importing manifest");

            let smfh = SmfHelper::new(&running_zone, service);
            smfh.import_manifest()?;

            match &service {
                ServiceType::Nexus { internal_ip, .. } => {
                    info!(self.inner.log, "Setting up Nexus service");

                    let sled_info =
                        if let Some(info) = self.inner.sled_info.get() {
                            info
                        } else {
                            return Err(Error::SledAgentNotReady);
                        };

                    // Nexus expects a single OPTE port, see `opte_ports_needed()`
                    let port = running_zone.opte_ports().nth(0).unwrap();

                    // While Nexus will be reachable via `external_ip`, it communicates
                    // atop an OPTE port which operates on a VPC private IP. OPTE will
                    // map the private IP to the external IP automatically.
                    let addr_request = AddressRequest::Dhcp;
                    let private_ip = running_zone
                        .ensure_address_for_port(addr_request, "nexus", 0)
                        .await?
                        .ip();
                    info!(
                        self.inner.log,
                        "Nexus VPC private IP: {}", private_ip,
                    );

                    if let IpAddr::V4(gateway_ip) = port.gateway().ip() {
                        // TODO-remove: OPTE's DHCP "server" returns the list of routes to add
                        // via option 121 (Classless Static Route). The illumos DHCP client
                        // currently does not support this option, so we add the routes
                        // manually here.
                        // https://www.illumos.org/issues/11990
                        let gateway_ip = gateway_ip.to_string();
                        running_zone
                            .run_cmd(&[
                                "/usr/sbin/route",
                                "add",
                                "-host",
                                &gateway_ip,
                                &private_ip.to_string(),
                                "-interface",
                                "-ifp",
                                port.vnic_name(),
                            ])
                            .map_err(|err| Error::ZoneCommand {
                                intent:
                                    "nexus: adding OPTE Local Subnet Router Entry"
                                        .to_string(),
                                err,
                            })?;
                        running_zone
                            .run_cmd(&[
                                "/usr/sbin/route",
                                "add",
                                "-inet",
                                "default",
                                &gateway_ip,
                            ])
                            .map_err(|err| Error::ZoneCommand {
                                intent:
                                    "nexus: adding OPTE Default Router Entry"
                                        .to_string(),
                                err,
                            })?;
                    }

                    // Nexus takes a separate config file for parameters which
                    // cannot be known at packaging time.
                    let deployment_config = NexusDeploymentConfig {
                        id: request.id,
                        rack_id: sled_info.rack_id,

                        dropshot_external: dropshot::ConfigDropshot {
<<<<<<< HEAD
                            bind_address: SocketAddr::new(private_ip, 80),
                            request_body_max_bytes: 1048576,
=======
                            bind_address: SocketAddr::new(*external_ip, 80),
                            // This has to be large enough to support:
                            // - bulk writes to disks
                            request_body_max_bytes: 8192 * 1024,
>>>>>>> 18177ba8
                            ..Default::default()
                        },
                        dropshot_internal: dropshot::ConfigDropshot {
                            bind_address: SocketAddr::new(
                                IpAddr::V6(*internal_ip),
                                NEXUS_INTERNAL_PORT,
                            ),
                            request_body_max_bytes: 1048576,
                            ..Default::default()
                        },
                        subnet: Ipv6Subnet::<RACK_PREFIX>::new(
                            sled_info.underlay_address,
                        ),
                        database: nexus_config::Database::FromDns,
                    };

                    // Copy the partial config file to the expected location.
                    let config_dir = (sled_info.config.get_svc_config_dir)(
                        running_zone.name(),
                        &request.zone_type.to_string(),
                    );
                    let partial_config_path =
                        config_dir.join(PARTIAL_CONFIG_FILENAME);
                    let config_path = config_dir.join(COMPLETE_CONFIG_FILENAME);
                    tokio::fs::copy(partial_config_path, &config_path)
                        .await
                        .map_err(|err| Error::Io {
                            path: config_path.clone(),
                            err,
                        })?;

                    // Serialize the configuration and append it into the file.
                    let serialized_cfg =
                        toml::Value::try_from(&deployment_config)
                            .expect("Cannot serialize config");
                    let mut map = toml::map::Map::new();
                    map.insert("deployment".to_string(), serialized_cfg);
                    let config_str = toml::to_string(&map).map_err(|err| {
                        Error::TomlSerialize { path: config_path.clone(), err }
                    })?;
                    let mut file = tokio::fs::OpenOptions::new()
                        .append(true)
                        .open(&config_path)
                        .await
                        .map_err(|err| Error::Io {
                            path: config_path.clone(),
                            err,
                        })?;
                    file.write_all(config_str.as_bytes()).await.map_err(
                        |err| Error::Io { path: config_path.clone(), err },
                    )?;
                }
                ServiceType::InternalDns { server_address, dns_address } => {
                    info!(self.inner.log, "Setting up internal-dns service");
                    smfh.setprop(
                        "config/http_address",
                        format!(
                            "[{}]:{}",
                            server_address.ip(),
                            server_address.port(),
                        ),
                    )?;
                    smfh.setprop(
                        "config/dns_address",
                        &format!(
                            "[{}]:{}",
                            dns_address.ip(),
                            dns_address.port(),
                        ),
                    )?;

                    // Refresh the manifest with the new properties we set,
                    // so they become "effective" properties when the service is enabled.
                    smfh.refresh()?;
                }
                ServiceType::Oximeter => {
                    info!(self.inner.log, "Setting up oximeter service");

                    let address = request.addresses[0];
                    smfh.setprop("config/id", request.id)?;
                    smfh.setprop(
                        "config/address",
                        &format!("[{}]:{}", address, OXIMETER_PORT),
                    )?;
                    smfh.refresh()?;
                }
                ServiceType::ManagementGatewayService => {
                    info!(self.inner.log, "Setting up MGS service");
                    smfh.setprop("config/id", request.id)?;

                    // Always tell MGS to listen on localhost so wicketd can
                    // contact it even before we have an underlay network.
                    smfh.addpropvalue(
                        "config/address",
                        &format!("[::1]:{MGS_PORT}"),
                    )?;

                    if let Some(address) = request.addresses.get(0) {
                        // Don't use localhost twice
                        if *address != Ipv6Addr::LOCALHOST {
                            smfh.addpropvalue(
                                "config/address",
                                &format!("[{address}]:{MGS_PORT}"),
                            )?;
                        }
                    }

                    smfh.refresh()?;
                }
                ServiceType::Wicketd => {
                    info!(self.inner.log, "Setting up wicketd service");

                    smfh.setprop(
                        "config/address",
                        &format!("[::1]:{WICKETD_PORT}"),
                    )?;

                    // TODO: Use bootstrap address
                    smfh.setprop(
                        "config/artifact-address",
                        &format!("[::1]:{BOOTSTRAP_ARTIFACT_PORT}"),
                    )?;

                    smfh.setprop(
                        "config/mgs-address",
                        &format!("[::1]:{MGS_PORT}"),
                    )?;
                    smfh.refresh()?;
                }
                ServiceType::Dendrite { asic } => {
                    info!(self.inner.log, "Setting up dendrite service");

                    smfh.delpropvalue("config/address", "*")?;
                    for address in &request.addresses {
                        smfh.addpropvalue(
                            "config/address",
                            &format!("[{}]:{}", address, DENDRITE_PORT),
                        )?;
                    }
                    match asic {
                        DendriteAsic::TofinoAsic => {
                            // There should be exactly one device_name
                            // associated with this zone: the /dev path for
                            // the tofino ASIC.
                            let dev_cnt = device_names.len();
                            if dev_cnt == 1 {
                                smfh.setprop(
                                    "config/dev_path",
                                    device_names[0].clone(),
                                )?;
                            } else {
                                return Err(Error::SwitchZone(
                                    anyhow::anyhow!(
                                    "{dev_cnt} devices needed for tofino asic"
                                ),
                                ));
                            }
                            smfh.setprop(
                                "config/port_config",
                                "/opt/oxide/dendrite/misc/sidecar_config.toml",
                            )?;
                            smfh.setprop(
                                "config/board_rev",
                                &self.inner.sidecar_revision,
                            )?;
                        }
                        DendriteAsic::TofinoStub => smfh.setprop(
                            "config/port_config",
                            "/opt/oxide/dendrite/misc/model_config.toml",
                        )?,
                        DendriteAsic::SoftNpu => {
                            smfh.setprop("config/mgmt", "uds")?;
                            smfh.setprop(
                                "config/uds_path",
                                "/opt/softnpu/stuff",
                            )?;
                        }
                    };
                    smfh.refresh()?;
                }
                ServiceType::Tfport { pkt_source } => {
                    info!(self.inner.log, "Setting up tfport service");

                    smfh.setprop("config/pkt_source", pkt_source)?;
                    smfh.setprop(
                        "config/host",
                        &format!("[{}]", Ipv6Addr::LOCALHOST),
                    )?;
                    smfh.setprop("config/port", &format!("{}", DENDRITE_PORT))?;
                    smfh.refresh()?;
                }
                ServiceType::CruciblePantry => {
                    info!(self.inner.log, "Setting up Crucible pantry service");

                    if let Some(address) = request.addresses.get(0) {
                        smfh.setprop(
                            "config/listen",
                            &format!("[{}]:{}", address, CRUCIBLE_PANTRY_PORT),
                        )?;
                    }
                    smfh.refresh()?;
                }
            }

            debug!(self.inner.log, "enabling service");
            smfh.enable()?;
        }
        Ok(running_zone)
    }

    // Populates `existing_zones` according to the requests in `services`.
    //
    // At the point this function is invoked, IP addresses have already been
    // allocated (by either RSS or Nexus). However, this function explicitly
    // assigns such addresses to interfaces within zones.
    async fn initialize_services_locked(
        &self,
        existing_zones: &mut Vec<RunningZone>,
        requests: &Vec<ServiceZoneRequest>,
    ) -> Result<(), Error> {
        // TODO(https://github.com/oxidecomputer/omicron/issues/726):
        // As long as we ensure the requests don't overlap, we could
        // parallelize this request.
        for req in requests {
            info!(
                self.inner.log,
                "Ensuring service zone is initialized: {:?}", req.zone_type
            );
            // Before we bother allocating anything for this request, check if
            // this service has already been created.
            let expected_zone_name =
                InstalledZone::get_zone_name(&req.zone_type.to_string(), None);
            if existing_zones.iter().any(|z| z.name() == expected_zone_name) {
                info!(
                    self.inner.log,
                    "Service zone {} already exists", req.zone_type
                );
                continue;
            } else {
                info!(
                    self.inner.log,
                    "Service zone {} does not yet exist", req.zone_type
                );
            }

            let running_zone = self
                .initialize_zone(
                    req,
                    // filesystems=
                    &[],
                )
                .await?;
            existing_zones.push(running_zone);
        }
        Ok(())
    }

    /// Ensures that particular services should be initialized.
    ///
    /// These services will be instantiated by this function, will be recorded
    /// to a local file to ensure they start automatically on next boot.
    pub async fn ensure_persistent(
        &self,
        request: ServiceEnsureBody,
    ) -> Result<(), Error> {
        let mut existing_zones = self.inner.zones.lock().await;
        let config_path = self.services_config_path()?;

        let services_to_initialize = {
            if config_path.exists() {
                let cfg: ServiceEnsureBody = toml::from_str(
                    &tokio::fs::read_to_string(&config_path).await.map_err(
                        |err| Error::Io { path: config_path.clone(), err },
                    )?,
                )
                .map_err(|err| Error::TomlDeserialize {
                    path: config_path.clone(),
                    err,
                })?;
                let known_services = cfg.services;

                let known_set: HashSet<&ServiceZoneRequest> =
                    HashSet::from_iter(known_services.iter());
                let requested_set = HashSet::from_iter(request.services.iter());

                if !requested_set.is_superset(&known_set) {
                    // The caller may only request services additively.
                    //
                    // We may want to use a different mechanism for zone removal, in
                    // the case of changing configurations, rather than just doing
                    // that removal implicitly.
                    warn!(
                        self.inner.log,
                        "Cannot request services on this sled, differing configurations: {:#?}",
                        known_set.symmetric_difference(&requested_set)
                    );
                    return Err(Error::ServicesAlreadyConfigured);
                }
                requested_set
                    .difference(&known_set)
                    .map(|s| (*s).clone())
                    .collect::<Vec<ServiceZoneRequest>>()
            } else {
                request.services.clone()
            }
        };

        self.initialize_services_locked(
            &mut existing_zones,
            &services_to_initialize,
        )
        .await?;

        let serialized_services = toml::Value::try_from(&request)
            .expect("Cannot serialize service list");
        let services_str =
            toml::to_string(&serialized_services).map_err(|err| {
                Error::TomlSerialize { path: config_path.clone(), err }
            })?;
        tokio::fs::write(&config_path, services_str)
            .await
            .map_err(|err| Error::Io { path: config_path.clone(), err })?;

        Ok(())
    }

    /// Ensures that a switch zone exists with the provided IP adddress.
    pub async fn activate_switch(
        &self,
        switch_zone_ip: Option<Ipv6Addr>,
    ) -> Result<(), Error> {
        info!(self.inner.log, "Ensuring scrimlet services (enabling services)");
        let mut filesystems: Vec<zone::Fs> = vec![];

        let services = match self.inner.sled_mode {
            // A pure gimlet sled should not be trying to activate a switch zone.
            SledMode::Gimlet => {
                return Err(Error::SwitchZone(anyhow::anyhow!(
                    "attempted to activate switch zone on non-scrimlet sled"
                )))
            }

            // Sled is a scrimlet and the real tofino driver has been loaded.
            SledMode::Auto
            | SledMode::Scrimlet { asic: DendriteAsic::TofinoAsic } => {
                vec![
                    ServiceType::Dendrite { asic: DendriteAsic::TofinoAsic },
                    ServiceType::ManagementGatewayService,
                    ServiceType::Tfport { pkt_source: "tfpkt0".to_string() },
                    ServiceType::Wicketd,
                ]
            }

            // Sled is a scrimlet but is not running the real tofino driver.
            SledMode::Scrimlet {
                asic: asic @ (DendriteAsic::TofinoStub | DendriteAsic::SoftNpu),
            } => {
                if let DendriteAsic::SoftNpu = asic {
                    let softnpu_filesystem = zone::Fs {
                        ty: "lofs".to_string(),
                        dir: "/opt/softnpu/stuff".to_string(),
                        special: "/opt/oxide/softnpu/stuff".to_string(),
                        ..Default::default()
                    };
                    filesystems.push(softnpu_filesystem);
                }

                vec![
                    ServiceType::Dendrite { asic },
                    ServiceType::ManagementGatewayService,
                    ServiceType::Wicketd,
                ]
            }
        };

        let mut addresses =
            if let Some(ip) = switch_zone_ip { vec![ip] } else { vec![] };
        addresses.push(Ipv6Addr::LOCALHOST);

        let request = ServiceZoneRequest {
            id: Uuid::new_v4(),
            zone_type: ZoneType::Switch,
            addresses,
            gz_addresses: vec![],
            services,
        };

        self.ensure_switch_zone(
            // request=
            Some(request),
            // filesystems=
            filesystems,
        )
        .await
    }

    /// Ensures that no switch zone is active.
    pub async fn deactivate_switch(&self) -> Result<(), Error> {
        self.ensure_switch_zone(
            // request=
            None,
            // filesystems=
            vec![],
        )
        .await
    }

    // Forcefully initialize a switch zone.
    //
    // This is a helper function for "ensure_switch_zone".
    fn start_switch_zone(
        self,
        switch_zone: &mut SwitchZone,
        request: ServiceZoneRequest,
        filesystems: Vec<zone::Fs>,
    ) {
        let (exit_tx, exit_rx) = oneshot::channel();
        *switch_zone = SwitchZone::Initializing {
            request,
            filesystems,
            worker: Some(Task {
                exit_tx,
                initializer: tokio::task::spawn(async move {
                    self.initialize_zone_loop(exit_rx).await
                }),
            }),
        };
    }

    // Moves the current state to align with the "request".
    async fn ensure_switch_zone(
        &self,
        request: Option<ServiceZoneRequest>,
        filesystems: Vec<zone::Fs>,
    ) -> Result<(), Error> {
        let log = &self.inner.log;
        let mut switch_zone = self.inner.switch_zone.lock().await;

        match (&mut *switch_zone, request) {
            (SwitchZone::Disabled, Some(request)) => {
                info!(log, "Enabling switch zone (new)");
                self.clone().start_switch_zone(
                    &mut switch_zone,
                    request,
                    filesystems,
                );
            }
            (SwitchZone::Initializing { request, .. }, Some(new_request)) => {
                info!(log, "Enabling switch zone (already underway)");
                // The switch zone has not started yet -- we can simply replace
                // the next request with our new request.
                *request = new_request;
            }
            (SwitchZone::Running { request, zone }, Some(new_request))
                if request.addresses != new_request.addresses =>
            {
                info!(log, "Re-enabling running switch zone (new address)");
                *request = new_request;

                let address = request
                    .addresses
                    .get(0)
                    .map(|addr| addr.to_string())
                    .unwrap_or_else(|| "".to_string());

                for service in &request.services {
                    let smfh = SmfHelper::new(&zone, service);

                    match service {
                        ServiceType::ManagementGatewayService => {
                            // Remove any existing `config/address` values
                            // without deleting the property itself.
                            smfh.delpropvalue("config/address", "*")?;

                            // Restore the localhost address that we always add
                            // when setting up MGS.
                            smfh.addpropvalue(
                                "config/address",
                                &format!("[::1]:{MGS_PORT}"),
                            )?;

                            // Add the underlay address.
                            smfh.setprop(
                                "config/address",
                                &format!("[{address}]:{MGS_PORT}"),
                            )?;

                            smfh.refresh()?;
                        }
                        ServiceType::Dendrite { .. } => {
                            smfh.delpropvalue("config/address", "*")?;
                            for address in &request.addresses {
                                smfh.addpropvalue(
                                    "config/address",
                                    &format!("[{}]:{}", address, DENDRITE_PORT),
                                )?;
                            }
                            smfh.refresh()?;
                        }
                        ServiceType::Tfport { .. } => {
                            // Since tfport and dpd communicate using localhost,
                            // the tfport service shouldn't need to be restarted.
                        }
                        _ => (),
                    }
                }
            }
            (SwitchZone::Running { .. }, Some(_)) => {
                info!(log, "Enabling switch zone (already complete)");
            }
            (SwitchZone::Disabled, None) => {
                info!(log, "Disabling switch zone (already complete)");
            }
            (SwitchZone::Initializing { worker, .. }, None) => {
                info!(log, "Disabling switch zone (was initializing)");
                worker.take().unwrap().stop().await;
                *switch_zone = SwitchZone::Disabled;
            }
            (SwitchZone::Running { zone, .. }, None) => {
                info!(log, "Disabling switch zone (was running)");
                let _ = zone.stop().await;
                *switch_zone = SwitchZone::Disabled;
            }
        }
        Ok(())
    }

    // Body of a tokio task responsible for running until the switch zone is
    // inititalized, or it has been told to stop.
    async fn initialize_zone_loop(&self, mut exit_rx: oneshot::Receiver<()>) {
        loop {
            {
                let mut switch_zone = self.inner.switch_zone.lock().await;
                match &*switch_zone {
                    SwitchZone::Initializing {
                        request, filesystems, ..
                    } => {
                        match self.initialize_zone(&request, filesystems).await
                        {
                            Ok(zone) => {
                                *switch_zone = SwitchZone::Running {
                                    request: request.clone(),
                                    zone,
                                };
                                return;
                            }
                            Err(err) => {
                                warn!(
                                    self.inner.log,
                                    "Failed to initialize switch zone: {err}"
                                );
                            }
                        }
                    }
                    _ => return,
                }
            }

            tokio::select! {
                // If we've been told to stop trying, bail.
                _ = &mut exit_rx => return,

                // Poll for the device every second - this timeout is somewhat
                // arbitrary, but we probably don't want to use backoff here.
                _ = tokio::time::sleep(tokio::time::Duration::from_secs(1)) => (),
            };
        }
    }
}

#[cfg(test)]
mod test {
    use super::*;
    use crate::params::ZoneType;
    use illumos_utils::{
        dladm::{
            Etherstub, MockDladm, BOOTSTRAP_ETHERSTUB_NAME,
            UNDERLAY_ETHERSTUB_NAME, UNDERLAY_ETHERSTUB_VNIC_NAME,
        },
        svc,
        zone::MockZones,
    };
    use macaddr::MacAddr6;
    use std::net::Ipv6Addr;
    use std::os::unix::process::ExitStatusExt;
    use uuid::Uuid;

    // Just a placeholder. Not used.
    const SWITCH_ZONE_BOOTSTRAP_IP: Ipv6Addr = Ipv6Addr::LOCALHOST;

    const EXPECTED_ZONE_NAME: &str = "oxz_oximeter";

    // Returns the expectations for a new service to be created.
    fn expect_new_service() -> Vec<Box<dyn std::any::Any>> {
        // Create a VNIC
        let create_vnic_ctx = MockDladm::create_vnic_context();
        create_vnic_ctx.expect().return_once(
            |physical_link: &Etherstub, _, _, _| {
                assert_eq!(&physical_link.0, &UNDERLAY_ETHERSTUB_NAME);
                Ok(())
            },
        );
        // Install the Omicron Zone
        let install_ctx = MockZones::install_omicron_zone_context();
        install_ctx.expect().return_once(|_, name, _, _, _, _, _, _| {
            assert_eq!(name, EXPECTED_ZONE_NAME);
            Ok(())
        });
        // Boot the zone
        let boot_ctx = MockZones::boot_context();
        boot_ctx.expect().return_once(|name| {
            assert_eq!(name, EXPECTED_ZONE_NAME);
            Ok(())
        });

        // Ensure the address exists
        let ensure_address_ctx = MockZones::ensure_address_context();
        ensure_address_ctx.expect().return_once(|_, _, _| {
            Ok(ipnetwork::IpNetwork::new(IpAddr::V6(Ipv6Addr::LOCALHOST), 64)
                .unwrap())
        });

        // Wait for the networking service.
        let wait_ctx = svc::wait_for_service_context();
        wait_ctx.expect().return_once(|_, _| Ok(()));
        // Import the manifest, enable the service
        let execute_ctx = illumos_utils::execute_context();
        execute_ctx.expect().times(..).returning(|_| {
            Ok(std::process::Output {
                status: std::process::ExitStatus::from_raw(0),
                stdout: vec![],
                stderr: vec![],
            })
        });

        vec![
            Box::new(create_vnic_ctx),
            Box::new(install_ctx),
            Box::new(boot_ctx),
            Box::new(ensure_address_ctx),
            Box::new(wait_ctx),
            Box::new(execute_ctx),
        ]
    }

    // Prepare to call "ensure" for a new service, then actually call "ensure".
    async fn ensure_new_service(mgr: &ServiceManager, id: Uuid) {
        let _expectations = expect_new_service();

        mgr.ensure_persistent(ServiceEnsureBody {
            services: vec![ServiceZoneRequest {
                id,
                zone_type: ZoneType::Oximeter,
                addresses: vec![Ipv6Addr::LOCALHOST],
                gz_addresses: vec![],
                services: vec![ServiceType::Oximeter],
            }],
        })
        .await
        .unwrap();
    }

    // Prepare to call "ensure" for a service which already exists. We should
    // return the service without actually installing a new zone.
    async fn ensure_existing_service(mgr: &ServiceManager, id: Uuid) {
        mgr.ensure_persistent(ServiceEnsureBody {
            services: vec![ServiceZoneRequest {
                id,
                zone_type: ZoneType::Oximeter,
                addresses: vec![Ipv6Addr::LOCALHOST],
                gz_addresses: vec![],
                services: vec![ServiceType::Oximeter],
            }],
        })
        .await
        .unwrap();
    }

    // Prepare to drop the service manager.
    //
    // This will shut down all allocated zones, and delete their
    // associated VNICs.
    fn drop_service_manager(mgr: ServiceManager) {
        let halt_ctx = MockZones::halt_and_remove_logged_context();
        halt_ctx.expect().returning(|_, name| {
            assert_eq!(name, EXPECTED_ZONE_NAME);
            Ok(())
        });
        let delete_vnic_ctx = MockDladm::delete_vnic_context();
        delete_vnic_ctx.expect().returning(|_| Ok(()));

        // Explicitly drop the servie manager
        drop(mgr);
    }

    struct TestConfig {
        config_dir: tempfile::TempDir,
    }

    impl TestConfig {
        async fn new() -> Self {
            let config_dir = tempfile::TempDir::new().unwrap();
            tokio::fs::File::create(
                config_dir.path().join(PARTIAL_CONFIG_FILENAME),
            )
            .await
            .unwrap();
            Self { config_dir }
        }

        fn make_config(&self) -> Config {
            let all_svcs_config_path =
                self.config_dir.path().join(SERVICE_CONFIG_FILENAME);
            let svc_config_dir = self.config_dir.path().to_path_buf();
            Config {
                sidecar_revision: "rev_whatever_its_a_test".to_string(),
                gateway_address: None,
                all_svcs_config_path,
                get_svc_config_dir: Box::new(
                    move |_zone_name: &str, _svc_name: &str| {
                        svc_config_dir.clone()
                    },
                ),
            }
        }
    }

    #[tokio::test]
    #[serial_test::serial]
    async fn test_ensure_service() {
        let logctx =
            omicron_test_utils::dev::test_setup_log("test_ensure_service");
        let log = logctx.log.clone();
        let test_config = TestConfig::new().await;

        let mgr = ServiceManager::new(
            log,
            Etherstub(UNDERLAY_ETHERSTUB_NAME.to_string()),
            EtherstubVnic(UNDERLAY_ETHERSTUB_VNIC_NAME.to_string()),
            Etherstub(BOOTSTRAP_ETHERSTUB_NAME.to_string()),
            SledMode::Auto,
            "rev-test".to_string(),
            SWITCH_ZONE_BOOTSTRAP_IP,
        )
        .await
        .unwrap();

        let port_manager = PortManager::new(
            logctx.log.new(o!("component" => "PortManager")),
            Ipv6Addr::new(0xfd00, 0x1de, 0x00, 0x00, 0x00, 0x00, 0x00, 0x01),
            MacAddr6::from([0u8; 6]),
        );

        mgr.sled_agent_started(
            test_config.make_config(),
            Ipv6Addr::LOCALHOST,
            Uuid::new_v4(),
            port_manager,
        )
        .await
        .unwrap();

        let id = Uuid::new_v4();
        ensure_new_service(&mgr, id).await;
        drop_service_manager(mgr);

        logctx.cleanup_successful();
    }

    #[tokio::test]
    #[serial_test::serial]
    async fn test_ensure_service_which_already_exists() {
        let logctx = omicron_test_utils::dev::test_setup_log(
            "test_ensure_service_which_already_exists",
        );
        let log = logctx.log.clone();
        let test_config = TestConfig::new().await;

        let mgr = ServiceManager::new(
            log,
            Etherstub(UNDERLAY_ETHERSTUB_NAME.to_string()),
            EtherstubVnic(UNDERLAY_ETHERSTUB_VNIC_NAME.to_string()),
            Etherstub(BOOTSTRAP_ETHERSTUB_NAME.to_string()),
            SledMode::Auto,
            "rev-test".to_string(),
            SWITCH_ZONE_BOOTSTRAP_IP,
        )
        .await
        .unwrap();

        let port_manager = PortManager::new(
            logctx.log.new(o!("component" => "PortManager")),
            Ipv6Addr::new(0xfd00, 0x1de, 0x00, 0x00, 0x00, 0x00, 0x00, 0x01),
            MacAddr6::from([0u8; 6]),
        );

        mgr.sled_agent_started(
            test_config.make_config(),
            Ipv6Addr::LOCALHOST,
            Uuid::new_v4(),
            port_manager,
        )
        .await
        .unwrap();

        let id = Uuid::new_v4();
        ensure_new_service(&mgr, id).await;
        ensure_existing_service(&mgr, id).await;
        drop_service_manager(mgr);

        logctx.cleanup_successful();
    }

    #[tokio::test]
    #[serial_test::serial]
    async fn test_services_are_recreated_on_reboot() {
        let logctx = omicron_test_utils::dev::test_setup_log(
            "test_services_are_recreated_on_reboot",
        );
        let test_config = TestConfig::new().await;

        // First, spin up a ServiceManager, create a new service, and tear it
        // down.
        let mgr = ServiceManager::new(
            logctx.log.clone(),
            Etherstub(UNDERLAY_ETHERSTUB_NAME.to_string()),
            EtherstubVnic(UNDERLAY_ETHERSTUB_VNIC_NAME.to_string()),
            Etherstub(BOOTSTRAP_ETHERSTUB_NAME.to_string()),
            SledMode::Auto,
            "rev-test".to_string(),
            SWITCH_ZONE_BOOTSTRAP_IP,
        )
        .await
        .unwrap();

        let port_manager = PortManager::new(
            logctx.log.new(o!("component" => "PortManager")),
            Ipv6Addr::new(0xfd00, 0x1de, 0x00, 0x00, 0x00, 0x00, 0x00, 0x01),
            MacAddr6::from([0u8; 6]),
        );

        mgr.sled_agent_started(
            test_config.make_config(),
            Ipv6Addr::LOCALHOST,
            Uuid::new_v4(),
            port_manager.clone(),
        )
        .await
        .unwrap();

        let id = Uuid::new_v4();
        ensure_new_service(&mgr, id).await;
        drop_service_manager(mgr);

        // Before we re-create the service manager - notably, using the same
        // config file! - expect that a service gets initialized.
        let _expectations = expect_new_service();
        let mgr = ServiceManager::new(
            logctx.log.clone(),
            Etherstub(UNDERLAY_ETHERSTUB_NAME.to_string()),
            EtherstubVnic(UNDERLAY_ETHERSTUB_VNIC_NAME.to_string()),
            Etherstub(BOOTSTRAP_ETHERSTUB_NAME.to_string()),
            SledMode::Auto,
            "rev-test".to_string(),
            SWITCH_ZONE_BOOTSTRAP_IP,
        )
        .await
        .unwrap();

        mgr.sled_agent_started(
            test_config.make_config(),
            Ipv6Addr::LOCALHOST,
            Uuid::new_v4(),
            port_manager,
        )
        .await
        .unwrap();

        drop_service_manager(mgr);

        logctx.cleanup_successful();
    }

    #[tokio::test]
    #[serial_test::serial]
    async fn test_services_do_not_persist_without_config() {
        let logctx = omicron_test_utils::dev::test_setup_log(
            "test_services_do_not_persist_without_config",
        );
        let test_config = TestConfig::new().await;

        // First, spin up a ServiceManager, create a new service, and tear it
        // down.
        let mgr = ServiceManager::new(
            logctx.log.clone(),
            Etherstub(UNDERLAY_ETHERSTUB_NAME.to_string()),
            EtherstubVnic(UNDERLAY_ETHERSTUB_VNIC_NAME.to_string()),
            Etherstub(BOOTSTRAP_ETHERSTUB_NAME.to_string()),
            SledMode::Auto,
            "rev-test".to_string(),
            SWITCH_ZONE_BOOTSTRAP_IP,
        )
        .await
        .unwrap();

        let port_manager = PortManager::new(
            logctx.log.new(o!("component" => "PortManager")),
            Ipv6Addr::new(0xfd00, 0x1de, 0x00, 0x00, 0x00, 0x00, 0x00, 0x01),
            MacAddr6::from([0u8; 6]),
        );

        mgr.sled_agent_started(
            test_config.make_config(),
            Ipv6Addr::LOCALHOST,
            Uuid::new_v4(),
            port_manager.clone(),
        )
        .await
        .unwrap();

        let id = Uuid::new_v4();
        ensure_new_service(&mgr, id).await;
        drop_service_manager(mgr);

        // Next, delete the config. This means the service we just created will
        // not be remembered on the next initialization.
        let config = test_config.make_config();
        std::fs::remove_file(&config.all_svcs_config_path).unwrap();

        // Observe that the old service is not re-initialized.
        let mgr = ServiceManager::new(
            logctx.log.clone(),
            Etherstub(UNDERLAY_ETHERSTUB_NAME.to_string()),
            EtherstubVnic(UNDERLAY_ETHERSTUB_VNIC_NAME.to_string()),
            Etherstub(BOOTSTRAP_ETHERSTUB_NAME.to_string()),
            SledMode::Auto,
            "rev-test".to_string(),
            SWITCH_ZONE_BOOTSTRAP_IP,
        )
        .await
        .unwrap();
        mgr.sled_agent_started(
            test_config.make_config(),
            Ipv6Addr::LOCALHOST,
            Uuid::new_v4(),
            port_manager,
        )
        .await
        .unwrap();

        drop_service_manager(mgr);

        logctx.cleanup_successful();
    }
}<|MERGE_RESOLUTION|>--- conflicted
+++ resolved
@@ -719,15 +719,10 @@
                         rack_id: sled_info.rack_id,
 
                         dropshot_external: dropshot::ConfigDropshot {
-<<<<<<< HEAD
                             bind_address: SocketAddr::new(private_ip, 80),
-                            request_body_max_bytes: 1048576,
-=======
-                            bind_address: SocketAddr::new(*external_ip, 80),
                             // This has to be large enough to support:
                             // - bulk writes to disks
                             request_body_max_bytes: 8192 * 1024,
->>>>>>> 18177ba8
                             ..Default::default()
                         },
                         dropshot_internal: dropshot::ConfigDropshot {
