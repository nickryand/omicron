// This Source Code Form is subject to the terms of the Mozilla Public
// License, v. 2.0. If a copy of the MPL was not distributed with this
// file, You can obtain one at https://mozilla.org/MPL/2.0/.

//! Sled agent implementation

use crate::bootstrap::params::StartSledAgentRequest;
use crate::config::Config;
use crate::instance_manager::InstanceManager;
use crate::nexus::{LazyNexusClient, NexusRequestQueue};
use crate::params::{
    DatasetKind, DiskStateRequested, InstanceHardware,
    InstanceMigrationSourceParams, InstancePutStateResponse,
    InstanceStateRequested, InstanceUnregisterResponse, ServiceEnsureBody,
    ServiceZoneService, SledRole, TimeSync, VpcFirewallRule, Zpool,
};
use crate::services::{self, ServiceManager};
use crate::storage_manager::{self, StorageManager};
use crate::updates::{ConfigUpdates, UpdateManager};
use camino::Utf8PathBuf;
use dropshot::HttpError;
use illumos_utils::opte::params::SetVirtualNetworkInterfaceHost;
use illumos_utils::opte::PortManager;
use omicron_common::address::{
    get_sled_address, get_switch_zone_address, Ipv6Subnet, SLED_PREFIX,
};
use omicron_common::api::{
    internal::nexus::DiskRuntimeState, internal::nexus::InstanceRuntimeState,
    internal::nexus::UpdateArtifactId,
};
use omicron_common::backoff::{
    retry_notify_ext, retry_policy_internal_service_aggressive, BackoffError,
};
use sled_hardware::underlay;
use sled_hardware::HardwareManager;
use slog::Logger;
use std::net::{Ipv6Addr, SocketAddrV6};
use std::sync::Arc;
use uuid::Uuid;

#[cfg(not(test))]
use illumos_utils::{dladm::Dladm, zone::Zones};
#[cfg(test)]
use illumos_utils::{dladm::MockDladm as Dladm, zone::MockZones as Zones};

#[derive(thiserror::Error, Debug)]
pub enum Error {
    #[error("Configuration error: {0}")]
    Config(#[from] crate::config::ConfigError),

    #[error("Failed to acquire etherstub: {0}")]
    Etherstub(illumos_utils::ExecutionError),

    #[error("Failed to acquire etherstub VNIC: {0}")]
    EtherstubVnic(illumos_utils::dladm::CreateVnicError),

    #[error("Bootstrap error: {0}")]
    Bootstrap(#[from] crate::bootstrap::agent::BootstrapError),

    #[error("Failed to remove Omicron address: {0}")]
    DeleteAddress(#[from] illumos_utils::ExecutionError),

    #[error("Failed to operate on underlay device: {0}")]
    Underlay(#[from] underlay::Error),

    #[error(transparent)]
    Services(#[from] crate::services::Error),

    #[error("Failed to create Sled Subnet: {err}")]
    SledSubnet { err: illumos_utils::zone::EnsureGzAddressError },

    #[error("Error managing instances: {0}")]
    Instance(#[from] crate::instance_manager::Error),

    #[error("Error managing storage: {0}")]
    Storage(#[from] crate::storage_manager::Error),

    #[error("Error updating: {0}")]
    Download(#[from] crate::updates::Error),

    #[error("Error managing guest networking: {0}")]
    Opte(#[from] illumos_utils::opte::Error),

    #[error("Error monitoring hardware: {0}")]
    Hardware(String),

    #[error("Error resolving DNS name: {0}")]
    ResolveError(#[from] internal_dns::resolver::ResolveError),

    #[error(transparent)]
    ZpoolList(#[from] illumos_utils::zpool::ListError),
}

impl From<Error> for omicron_common::api::external::Error {
    fn from(err: Error) -> Self {
        omicron_common::api::external::Error::InternalError {
            internal_message: err.to_string(),
        }
    }
}

// Provide a more specific HTTP error for some sled agent errors.
impl From<Error> for dropshot::HttpError {
    fn from(err: Error) -> Self {
        match err {
            crate::sled_agent::Error::Instance(instance_manager_error) => {
                match instance_manager_error {
                    crate::instance_manager::Error::Instance(
                        instance_error,
                    ) => match instance_error {
                        crate::instance::Error::Propolis(propolis_error) => {
                            match propolis_error.status() {
                                None => HttpError::for_internal_error(
                                    propolis_error.to_string(),
                                ),

                                Some(status_code) => {
                                    HttpError::for_status(None, status_code)
                                }
                            }
                        }
                        crate::instance::Error::Transition(omicron_error) => {
                            // Preserve the status associated with the wrapped
                            // Omicron error so that Nexus will see it in the
                            // Progenitor client error it gets back.
                            HttpError::from(omicron_error)
                        }
                        e => HttpError::for_internal_error(e.to_string()),
                    },
                    e => HttpError::for_internal_error(e.to_string()),
                }
            }

            e => HttpError::for_internal_error(e.to_string()),
        }
    }
}

/// Describes an executing Sled Agent object.
///
/// Contains both a connection to the Nexus, as well as managed instances.
struct SledAgentInner {
    // ID of the Sled
    id: Uuid,

    // Subnet of the Sled's underlay.
    //
    // The Sled Agent's address can be derived from this value.
    subnet: Ipv6Subnet<SLED_PREFIX>,

    // Component of Sled Agent responsible for storage and dataset management.
    storage: StorageManager,

    // Component of Sled Agent responsible for managing Propolis instances.
    instances: InstanceManager,

    // Component of Sled Agent responsible for monitoring hardware.
    hardware: HardwareManager,

    // Component of Sled Agent responsible for managing updates.
    updates: UpdateManager,

    // Other Oxide-controlled services running on this Sled.
    services: ServiceManager,

    // Lazily-acquired connection to Nexus.
    lazy_nexus_client: LazyNexusClient,

    // A serialized request queue for operations interacting with Nexus.
    nexus_request_queue: NexusRequestQueue,
}

impl SledAgentInner {
    fn sled_address(&self) -> SocketAddrV6 {
        get_sled_address(self.subnet)
    }

    fn switch_zone_ip(&self) -> Ipv6Addr {
        get_switch_zone_address(self.subnet)
    }
}

#[derive(Clone)]
pub struct SledAgent {
    inner: Arc<SledAgentInner>,
}

impl SledAgent {
    /// Initializes a new [`SledAgent`] object.
    pub async fn new(
        config: &Config,
        log: Logger,
        lazy_nexus_client: LazyNexusClient,
        request: StartSledAgentRequest,
        services: ServiceManager,
        storage: StorageManager,
    ) -> Result<SledAgent, Error> {
        // Pass the "parent_log" to all subcomponents that want to set their own
        // "component" value.
        let parent_log = log.clone();

        // Use "log" for ourself.
        let log = log.new(o!(
            "component" => "SledAgent",
            "sled_id" => request.id.to_string(),
        ));
        info!(&log, "created sled agent");

        let etherstub = Dladm::ensure_etherstub(
            illumos_utils::dladm::UNDERLAY_ETHERSTUB_NAME,
        )
        .map_err(|e| Error::Etherstub(e))?;
        let etherstub_vnic = Dladm::ensure_etherstub_vnic(&etherstub)
            .map_err(|e| Error::EtherstubVnic(e))?;

        // Ensure the global zone has a functioning IPv6 address.
        let sled_address = request.sled_address();
        Zones::ensure_has_global_zone_v6_address(
            etherstub_vnic.clone(),
            *sled_address.ip(),
            "sled6",
        )
        .map_err(|err| Error::SledSubnet { err })?;

        // Initialize the xde kernel driver with the underlay devices.
        let underlay_nics = underlay::find_nics()?;
        illumos_utils::opte::initialize_xde_driver(&log, &underlay_nics)?;

        // Create the PortManager to manage all the OPTE ports on the sled.
        let port_manager = PortManager::new(
            parent_log.new(o!("component" => "PortManager")),
            *sled_address.ip(),
        );

        storage
            .setup_underlay_access(storage_manager::UnderlayAccess {
                lazy_nexus_client: lazy_nexus_client.clone(),
                sled_id: request.id,
            })
            .await?;
<<<<<<< HEAD
=======

        let hardware = HardwareManager::new(&parent_log, services.sled_mode())
            .map_err(|e| Error::Hardware(e))?;
>>>>>>> a6807813

        let instances = InstanceManager::new(
            parent_log.clone(),
            lazy_nexus_client.clone(),
            etherstub.clone(),
            port_manager.clone(),
        )?;

        match config.vmm_reservoir_percentage {
            Some(sz) if sz > 0 && sz < 100 => {
                instances.set_reservoir_size(&hardware, sz).map_err(|e| {
                    warn!(log, "Failed to set VMM reservoir size: {e}");
                    e
                })?;
            }
            Some(sz) if sz == 0 => {
                warn!(log, "Not using VMM reservoir (size 0 bytes requested)");
            }
            None => {
                warn!(log, "Not using VMM reservoir");
            }
            Some(sz) => {
                panic!("invalid requested VMM reservoir percentage: {}", sz);
            }
        }

        let update_config = ConfigUpdates {
            zone_artifact_path: Utf8PathBuf::from("/opt/oxide"),
        };
        let updates = UpdateManager::new(update_config);

        let svc_config =
            services::Config::new(request.id, config.sidecar_revision.clone());
        services
            .sled_agent_started(
                svc_config,
                port_manager,
                *sled_address.ip(),
                request.rack_id,
            )
            .await?;

        let sled_agent = SledAgent {
            inner: Arc::new(SledAgentInner {
                id: request.id,
                subnet: request.subnet,
                storage,
                instances,
                hardware,
                updates,
                services,
                lazy_nexus_client,

                // TODO(https://github.com/oxidecomputer/omicron/issues/1917):
                // Propagate usage of this request queue throughout the Sled Agent.
                //
                // Also, we could maybe de-dup some of the backoff code in the request queue?
                nexus_request_queue: NexusRequestQueue::new(),
            }),
        };

        // We immediately add a notification to the request queue about our
        // existence. If inspection of the hardware later informs us that we're
        // actually running on a scrimlet, that's fine, the updated value will
        // be received by Nexus eventually.
        sled_agent.notify_nexus_about_self(&log);

        // Begin monitoring the underlying hardware, and reacting to changes.
        let sa = sled_agent.clone();
        tokio::spawn(async move {
            sa.hardware_monitor_task(log).await;
        });

        Ok(sled_agent)
    }

    // Observe the current hardware state manually.
    //
    // We use this when we're monitoring hardware for the first
    // time, and if we miss notifications.
    async fn full_hardware_scan(&self, log: &Logger) {
        info!(log, "Performing full hardware scan");
        self.notify_nexus_about_self(log);

        let scrimlet = self.inner.hardware.is_scrimlet_driver_loaded();

        if scrimlet {
            let baseboard = self.inner.hardware.baseboard();
            let switch_zone_ip = Some(self.inner.switch_zone_ip());
            if let Err(e) = self
                .inner
                .services
                .activate_switch(switch_zone_ip, baseboard)
                .await
            {
                warn!(log, "Failed to activate switch: {e}");
            }
        } else {
            if let Err(e) = self.inner.services.deactivate_switch().await {
                warn!(log, "Failed to deactivate switch: {e}");
            }
        }

        self.inner
            .storage
            .ensure_using_exactly_these_disks(self.inner.hardware.disks())
            .await;
    }

    async fn hardware_monitor_task(&self, log: Logger) {
        // Start monitoring the hardware for changes
        let mut hardware_updates = self.inner.hardware.monitor();

        // Scan the system manually for events we have have missed
        // before we started monitoring.
        self.full_hardware_scan(&log).await;

        // Rely on monitoring for tracking all future updates.
        loop {
            use sled_hardware::HardwareUpdate;
            use tokio::sync::broadcast::error::RecvError;
            match hardware_updates.recv().await {
                Ok(update) => match update {
                    HardwareUpdate::TofinoDeviceChange => {
                        // Inform Nexus that we're now a scrimlet, instead of a Gimlet.
                        //
                        // This won't block on Nexus responding; it may take while before
                        // Nexus actually comes online.
                        self.notify_nexus_about_self(&log);
                    }
                    HardwareUpdate::TofinoLoaded => {
                        let baseboard = self.inner.hardware.baseboard();
                        let switch_zone_ip = Some(self.inner.switch_zone_ip());
                        if let Err(e) = self
                            .inner
                            .services
                            .activate_switch(switch_zone_ip, baseboard)
                            .await
                        {
                            warn!(log, "Failed to activate switch: {e}");
                        }
                    }
                    HardwareUpdate::TofinoUnloaded => {
                        if let Err(e) =
                            self.inner.services.deactivate_switch().await
                        {
                            warn!(log, "Failed to deactivate switch: {e}");
                        }
                    }
                    HardwareUpdate::DiskAdded(disk) => {
                        self.inner.storage.upsert_disk(disk).await;
                    }
                    HardwareUpdate::DiskRemoved(disk) => {
                        self.inner.storage.delete_disk(disk).await;
                    }
                },
                Err(RecvError::Lagged(count)) => {
                    warn!(log, "Hardware monitor missed {count} messages");
                    self.full_hardware_scan(&log).await;
                }
                Err(RecvError::Closed) => {
                    warn!(log, "Hardware monitor receiver closed; exiting");
                    return;
                }
            }
        }
    }

    pub fn id(&self) -> Uuid {
        self.inner.id
    }

    // Sends a request to Nexus informing it that the current sled exists.
    fn notify_nexus_about_self(&self, log: &Logger) {
        let sled_id = self.inner.id;
        let lazy_nexus_client = self.inner.lazy_nexus_client.clone();
        let sled_address = self.inner.sled_address();
        let is_scrimlet = self.inner.hardware.is_scrimlet();
        let baseboard = nexus_client::types::Baseboard::from(
            self.inner.hardware.baseboard(),
        );
        let usable_hardware_threads =
            self.inner.hardware.online_processor_count();
        let usable_physical_ram =
            self.inner.hardware.usable_physical_ram_bytes();
        let reservoir_size = self.inner.instances.reservoir_size();

        let log = log.clone();
        let fut = async move {
            // Notify the control plane that we're up, and continue trying this
            // until it succeeds. We retry with an randomized, capped
            // exponential backoff.
            //
            // TODO-robustness if this returns a 400 error, we probably want to
            // return a permanent error from the `notify_nexus` closure.
            let notify_nexus = || async {
                info!(
                    log,
                    "contacting server nexus, registering sled";
                    "id" => ?sled_id,
                    "baseboard" => ?baseboard,
                );
                let role = if is_scrimlet {
                    nexus_client::types::SledRole::Scrimlet
                } else {
                    nexus_client::types::SledRole::Gimlet
                };

                let nexus_client = lazy_nexus_client
                    .get()
                    .await
                    .map_err(|err| BackoffError::transient(err.to_string()))?;
                nexus_client
                    .sled_agent_put(
                        &sled_id,
                        &nexus_client::types::SledAgentStartupInfo {
                            sa_address: sled_address.to_string(),
                            role,
                            baseboard: baseboard.clone(),
                            usable_hardware_threads,
                            usable_physical_ram: nexus_client::types::ByteCount(
                                usable_physical_ram,
                            ),
                            reservoir_size: nexus_client::types::ByteCount(
                                reservoir_size.to_bytes(),
                            ),
                        },
                    )
                    .await
                    .map_err(|err| BackoffError::transient(err.to_string()))
            };
            // This notification is often invoked before Nexus has started
            // running, so avoid flagging any errors as concerning until some
            // time has passed.
            let log_notification_failure = |err, call_count, total_duration| {
                if call_count == 0 {
                    info!(
                        log,
                        "failed to notify nexus about sled agent"; "error" => err,
                    );
                } else if total_duration > std::time::Duration::from_secs(30) {
                    warn!(
                        log,
                        "failed to notify nexus about sled agent"; "error" => err, "total duration" => ?total_duration,
                    );
                }
            };
            retry_notify_ext(
                retry_policy_internal_service_aggressive(),
                notify_nexus,
                log_notification_failure,
            )
            .await
            .expect("Expected an infinite retry loop contacting Nexus");
        };
        self.inner
            .nexus_request_queue
            .sender()
            .send(Box::pin(fut))
            .unwrap_or_else(|err| {
                panic!("Failed to send future to request queue: {err}");
            });
    }

    /// Ensures that particular services should be initialized.
    ///
    /// These services will be instantiated by this function, will be recorded
    /// to a local file to ensure they start automatically on next boot.
    pub async fn services_ensure(
        &self,
        requested_services: ServiceEnsureBody,
    ) -> Result<(), Error> {
        self.inner.services.ensure_all_services(requested_services).await?;
        Ok(())
    }

    /// Gets the sled's current list of all zpools.
    pub async fn zpools_get(&self) -> Result<Vec<Zpool>, Error> {
        let zpools = self.inner.storage.get_zpools().await?;
        Ok(zpools)
    }

    /// Returns whether or not the sled believes itself to be a scrimlet
    pub async fn get_role(&self) -> SledRole {
        if self.inner.hardware.is_scrimlet() {
            SledRole::Scrimlet
        } else {
            SledRole::Gimlet
        }
    }

    /// Ensures that a filesystem type exists within the zpool.
    pub async fn filesystem_ensure(
        &self,
        dataset_id: Uuid,
        zpool_id: Uuid,
        dataset_kind: DatasetKind,
        address: SocketAddrV6,
        gz_address: Option<Ipv6Addr>,
    ) -> Result<(), Error> {
        // First, ensure the dataset exists
        let dataset = self
            .inner
            .storage
            .upsert_filesystem(dataset_id, zpool_id, dataset_kind.clone())
            .await?;

        // NOTE: We use the "dataset_id" as the "service_id" here.
        //
        // Since datasets are tightly coupled with their own services - e.g.,
        // from the perspective of Nexus, provisioning a dataset implies the
        // sled should start a service - this is ID re-use is reasonable.
        //
        // If Nexus ever wants sleds to provision datasets independently of
        // launching services, this ID type overlap should be reconsidered.
        let service_type = dataset_kind.service_type();
        let services =
            vec![ServiceZoneService { id: dataset_id, details: service_type }];

        // Next, ensure a zone exists to manage storage for that dataset
        let request = crate::params::ServiceZoneRequest {
            id: dataset_id,
            zone_type: dataset_kind.zone_type(),
            addresses: vec![*address.ip()],
            dataset: Some(dataset),
            gz_addresses: gz_address.into_iter().collect(),
            services,
        };
        self.inner.services.ensure_storage_service(request).await?;

        Ok(())
    }

    /// Idempotently ensures that a given instance is registered with this sled,
    /// i.e., that it can be addressed by future calls to
    /// [`instance_ensure_state`].
    pub async fn instance_ensure_registered(
        &self,
        instance_id: Uuid,
        initial: InstanceHardware,
    ) -> Result<InstanceRuntimeState, Error> {
        self.inner
            .instances
            .ensure_registered(instance_id, initial)
            .await
            .map_err(|e| Error::Instance(e))
    }

    /// Idempotently ensures that the specified instance is no longer registered
    /// on this sled.
    ///
    /// If the instance is registered and has a running Propolis, this operation
    /// rudely terminates the instance.
    pub async fn instance_ensure_unregistered(
        &self,
        instance_id: Uuid,
    ) -> Result<InstanceUnregisterResponse, Error> {
        self.inner
            .instances
            .ensure_unregistered(instance_id)
            .await
            .map_err(|e| Error::Instance(e))
    }

    /// Idempotently drives the specified instance into the specified target
    /// state.
    pub async fn instance_ensure_state(
        &self,
        instance_id: Uuid,
        target: InstanceStateRequested,
    ) -> Result<InstancePutStateResponse, Error> {
        self.inner
            .instances
            .ensure_state(instance_id, target)
            .await
            .map_err(|e| Error::Instance(e))
    }

    /// Idempotently ensures that the instance's runtime state contains the
    /// supplied migration IDs, provided that the caller continues to meet the
    /// conditions needed to change those IDs. See the doc comments for
    /// [`crate::params::InstancePutMigrationIdsBody`].
    pub async fn instance_put_migration_ids(
        &self,
        instance_id: Uuid,
        old_runtime: &InstanceRuntimeState,
        migration_ids: &Option<InstanceMigrationSourceParams>,
    ) -> Result<InstanceRuntimeState, Error> {
        self.inner
            .instances
            .put_migration_ids(instance_id, old_runtime, migration_ids)
            .await
            .map_err(|e| Error::Instance(e))
    }

    /// Idempotently ensures that the given virtual disk is attached (or not) as
    /// specified.
    ///
    /// NOTE: Not yet implemented.
    pub async fn disk_ensure(
        &self,
        _disk_id: Uuid,
        _initial_state: DiskRuntimeState,
        _target: DiskStateRequested,
    ) -> Result<DiskRuntimeState, Error> {
        todo!("Disk attachment not yet implemented");
    }

    /// Downloads and applies an artifact.
    pub async fn update_artifact(
        &self,
        artifact: UpdateArtifactId,
    ) -> Result<(), Error> {
        let nexus_client = self.inner.lazy_nexus_client.get().await?;
        self.inner.updates.download_artifact(artifact, &nexus_client).await?;
        Ok(())
    }

    /// Issue a snapshot request for a Crucible disk attached to an instance
    pub async fn instance_issue_disk_snapshot_request(
        &self,
        instance_id: Uuid,
        disk_id: Uuid,
        snapshot_id: Uuid,
    ) -> Result<(), Error> {
        self.inner
            .instances
            .instance_issue_disk_snapshot_request(
                instance_id,
                disk_id,
                snapshot_id,
            )
            .await
            .map_err(Error::from)
    }

    pub async fn firewall_rules_ensure(
        &self,
        _vpc_id: Uuid,
        rules: &[VpcFirewallRule],
    ) -> Result<(), Error> {
        self.inner
            .instances
            .firewall_rules_ensure(rules)
            .await
            .map_err(Error::from)
    }

    pub async fn set_virtual_nic_host(
        &self,
        mapping: &SetVirtualNetworkInterfaceHost,
    ) -> Result<(), Error> {
        self.inner
            .instances
            .set_virtual_nic_host(mapping)
            .await
            .map_err(Error::from)
    }

    pub async fn unset_virtual_nic_host(
        &self,
        mapping: &SetVirtualNetworkInterfaceHost,
    ) -> Result<(), Error> {
        self.inner
            .instances
            .unset_virtual_nic_host(mapping)
            .await
            .map_err(Error::from)
    }

    /// Gets the sled's current time synchronization state
    pub async fn timesync_get(&self) -> Result<TimeSync, Error> {
        self.inner.services.timesync_get().await.map_err(Error::from)
    }
}<|MERGE_RESOLUTION|>--- conflicted
+++ resolved
@@ -238,12 +238,9 @@
                 sled_id: request.id,
             })
             .await?;
-<<<<<<< HEAD
-=======
 
         let hardware = HardwareManager::new(&parent_log, services.sled_mode())
             .map_err(|e| Error::Hardware(e))?;
->>>>>>> a6807813
 
         let instances = InstanceManager::new(
             parent_log.clone(),
