--- conflicted
+++ resolved
@@ -42,12 +42,8 @@
     types as SledAgentTypes, Client as SledAgentClient, Error as SledAgentError,
 };
 use sled_agent_types::rack_init::RackInitializeRequest as Config;
-<<<<<<< HEAD
+use sled_agent_types::sled::StartSledAgentRequest;
 use sled_storage::dataset::CONFIG_DATASET;
-=======
-use sled_agent_types::sled::StartSledAgentRequest;
-use sled_storage::dataset::{DatasetName, DatasetType, CONFIG_DATASET};
->>>>>>> 7c8c2c30
 use sled_storage::manager::StorageHandle;
 use slog::Logger;
 use std::collections::{BTreeMap, BTreeSet, HashMap, HashSet};
@@ -667,7 +663,7 @@
                 )
                 .unwrap();
             let dataset_name =
-                sled.alloc_dataset_from_u2s(DatasetType::ClickhouseServer)?;
+                sled.alloc_dataset_from_u2s(DatasetKind::ClickhouseServer)?;
             let filesystem_pool = Some(dataset_name.pool().clone());
             sled.request.zones.push(OmicronZoneConfig {
                 // TODO-cleanup use TypedUuid everywhere
