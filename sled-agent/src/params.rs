--- conflicted
+++ resolved
@@ -216,57 +216,8 @@
     CockroachDb,
     Crucible,
     Clickhouse,
-<<<<<<< HEAD
     ExternalDns,
     InternalDns,
-=======
-    ExternalDns {
-        /// The address at which the external DNS server API is reachable.
-        http_address: SocketAddrV6,
-        /// The address at which the external DNS server is reachable.
-        dns_address: SocketAddr,
-        /// The service vNIC providing external connectivity using OPTE.
-        nic: NetworkInterface,
-    },
-    InternalDns {
-        /// The address at which the internal DNS server API is reachable.
-        http_address: SocketAddrV6,
-        /// The address at which the internal DNS server is reachable.
-        dns_address: SocketAddrV6,
-    },
-}
-
-impl DatasetKind {
-    /// Returns the type of the zone which manages this dataset.
-    pub fn zone_type(&self) -> ZoneType {
-        match *self {
-            DatasetKind::CockroachDb => ZoneType::CockroachDb,
-            DatasetKind::Crucible => ZoneType::Crucible,
-            DatasetKind::Clickhouse => ZoneType::Clickhouse,
-            DatasetKind::ExternalDns { .. } => ZoneType::ExternalDns,
-            DatasetKind::InternalDns { .. } => ZoneType::InternalDns,
-        }
-    }
-
-    /// Returns the service type which runs in the zone managing this dataset.
-    ///
-    /// NOTE: This interface is only viable because datasets run a single
-    /// service in their zone. If that precondition is no longer true, this
-    /// interface should be re-visited.
-    pub fn service_type(&self) -> ServiceType {
-        match self.clone() {
-            DatasetKind::CockroachDb => ServiceType::CockroachDb,
-            DatasetKind::Crucible => ServiceType::Crucible,
-            DatasetKind::Clickhouse => ServiceType::Clickhouse,
-            DatasetKind::ExternalDns { http_address, dns_address, nic } => {
-                ServiceType::ExternalDns { http_address, dns_address, nic }
-            }
-            DatasetKind::InternalDns { http_address, dns_address } => {
-                ServiceType::InternalDns { http_address, dns_address }
-            }
-        }
-    }
->>>>>>> 74f6d4b5
 }
 
 impl From<DatasetKind> for sled_agent_client::types::DatasetKind {
