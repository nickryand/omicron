--- conflicted
+++ resolved
@@ -3,231 +3,9 @@
 // file, You can obtain one at https://mozilla.org/MPL/2.0/.
 
 use nexus_sled_agent_shared::inventory::{OmicronZoneConfig, OmicronZoneType};
-<<<<<<< HEAD
-use omicron_common::api::internal::nexus::{
-    DiskRuntimeState, InstanceProperties, InstanceRuntimeState,
-    SledInstanceState, VmmRuntimeState,
-};
-use omicron_common::api::internal::shared::{
-    NetworkInterface, SourceNatConfig,
-};
-use omicron_common::disk::{DatasetKind, DatasetName, DiskVariant};
-use omicron_uuid_kinds::PropolisUuid;
-use omicron_uuid_kinds::ZpoolUuid;
-use schemars::JsonSchema;
-use serde::{Deserialize, Serialize};
+use omicron_common::disk::{DatasetKind, DatasetName};
 pub use sled_hardware::DendriteAsic;
-use sled_hardware_types::Baseboard;
-use std::collections::BTreeSet;
-use std::fmt::{Debug, Display, Formatter, Result as FormatResult};
-use std::net::{IpAddr, SocketAddr, SocketAddrV6};
-use std::time::Duration;
-use uuid::Uuid;
-
-/// Used to request a Disk state change
-#[derive(Clone, Debug, Deserialize, Eq, PartialEq, Serialize, JsonSchema)]
-#[serde(rename_all = "lowercase", tag = "state", content = "instance")]
-pub enum DiskStateRequested {
-    Detached,
-    Attached(Uuid),
-    Destroyed,
-    Faulted,
-}
-
-impl DiskStateRequested {
-    /// Returns whether the requested state is attached to an Instance or not.
-    pub fn is_attached(&self) -> bool {
-        match self {
-            DiskStateRequested::Detached => false,
-            DiskStateRequested::Destroyed => false,
-            DiskStateRequested::Faulted => false,
-
-            DiskStateRequested::Attached(_) => true,
-        }
-    }
-}
-
-/// Sent from to a sled agent to establish the runtime state of a Disk
-#[derive(Serialize, Deserialize, JsonSchema)]
-pub struct DiskEnsureBody {
-    /// Last runtime state of the Disk known to Nexus (used if the agent has
-    /// never seen this Disk before).
-    pub initial_runtime: DiskRuntimeState,
-    /// requested runtime state of the Disk
-    pub target: DiskStateRequested,
-}
-
-/// Describes the instance hardware.
-#[derive(Clone, Debug, Serialize, Deserialize, JsonSchema)]
-pub struct InstanceHardware {
-    pub properties: InstanceProperties,
-    pub nics: Vec<NetworkInterface>,
-    pub source_nat: SourceNatConfig,
-    /// Zero or more external IP addresses (either floating or ephemeral),
-    /// provided to an instance to allow inbound connectivity.
-    pub ephemeral_ip: Option<IpAddr>,
-    pub floating_ips: Vec<IpAddr>,
-    pub firewall_rules: Vec<VpcFirewallRule>,
-    pub dhcp_config: DhcpConfig,
-    // TODO: replace `propolis_client::*` with locally-modeled request type
-    pub disks: Vec<propolis_client::types::DiskRequest>,
-    pub cloud_init_bytes: Option<String>,
-}
-
-/// Metadata used to track statistics about an instance.
-///
-// NOTE: The instance ID is not here, since it's already provided in other
-// pieces of the instance-related requests. It is pulled from there when
-// publishing metrics for the instance.
-#[derive(Clone, Debug, Deserialize, JsonSchema, Serialize)]
-pub struct InstanceMetadata {
-    pub silo_id: Uuid,
-    pub project_id: Uuid,
-}
-
-/// The body of a request to ensure that a instance and VMM are known to a sled
-/// agent.
-#[derive(Serialize, Deserialize, JsonSchema)]
-pub struct InstanceEnsureBody {
-    /// A description of the instance's virtual hardware and the initial runtime
-    /// state this sled agent should store for this incarnation of the instance.
-    pub hardware: InstanceHardware,
-
-    /// The instance runtime state for the instance being registered.
-    pub instance_runtime: InstanceRuntimeState,
-
-    /// The initial VMM runtime state for the VMM being registered.
-    pub vmm_runtime: VmmRuntimeState,
-
-    /// The ID of the VMM being registered. This may not be the active VMM ID in
-    /// the instance runtime state (e.g. if the new VMM is going to be a
-    /// migration target).
-    pub propolis_id: PropolisUuid,
-
-    /// The address at which this VMM should serve a Propolis server API.
-    pub propolis_addr: SocketAddr,
-
-    /// Metadata used to track instance statistics.
-    pub metadata: InstanceMetadata,
-}
-
-/// The body of a request to move a previously-ensured instance into a specific
-/// runtime state.
-#[derive(Serialize, Deserialize, JsonSchema)]
-pub struct InstancePutStateBody {
-    /// The state into which the instance should be driven.
-    pub state: InstanceStateRequested,
-}
-
-/// The response sent from a request to move an instance into a specific runtime
-/// state.
-#[derive(Debug, Serialize, Deserialize, JsonSchema)]
-pub struct InstancePutStateResponse {
-    /// The current runtime state of the instance after handling the request to
-    /// change its state. If the instance's state did not change, this field is
-    /// `None`.
-    pub updated_runtime: Option<SledInstanceState>,
-}
-
-/// The response sent from a request to unregister an instance.
-#[derive(Serialize, Deserialize, JsonSchema)]
-pub struct InstanceUnregisterResponse {
-    /// The current state of the instance after handling the request to
-    /// unregister it. If the instance's state did not change, this field is
-    /// `None`.
-    pub updated_runtime: Option<SledInstanceState>,
-}
-
-/// Parameters used when directing Propolis to initialize itself via live
-/// migration.
-#[derive(Copy, Clone, Debug, Deserialize, Serialize, JsonSchema)]
-pub struct InstanceMigrationTargetParams {
-    /// The Propolis ID of the migration source.
-    pub src_propolis_id: Uuid,
-
-    /// The address of the Propolis server that will serve as the migration
-    /// source.
-    pub src_propolis_addr: SocketAddr,
-}
-
-/// Requestable running state of an Instance.
-///
-/// A subset of [`omicron_common::api::external::InstanceState`].
-#[derive(Copy, Clone, Debug, Deserialize, Serialize, JsonSchema)]
-#[serde(rename_all = "snake_case", tag = "type", content = "value")]
-pub enum InstanceStateRequested {
-    /// Run this instance by migrating in from a previous running incarnation of
-    /// the instance.
-    MigrationTarget(InstanceMigrationTargetParams),
-    /// Start the instance if it is not already running.
-    Running,
-    /// Stop the instance.
-    Stopped,
-    /// Immediately reset the instance, as though it had stopped and immediately
-    /// began to run again.
-    Reboot,
-}
-
-impl Display for InstanceStateRequested {
-    fn fmt(&self, f: &mut Formatter) -> FormatResult {
-        write!(f, "{}", self.label())
-    }
-}
-
-impl InstanceStateRequested {
-    fn label(&self) -> &str {
-        match self {
-            InstanceStateRequested::MigrationTarget(_) => "migrating in",
-            InstanceStateRequested::Running => "running",
-            InstanceStateRequested::Stopped => "stopped",
-            InstanceStateRequested::Reboot => "reboot",
-        }
-    }
-
-    /// Returns true if the state represents a stopped Instance.
-    pub fn is_stopped(&self) -> bool {
-        match self {
-            InstanceStateRequested::MigrationTarget(_) => false,
-            InstanceStateRequested::Running => false,
-            InstanceStateRequested::Stopped => true,
-            InstanceStateRequested::Reboot => false,
-        }
-    }
-}
-
-/// Instance runtime state to update for a migration.
-#[derive(Copy, Clone, Debug, Deserialize, Serialize, JsonSchema)]
-pub struct InstanceMigrationSourceParams {
-    pub migration_id: Uuid,
-    pub dst_propolis_id: PropolisUuid,
-}
-
-#[derive(Clone, Debug, Deserialize, Serialize, JsonSchema, PartialEq)]
-pub enum DiskType {
-    U2,
-    M2,
-}
-
-impl From<DiskVariant> for DiskType {
-    fn from(v: DiskVariant) -> Self {
-        match v {
-            DiskVariant::U2 => Self::U2,
-            DiskVariant::M2 => Self::M2,
-        }
-    }
-}
-
-#[derive(Clone, Debug, Deserialize, Serialize, JsonSchema, PartialEq)]
-pub struct Zpool {
-    pub id: ZpoolUuid,
-    pub disk_type: DiskType,
-}
-=======
-pub use sled_hardware::DendriteAsic;
-use sled_storage::dataset::DatasetName;
-use sled_storage::dataset::DatasetType;
 use std::net::SocketAddrV6;
->>>>>>> 7c8c2c30
 
 /// Extension trait for `OmicronZoneConfig`.
 ///
@@ -276,7 +54,7 @@
                 Some((dataset, DatasetKind::ClickhouseKeeper, address))
             }
             OmicronZoneType::ClickhouseServer { dataset, address, .. } => {
-                Some((dataset, DatasetType::ClickhouseServer, address))
+                Some((dataset, DatasetKind::ClickhouseServer, address))
             }
             OmicronZoneType::CockroachDb { dataset, address, .. } => {
                 Some((dataset, DatasetKind::Cockroach, address))
