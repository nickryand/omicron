// This Source Code Form is subject to the terms of the Mozilla Public
// License, v. 2.0. If a copy of the MPL was not distributed with this
// file, You can obtain one at https://mozilla.org/MPL/2.0/.

//! Management of sled-local storage.

use crate::nexus::NexusClientWithResolver;
use crate::storage::dataset::DatasetName;
use crate::storage::dump_setup::DumpSetup;
use crate::zone_bundle::ZoneBundler;
use camino::Utf8PathBuf;
use derive_more::From;
use futures::stream::FuturesOrdered;
use futures::FutureExt;
use futures::StreamExt;
use illumos_utils::dumpadm::DumpHdrError;
use illumos_utils::host::BoxedExecutor;
use illumos_utils::zfs::{Mountpoint, Zfs};
use illumos_utils::zpool::{Zpool, ZpoolInfo, ZpoolKind, ZpoolName};
use key_manager::StorageKeyRequester;
use nexus_client::types::PhysicalDiskDeleteRequest;
use nexus_client::types::PhysicalDiskKind;
use nexus_client::types::PhysicalDiskPutRequest;
use nexus_client::types::ZpoolPutRequest;
use omicron_common::api::external::{ByteCount, ByteCountRangeError};
use omicron_common::backoff;
use omicron_common::disk::DiskIdentity;
use sled_hardware::{Disk, DiskVariant, UnparsedDisk};
use slog::Logger;
use std::collections::hash_map;
use std::collections::HashMap;
use std::collections::HashSet;
use std::convert::TryFrom;
use std::pin::Pin;
use std::sync::Arc;
use std::sync::OnceLock;
use std::time::Duration;
use tokio::sync::{mpsc, oneshot, Mutex};
use tokio::task::JoinHandle;
use tokio::time::{interval, MissedTickBehavior};
use uuid::Uuid;

// A key manager can only become ready once. This occurs during RSS or cold
// boot when the bootstore has detected it has a key share.
static KEY_MANAGER_READY: OnceLock<()> = OnceLock::new();

#[derive(thiserror::Error, Debug)]
pub enum Error {
    #[error(transparent)]
    DiskError(#[from] sled_hardware::DiskError),

    // TODO: We could add the context of "why are we doint this op", maybe?
    #[error(transparent)]
    ZfsListDataset(#[from] illumos_utils::zfs::ListDatasetsError),

    #[error(transparent)]
    ZfsEnsureFilesystem(#[from] illumos_utils::zfs::EnsureFilesystemError),

    #[error(transparent)]
    ZfsSetValue(#[from] illumos_utils::zfs::SetValueError),

    #[error(transparent)]
    ZfsGetValue(#[from] illumos_utils::zfs::GetValueError),

    #[error(transparent)]
    GetZpoolInfo(#[from] illumos_utils::zpool::GetInfoError),

    #[error(transparent)]
    Fstyp(#[from] illumos_utils::fstyp::Error),

    #[error(transparent)]
    ZoneCommand(#[from] illumos_utils::running_zone::RunCommandError),

    #[error(transparent)]
    ZoneBoot(#[from] illumos_utils::running_zone::BootError),

    #[error(transparent)]
    ZoneEnsureAddress(#[from] illumos_utils::running_zone::EnsureAddressError),

    #[error(transparent)]
    ZoneInstall(#[from] illumos_utils::running_zone::InstallZoneError),

    #[error("No U.2 Zpools found")]
    NoU2Zpool,

    #[error("Failed to parse UUID from {path}: {err}")]
    ParseUuid {
        path: Utf8PathBuf,
        #[source]
        err: uuid::Error,
    },

    #[error("Dataset {name:?} exists with a different uuid (has {old}, requested {new})")]
    UuidMismatch { name: Box<DatasetName>, old: Uuid, new: Uuid },

    #[error("Error parsing pool {name}'s size: {err}")]
    BadPoolSize {
        name: String,
        #[source]
        err: ByteCountRangeError,
    },

    #[error("Failed to parse the dataset {name}'s UUID: {err}")]
    ParseDatasetUuid {
        name: String,
        #[source]
        err: uuid::Error,
    },

    #[error("Zpool Not Found: {0}")]
    ZpoolNotFound(String),

    #[error("Failed to serialize toml (intended for {path:?}): {err}")]
    Serialize {
        path: Utf8PathBuf,
        #[source]
        err: toml::ser::Error,
    },

    #[error("Failed to deserialize toml from {path:?}: {err}")]
    Deserialize {
        path: Utf8PathBuf,
        #[source]
        err: toml::de::Error,
    },

    #[error("Failed to perform I/O: {message}: {err}")]
    Io {
        message: String,
        #[source]
        err: std::io::Error,
    },

    #[error("Underlay not yet initialized")]
    UnderlayNotInitialized,

    #[error("Encountered error checking dump device flags: {0}")]
    DumpHdr(#[from] DumpHdrError),
}

/// A ZFS storage pool.
struct Pool {
    name: ZpoolName,
    info: ZpoolInfo,
    parent: DiskIdentity,
}

impl Pool {
    /// Queries for an existing Zpool by name.
    ///
    /// Returns Ok if the pool exists.
    fn new(
        executor: &BoxedExecutor,
        name: ZpoolName,
        parent: DiskIdentity,
    ) -> Result<Pool, Error> {
        let info = Zpool::get_info(executor, &name.to_string())?;
        Ok(Pool { name, info, parent })
    }

    fn parent(&self) -> &DiskIdentity {
        &self.parent
    }
}

// The type of a future which is used to send a notification to Nexus.
type NotifyFut =
    Pin<Box<dyn futures::Future<Output = Result<(), String>> + Send>>;

#[derive(Debug)]
struct NewFilesystemRequest {
    dataset_id: Uuid,
    dataset_name: DatasetName,
    responder: oneshot::Sender<Result<DatasetName, Error>>,
}

struct UnderlayRequest {
    underlay: UnderlayAccess,
    responder: oneshot::Sender<Result<(), Error>>,
}

#[derive(PartialEq, Eq, Clone)]
pub(crate) enum DiskWrapper {
    Real { disk: Disk, devfs_path: Utf8PathBuf },
    Synthetic { zpool_name: ZpoolName },
}

impl From<Disk> for DiskWrapper {
    fn from(disk: Disk) -> Self {
        let devfs_path = disk.devfs_path().clone();
        Self::Real { disk, devfs_path }
    }
}

impl DiskWrapper {
    fn identity(&self) -> DiskIdentity {
        match self {
            DiskWrapper::Real { disk, .. } => disk.identity().clone(),
            DiskWrapper::Synthetic { zpool_name } => {
                let id = zpool_name.id();
                DiskIdentity {
                    vendor: "synthetic-vendor".to_string(),
                    serial: format!("synthetic-serial-{id}"),
                    model: "synthetic-model".to_string(),
                }
            }
        }
    }

    fn variant(&self) -> DiskVariant {
        match self {
            DiskWrapper::Real { disk, .. } => disk.variant(),
            DiskWrapper::Synthetic { zpool_name } => match zpool_name.kind() {
                ZpoolKind::External => DiskVariant::U2,
                ZpoolKind::Internal => DiskVariant::M2,
            },
        }
    }

    fn zpool_name(&self) -> &ZpoolName {
        match self {
            DiskWrapper::Real { disk, .. } => disk.zpool_name(),
            DiskWrapper::Synthetic { zpool_name } => zpool_name,
        }
    }
}

#[derive(Clone)]
pub struct StorageResources {
    // All disks, real and synthetic, being managed by this sled
    disks: Arc<Mutex<HashMap<DiskIdentity, DiskWrapper>>>,

    // A map of "Uuid" to "pool".
    pools: Arc<Mutex<HashMap<Uuid, Pool>>>,
}

// The directory within the debug dataset in which bundles are created.
const BUNDLE_DIRECTORY: &str = "bundle";

// The directory for zone bundles.
const ZONE_BUNDLE_DIRECTORY: &str = "zone";

impl StorageResources {
    /// Creates a fabricated view of storage resources.
    ///
    /// Use this only when you want to reference the disks, but not actually
    /// access them. Creates one internal and one external disk.
    #[cfg(test)]
    pub fn new_for_test() -> Self {
        let new_disk_identity = || DiskIdentity {
            vendor: "vendor".to_string(),
            serial: Uuid::new_v4().to_string(),
            model: "model".to_string(),
        };

        Self {
            disks: Arc::new(Mutex::new(HashMap::from([
                (
                    new_disk_identity(),
                    DiskWrapper::Synthetic {
                        zpool_name: ZpoolName::new_internal(Uuid::new_v4()),
                    },
                ),
                (
                    new_disk_identity(),
                    DiskWrapper::Synthetic {
                        zpool_name: ZpoolName::new_external(Uuid::new_v4()),
                    },
                ),
            ]))),
            pools: Arc::new(Mutex::new(HashMap::new())),
        }
    }

    /// Returns the identity of the boot disk.
    ///
    /// If this returns `None`, we have not processed the boot disk yet.
    pub async fn boot_disk(&self) -> Option<(DiskIdentity, ZpoolName)> {
        let disks = self.disks.lock().await;
        disks.iter().find_map(|(id, disk)| {
            match disk {
                // This is the "real" use-case: if we have real disks, query
                // their properties to identify if they truly are the boot disk.
                DiskWrapper::Real { disk, .. } => {
                    if disk.is_boot_disk() {
                        return Some((id.clone(), disk.zpool_name().clone()));
                    }
                }
                // This is the "less real" use-case: if we have synthetic disks,
                // just label the first M.2-looking one as a "boot disk".
                DiskWrapper::Synthetic { .. } => {
                    if matches!(disk.variant(), DiskVariant::M2) {
                        return Some((id.clone(), disk.zpool_name().clone()));
                    }
                }
            };
            None
        })
    }

    // TODO: Could be generic over DiskVariant

    /// Returns all M.2 zpools
    pub async fn all_m2_zpools(&self) -> Vec<ZpoolName> {
        self.all_zpools(DiskVariant::M2).await
    }

    /// Returns all U.2 zpools
    pub async fn all_u2_zpools(&self) -> Vec<ZpoolName> {
        self.all_zpools(DiskVariant::U2).await
    }

    /// Returns all mountpoints within all M.2s for a particular dataset.
    pub async fn all_m2_mountpoints(&self, dataset: &str) -> Vec<Utf8PathBuf> {
        let m2_zpools = self.all_m2_zpools().await;
        m2_zpools
            .iter()
            .map(|zpool| zpool.dataset_mountpoint(dataset))
            .collect()
    }

    /// Returns all mountpoints within all U.2s for a particular dataset.
    pub async fn all_u2_mountpoints(&self, dataset: &str) -> Vec<Utf8PathBuf> {
        let u2_zpools = self.all_u2_zpools().await;
        u2_zpools
            .iter()
            .map(|zpool| zpool.dataset_mountpoint(dataset))
            .collect()
    }

    /// Returns all zpools of a particular variant
    pub async fn all_zpools(&self, variant: DiskVariant) -> Vec<ZpoolName> {
        let disks = self.disks.lock().await;
        disks
            .values()
            .filter_map(|disk| {
                if disk.variant() == variant {
                    return Some(disk.zpool_name().clone());
                }
                None
            })
            .collect()
    }

    /// Return the directories for storing zone service bundles.
    pub async fn all_zone_bundle_directories(&self) -> Vec<Utf8PathBuf> {
        self.all_m2_mountpoints(sled_hardware::disk::M2_DEBUG_DATASET)
            .await
            .into_iter()
            .map(|p| p.join(BUNDLE_DIRECTORY).join(ZONE_BUNDLE_DIRECTORY))
            .collect()
    }
}

/// Describes the access to the underlay used by the StorageManager.
pub struct UnderlayAccess {
    pub nexus_client: NexusClientWithResolver,
    pub sled_id: Uuid,
}

// A worker that starts zones for pools as they are received.
struct StorageWorker {
    log: Logger,
    executor: BoxedExecutor,
    nexus_notifications: FuturesOrdered<NotifyFut>,
    rx: mpsc::Receiver<StorageWorkerRequest>,
    underlay: Arc<Mutex<Option<UnderlayAccess>>>,

    // A mechanism for requesting disk encryption keys from the
    // [`key_manager::KeyManager`]
    key_requester: StorageKeyRequester,

    // Invokes dumpadm(8) and savecore(8) when new disks are encountered
    dump_setup: Arc<DumpSetup>,
}

#[derive(Clone, Debug)]
enum NotifyDiskRequest {
    Add { identity: DiskIdentity, variant: DiskVariant },
    Remove(DiskIdentity),
}

#[derive(From, Clone, Debug, PartialEq, Eq, Hash)]
enum QueuedDiskCreate {
    Real(UnparsedDisk),
    Synthetic(ZpoolName),
}

impl QueuedDiskCreate {
    fn is_synthetic(&self) -> bool {
        if let QueuedDiskCreate::Synthetic(_) = self {
            true
        } else {
            false
        }
    }
}

impl StorageWorker {
    // Ensures the named dataset exists as a filesystem with a UUID, optionally
    // creating it if `do_format` is true.
    //
    // Returns the UUID attached to the ZFS filesystem.
    fn ensure_dataset(
        &mut self,
        dataset_id: Uuid,
        dataset_name: &DatasetName,
    ) -> Result<(), Error> {
        let zoned = true;
        let fs_name = &dataset_name.full();
        let do_format = true;
        let encryption_details = None;
        let size_details = None;
        Zfs::ensure_filesystem(
            &self.executor,
            &dataset_name.full(),
            Mountpoint::Path(Utf8PathBuf::from("/data")),
            zoned,
            do_format,
            encryption_details,
            size_details,
        )?;
        // Ensure the dataset has a usable UUID.
        if let Ok(id_str) =
            Zfs::get_oxide_value(&self.executor, &fs_name, "uuid")
        {
            if let Ok(id) = id_str.parse::<Uuid>() {
                if id != dataset_id {
                    return Err(Error::UuidMismatch {
                        name: Box::new(dataset_name.clone()),
                        old: id,
                        new: dataset_id,
                    });
                }
                return Ok(());
            }
        }
        Zfs::set_oxide_value(
            &self.executor,
            &fs_name,
            "uuid",
            &dataset_id.to_string(),
        )?;
        Ok(())
    }

    // Adds a "notification to nexus" to `nexus_notifications`,
    // informing it about the addition of `pool_id` to this sled.
    async fn add_zpool_notify(&mut self, pool: &Pool, size: ByteCount) {
        // The underlay network is setup once at sled-agent startup. Before
        // there is an underlay we want to avoid sending notifications to nexus for
        // two reasons:
        //  1. They can't possibly succeed
        //  2. They increase the backoff time exponentially, so that once
        //   sled-agent does start it may take much longer to notify nexus
        //   than it would if we avoid this. This goes especially so for rack
        //   setup, when bootstrap agent is waiting an aribtrary time for RSS
        //   initialization.
        if self.underlay.lock().await.is_none() {
            return;
        }

        let pool_id = pool.name.id();
        let DiskIdentity { vendor, serial, model } = pool.parent.clone();
        let underlay = self.underlay.clone();

        let notify_nexus = move || {
            let zpool_request = ZpoolPutRequest {
                size: size.into(),
                disk_vendor: vendor.clone(),
                disk_serial: serial.clone(),
                disk_model: model.clone(),
            };
            let underlay = underlay.clone();

            async move {
                let underlay_guard = underlay.lock().await;
                let Some(underlay) = underlay_guard.as_ref() else {
                    return Err(backoff::BackoffError::transient(Error::UnderlayNotInitialized.to_string()));
                };
                let sled_id = underlay.sled_id;
                let nexus_client = underlay.nexus_client.client().clone();
                drop(underlay_guard);

                nexus_client
                    .zpool_put(&sled_id, &pool_id, &zpool_request)
                    .await
                    .map_err(|e| {
                        backoff::BackoffError::transient(e.to_string())
                    })?;
                Ok(())
            }
        };
        let log = self.log.clone();
        let name = pool.name.clone();
        let disk = pool.parent().clone();
        let log_post_failure = move |_, call_count, total_duration| {
            if call_count == 0 {
                info!(log, "failed to notify nexus about a new pool {name} on disk {disk:?}");
            } else if total_duration > std::time::Duration::from_secs(30) {
                warn!(log, "failed to notify nexus about a new pool {name} on disk {disk:?}";
                    "total duration" => ?total_duration);
            }
        };
        self.nexus_notifications.push_back(
            backoff::retry_notify_ext(
                backoff::retry_policy_internal_service_aggressive(),
                notify_nexus,
                log_post_failure,
            )
            .boxed(),
        );
    }

    async fn ensure_using_exactly_these_disks(
        &mut self,
        resources: &StorageResources,
        unparsed_disks: Vec<UnparsedDisk>,
        queued_u2_drives: &mut Option<HashSet<QueuedDiskCreate>>,
    ) -> Result<(), Error> {
        // Queue U.2 drives if necessary
        // We clear all existing queued drives that are not synthetic and add
        // new ones in the loop below
        if let Some(queued) = queued_u2_drives {
            info!(
                self.log,
                "Ensure exact disks: clearing non-synthetic queued disks."
            );
            queued.retain(|d| d.is_synthetic());
        }

        let mut new_disks = HashMap::new();

        // We may encounter errors while parsing any of the disks; keep track of
        // any errors that occur and return any of them if something goes wrong.
        //
        // That being said, we should not prevent access to the other disks if
        // only one failure occurs.
        let mut err: Option<Error> = None;

        // Ensure all disks conform to the expected partition layout.
        for disk in unparsed_disks.into_iter() {
            if disk.variant() == DiskVariant::U2 {
                if let Some(queued) = queued_u2_drives {
                    info!(self.log, "Queuing disk for upsert: {disk:?}");
                    queued.insert(disk.into());
                    continue;
                }
            }
            match self.add_new_disk(disk, queued_u2_drives).await.map_err(
                |err| {
                    warn!(self.log, "Could not ensure partitions: {err}");
                    err
                },
            ) {
                Ok(disk) => {
                    new_disks.insert(disk.identity().clone(), disk);
                }
                Err(e) => {
                    warn!(self.log, "Cannot parse disk: {e}");
                    err = Some(e.into());
                }
            };
        }

        let mut disks = resources.disks.lock().await;

        // Remove disks that don't appear in the "new_disks" set.
        //
        // This also accounts for zpools and notifies Nexus.
        let disks_to_be_removed = disks
            .iter_mut()
            .filter(|(key, old_disk)| {
                // If this disk appears in the "new" and "old" set, it should
                // only be removed if it has changed.
                //
                // This treats a disk changing in an unexpected way as a
                // "removal and re-insertion".
                match old_disk {
                    DiskWrapper::Real { disk, .. } => {
                        if let Some(new_disk) = new_disks.get(*key) {
                            // Changed Disk -> Disk should be removed.
                            new_disk != disk
                        } else {
                            // Real disk, not in the new set -> Disk should be removed.
                            true
                        }
                    }
                    // Synthetic disk -> Disk should NOT be removed.
                    DiskWrapper::Synthetic { .. } => false,
                }
            })
            .map(|(_key, disk)| disk.clone())
            .collect::<Vec<_>>();

        for disk in disks_to_be_removed {
            if let Err(e) = self
                .delete_disk_locked(&resources, &mut disks, &disk.identity())
                .await
            {
                warn!(self.log, "Failed to delete disk: {e}");
                err = Some(e);
            }
        }

        // Add new disks to `resources.disks`.
        //
        // This also accounts for zpools and notifies Nexus.
        for (key, new_disk) in new_disks {
            if let Some(old_disk) = disks.get(&key) {
                // In this case, the disk should be unchanged.
                //
                // This assertion should be upheld by the filter above, which
                // should remove disks that changed.
                assert!(old_disk == &new_disk.into());
            } else {
                let disk = DiskWrapper::Real {
                    disk: new_disk.clone(),
                    devfs_path: new_disk.devfs_path().clone(),
                };
                if let Err(e) =
                    self.upsert_disk_locked(&resources, &mut disks, disk).await
                {
                    warn!(self.log, "Failed to upsert disk: {e}");
                    err = Some(e);
                }
            }
        }

        if let Some(err) = err {
            Err(err)
        } else {
            Ok(())
        }
    }

    // Attempt to create a new disk via `sled_hardware::Disk::new()`. If the
    // disk addition fails because the the key manager cannot load a secret,
    // this indicates a transient error, and so we queue the disk so we can
    // try again.
    async fn add_new_disk(
        &mut self,
        unparsed_disk: UnparsedDisk,
        queued_u2_drives: &mut Option<HashSet<QueuedDiskCreate>>,
    ) -> Result<Disk, sled_hardware::DiskError> {
        match sled_hardware::Disk::new(
            &self.log,
            &self.executor,
            unparsed_disk.clone(),
            Some(&self.key_requester),
        )
        .await
        {
            Ok(disk) => Ok(disk),
            Err(sled_hardware::DiskError::KeyManager(err)) => {
                warn!(
                    self.log,
                    "Transient error: {err} - queuing disk {:?}", unparsed_disk
                );
                if let Some(queued) = queued_u2_drives {
                    queued.insert(unparsed_disk.into());
                } else {
                    *queued_u2_drives =
                        Some(HashSet::from([unparsed_disk.into()]));
                }
                Err(sled_hardware::DiskError::KeyManager(err))
            }
            Err(err) => {
                error!(
                    self.log,
                    "Persistent error: {err} - not queueing disk {:?}",
                    unparsed_disk
                );
                Err(err)
            }
        }
    }

    // Attempt to create a new synthetic disk via
    // `sled_hardware::Disk::ensure_zpool_ready()`. If the disk addition fails
    // because the the key manager cannot load a secret, this indicates a
    // transient error, and so we queue the disk so we can try again.
    async fn add_new_synthetic_disk(
        &mut self,
        zpool_name: ZpoolName,
        queued_u2_drives: &mut Option<HashSet<QueuedDiskCreate>>,
    ) -> Result<(), sled_hardware::DiskError> {
        let synthetic_id = DiskIdentity {
            vendor: "fake_vendor".to_string(),
            serial: "fake_serial".to_string(),
            model: zpool_name.id().to_string(),
        };
        match sled_hardware::Disk::ensure_zpool_ready(
            &self.log,
            &self.executor,
            &zpool_name,
            &synthetic_id,
            Some(&self.key_requester),
        )
        .await
        {
            Ok(()) => Ok(()),
            Err(sled_hardware::DiskError::KeyManager(err)) => {
                warn!(
                    self.log,
                    "Transient error: {err} - queuing synthetic disk: {:?}",
                    zpool_name
                );
                if let Some(queued) = queued_u2_drives {
                    queued.insert(zpool_name.into());
                } else {
                    *queued_u2_drives =
                        Some(HashSet::from([zpool_name.into()]));
                }
                Err(sled_hardware::DiskError::KeyManager(err))
            }
            Err(err) => {
                error!(
                    self.log,
                    "Persistent error: {} - not queueing synthetic disk {:?}",
                    err,
                    zpool_name
                );
                Err(err)
            }
        }
    }

    async fn upsert_disk(
        &mut self,
        resources: &StorageResources,
        disk: UnparsedDisk,
        queued_u2_drives: &mut Option<HashSet<QueuedDiskCreate>>,
    ) -> Result<(), Error> {
        // Queue U.2 drives if necessary
        if let Some(queued) = queued_u2_drives {
            if disk.variant() == DiskVariant::U2 {
                info!(self.log, "Queuing disk for upsert: {disk:?}");
                queued.insert(disk.into());
                return Ok(());
            }
        }

        info!(self.log, "Upserting disk: {disk:?}");

        // Ensure the disk conforms to an expected partition layout.
        let disk =
            self.add_new_disk(disk, queued_u2_drives).await.map_err(|err| {
                warn!(self.log, "Could not ensure partitions: {err}");
                err
            })?;

        let mut disks = resources.disks.lock().await;
        let disk = DiskWrapper::Real {
            disk: disk.clone(),
            devfs_path: disk.devfs_path().clone(),
        };
        self.upsert_disk_locked(resources, &mut disks, disk).await
    }

    async fn upsert_synthetic_disk(
        &mut self,
        resources: &StorageResources,
        zpool_name: ZpoolName,
        queued_u2_drives: &mut Option<HashSet<QueuedDiskCreate>>,
    ) -> Result<(), Error> {
        // Queue U.2 drives if necessary
        if let Some(queued) = queued_u2_drives {
            if zpool_name.kind() == ZpoolKind::External {
                info!(
                    self.log,
                    "Queuing synthetic disk for upsert: {zpool_name:?}"
                );
                queued.insert(zpool_name.into());
                return Ok(());
            }
        }

        info!(self.log, "Upserting synthetic disk for: {zpool_name:?}");

        self.add_new_synthetic_disk(zpool_name.clone(), queued_u2_drives)
            .await?;
        let disk = DiskWrapper::Synthetic { zpool_name };
        let mut disks = resources.disks.lock().await;
        self.upsert_disk_locked(resources, &mut disks, disk).await
    }

    async fn upsert_disk_locked(
        &mut self,
        resources: &StorageResources,
        disks: &mut tokio::sync::MutexGuard<
            '_,
            HashMap<DiskIdentity, DiskWrapper>,
        >,
        disk: DiskWrapper,
    ) -> Result<(), Error> {
        disks.insert(disk.identity(), disk.clone());
        self.physical_disk_notify(NotifyDiskRequest::Add {
            identity: disk.identity(),
            variant: disk.variant(),
        })
        .await;
        self.upsert_zpool(&resources, disk.identity(), disk.zpool_name())
            .await?;

        self.dump_setup.update_dumpdev_setup(disks).await;

        Ok(())
    }

    async fn delete_disk(
        &mut self,
        resources: &StorageResources,
        disk: UnparsedDisk,
    ) -> Result<(), Error> {
        info!(self.log, "Deleting disk: {disk:?}");
        // TODO: Don't we need to do some accounting, e.g. for all the information
        // that's no longer accessible? Or is that up to Nexus to figure out at
        // a later point-in-time?
        //
        // If we're storing zone images on the M.2s for internal services, how
        // do we reconcile them?
        let mut disks = resources.disks.lock().await;
        self.delete_disk_locked(resources, &mut disks, disk.identity()).await
    }

    async fn delete_disk_locked(
        &mut self,
        resources: &StorageResources,
        disks: &mut tokio::sync::MutexGuard<
            '_,
            HashMap<DiskIdentity, DiskWrapper>,
        >,
        key: &DiskIdentity,
    ) -> Result<(), Error> {
        if let Some(parsed_disk) = disks.remove(key) {
            resources.pools.lock().await.remove(&parsed_disk.zpool_name().id());
            self.physical_disk_notify(NotifyDiskRequest::Remove(key.clone()))
                .await;
        }

        self.dump_setup.update_dumpdev_setup(disks).await;

        Ok(())
    }

    /// When the underlay becomes available, we need to notify nexus about any
    /// discovered disks and pools, since we don't attempt to notify until there
    /// is an underlay available.
    async fn notify_nexus_about_existing_resources(
        &mut self,
        resources: &StorageResources,
    ) -> Result<(), Error> {
        let disks = resources.disks.lock().await;
        for disk in disks.values() {
            self.physical_disk_notify(NotifyDiskRequest::Add {
                identity: disk.identity(),
                variant: disk.variant(),
            })
            .await;
        }

        // We may encounter errors while processing any of the pools; keep track of
        // any errors that occur and return any of them if something goes wrong.
        //
        // That being said, we should not prevent notification to nexus of the
        // other pools if only one failure occurs.
        let mut err: Option<Error> = None;

        let pools = resources.pools.lock().await;
        for pool in pools.values() {
            match ByteCount::try_from(pool.info.size()).map_err(|err| {
                Error::BadPoolSize { name: pool.name.to_string(), err }
            }) {
                Ok(size) => self.add_zpool_notify(pool, size).await,
                Err(e) => {
                    warn!(self.log, "Failed to notify nexus about pool: {e}");
                    err = Some(e)
                }
            }
        }

        if let Some(err) = err {
            Err(err)
        } else {
            Ok(())
        }
    }

    // Adds a "notification to nexus" to `self.nexus_notifications`, informing it
    // about the addition/removal of a physical disk to this sled.
    async fn physical_disk_notify(&mut self, disk: NotifyDiskRequest) {
        // The underlay network is setup once at sled-agent startup. Before
        // there is an underlay we want to avoid sending notifications to nexus for
        // two reasons:
        //  1. They can't possibly succeed
        //  2. They increase the backoff time exponentially, so that once
        //   sled-agent does start it may take much longer to notify nexus
        //   than it would if we avoid this. This goes especially so for rack
        //   setup, when bootstrap agent is waiting an aribtrary time for RSS
        //   initialization.
        if self.underlay.lock().await.is_none() {
            return;
        }
        let underlay = self.underlay.clone();
        let disk2 = disk.clone();
        let notify_nexus = move || {
            let disk = disk.clone();
            let underlay = underlay.clone();
            async move {
                let underlay_guard = underlay.lock().await;
                let Some(underlay) = underlay_guard.as_ref() else {
                    return Err(backoff::BackoffError::transient(Error::UnderlayNotInitialized.to_string()));
                };
                let sled_id = underlay.sled_id;
                let nexus_client = underlay.nexus_client.client().clone();
                drop(underlay_guard);

                match &disk {
                    NotifyDiskRequest::Add { identity, variant } => {
                        let request = PhysicalDiskPutRequest {
                            model: identity.model.clone(),
                            serial: identity.serial.clone(),
                            vendor: identity.vendor.clone(),
                            variant: match variant {
                                DiskVariant::U2 => PhysicalDiskKind::U2,
                                DiskVariant::M2 => PhysicalDiskKind::M2,
                            },
                            sled_id,
                        };
                        nexus_client
                            .physical_disk_put(&request)
                            .await
                            .map_err(|e| {
                                backoff::BackoffError::transient(e.to_string())
                            })?;
                    }
                    NotifyDiskRequest::Remove(disk_identity) => {
                        let request = PhysicalDiskDeleteRequest {
                            model: disk_identity.model.clone(),
                            serial: disk_identity.serial.clone(),
                            vendor: disk_identity.vendor.clone(),
                            sled_id,
                        };
                        nexus_client
                            .physical_disk_delete(&request)
                            .await
                            .map_err(|e| {
                                backoff::BackoffError::transient(e.to_string())
                            })?;
                    }
                }
                Ok(())
            }
        };
        let log = self.log.clone();
        // This notification is often invoked before Nexus has started
        // running, so avoid flagging any errors as concerning until some
        // time has passed.
        let log_post_failure = move |_, call_count, total_duration| {
            if call_count == 0 {
                info!(log, "failed to notify nexus about {disk2:?}");
            } else if total_duration > std::time::Duration::from_secs(30) {
                warn!(log, "failed to notify nexus about {disk2:?}";
                    "total duration" => ?total_duration);
            }
        };
        self.nexus_notifications.push_back(
            backoff::retry_notify_ext(
                backoff::retry_policy_internal_service_aggressive(),
                notify_nexus,
                log_post_failure,
            )
            .boxed(),
        );
    }

    async fn upsert_zpool(
        &mut self,
        resources: &StorageResources,
        parent: DiskIdentity,
        pool_name: &ZpoolName,
    ) -> Result<(), Error> {
        let mut pools = resources.pools.lock().await;
        let zpool = Pool::new(&self.executor, pool_name.clone(), parent)?;

        let pool = match pools.entry(pool_name.id()) {
            hash_map::Entry::Occupied(mut entry) => {
                // The pool already exists.
                entry.get_mut().info = zpool.info;
                return Ok(());
            }
            hash_map::Entry::Vacant(entry) => entry.insert(zpool),
        };
        info!(&self.log, "Storage manager processing zpool: {:#?}", pool.info);

        let size = ByteCount::try_from(pool.info.size()).map_err(|err| {
            Error::BadPoolSize { name: pool_name.to_string(), err }
        })?;
        // Notify Nexus of the zpool.
        self.add_zpool_notify(&pool, size).await;
        Ok(())
    }

    // Attempts to add a dataset within a zpool, according to `request`.
    async fn add_dataset(
        &mut self,
        resources: &StorageResources,
        request: &NewFilesystemRequest,
    ) -> Result<DatasetName, Error> {
        info!(self.log, "add_dataset: {:?}", request);
        let mut pools = resources.pools.lock().await;
        let pool = pools
            .get_mut(&request.dataset_name.pool().id())
            .ok_or_else(|| {
                Error::ZpoolNotFound(format!(
                    "{}, looked up while trying to add dataset",
                    request.dataset_name.pool(),
                ))
            })?;
        let dataset_name = DatasetName::new(
            pool.name.clone(),
            request.dataset_name.dataset().clone(),
        );
        self.ensure_dataset(request.dataset_id, &dataset_name)?;
        Ok(dataset_name)
    }

    // Small wrapper around `Self::do_work_internal` that ensures we always
    // emit info to the log when we exit.
    async fn do_work(
        &mut self,
        resources: StorageResources,
    ) -> Result<(), Error> {
        // We queue U.2 sleds until the StorageKeyRequester is ready to use.
        let mut queued_u2_drives = Some(HashSet::new());
        loop {
            match self.do_work_internal(&resources, &mut queued_u2_drives).await
            {
                Ok(()) => {
                    info!(self.log, "StorageWorker exited successfully");
                    return Ok(());
                }
                Err(e) => {
                    warn!(
                        self.log,
                        "StorageWorker encountered unexpected error: {}", e
                    );
                    // ... for now, keep trying.
                }
            }
        }
    }

    async fn do_work_internal(
        &mut self,
        resources: &StorageResources,
        queued_u2_drives: &mut Option<HashSet<QueuedDiskCreate>>,
    ) -> Result<(), Error> {
        const QUEUED_DISK_RETRY_TIMEOUT: Duration = Duration::from_secs(5);
        let mut interval = interval(QUEUED_DISK_RETRY_TIMEOUT);
        interval.set_missed_tick_behavior(MissedTickBehavior::Delay);
        loop {
            tokio::select! {
                _ = self.nexus_notifications.next(),
                    if !self.nexus_notifications.is_empty() => {},
                Some(request) = self.rx.recv() => {
                    // We want to queue failed requests related to the key manager
                    match self.handle_storage_worker_request(
                        resources, queued_u2_drives, request)
                    .await {
                        Err(Error::DiskError(_)) => {
                            // We already handle and log disk errors, no need to
                            // return here.
                        }
                        Err(e) => return Err(e),
                        Ok(()) => {}
                    }
               }
               _ = interval.tick(), if queued_u2_drives.is_some() &&
                   KEY_MANAGER_READY.get().is_some()=>
                {
                    self.upsert_queued_disks(resources, queued_u2_drives).await;
                }
            }
        }
    }

    async fn handle_storage_worker_request(
        &mut self,
        resources: &StorageResources,
        queued_u2_drives: &mut Option<HashSet<QueuedDiskCreate>>,
        request: StorageWorkerRequest,
    ) -> Result<(), Error> {
        use StorageWorkerRequest::*;
        match request {
            AddDisk(disk) => {
                self.upsert_disk(&resources, disk, queued_u2_drives).await?;
            }
            AddSyntheticDisk(zpool_name) => {
                self.upsert_synthetic_disk(
                    &resources,
                    zpool_name,
                    queued_u2_drives,
                )
                .await?;
            }
            RemoveDisk(disk) => {
                self.delete_disk(&resources, disk).await?;
            }
            NewFilesystem(request) => {
                let result = self.add_dataset(&resources, &request).await;
                let _ = request.responder.send(result);
            }
            DisksChanged(disks) => {
                self.ensure_using_exactly_these_disks(
                    &resources,
                    disks,
                    queued_u2_drives,
                )
                .await?;
            }
            SetupUnderlayAccess(UnderlayRequest { underlay, responder }) => {
                // If this is the first time establishing an
                // underlay we should notify nexus of all existing
                // disks and zpools.
                //
                // Instead of individual notifications, we should
                // send a bulk notification as described in https://
                // github.com/oxidecomputer/omicron/issues/1917
                if self.underlay.lock().await.replace(underlay).is_none() {
                    self.notify_nexus_about_existing_resources(&resources)
                        .await?;
                }
                let _ = responder.send(Ok(()));
            }
            KeyManagerReady => {
                let _ = KEY_MANAGER_READY.set(());
                self.upsert_queued_disks(resources, queued_u2_drives).await;
            }
        }
        Ok(())
    }

    async fn upsert_queued_disks(
        &mut self,
        resources: &StorageResources,
        queued_u2_drives: &mut Option<HashSet<QueuedDiskCreate>>,
    ) {
        let queued = queued_u2_drives.take();
        if let Some(queued) = queued {
            for disk in queued {
                if let Some(saved) = queued_u2_drives {
                    // We already hit a transient error and recreated our queue.
                    // Add any remaining queued disks back on the queue so we
                    // can try again later.
                    saved.insert(disk);
                } else {
                    match self.upsert_queued_disk(disk, resources).await {
                        Ok(()) => {}
                        Err((_, None)) => {
                            // We already logged this as a persistent error in
                            // `add_new_disk` or `add_new_synthetic_disk`
                        }
                        Err((_, Some(disk))) => {
                            // We already logged this as a transient error in
                            // `add_new_disk` or `add_new_synthetic_disk`
                            *queued_u2_drives = Some(HashSet::from([disk]));
                        }
                    }
                }
            }
        }
        if queued_u2_drives.is_none() {
            info!(self.log, "upserted all queued disks");
        } else {
            warn!(
                self.log,
                "failed to upsert all queued disks - will try again"
            );
        }
    }

    // Attempt to upsert a queued disk. Return the disk and error if the upsert
    // fails due to a transient error. Examples of transient errors are key
    // manager errors which indicate that there are not enough sleds available
    // to unlock the rack.
    async fn upsert_queued_disk(
        &mut self,
        disk: QueuedDiskCreate,
        resources: &StorageResources,
    ) -> Result<(), (Error, Option<QueuedDiskCreate>)> {
        let mut temp: Option<HashSet<QueuedDiskCreate>> = None;
        let res = match disk {
            QueuedDiskCreate::Real(disk) => {
                self.upsert_disk(&resources, disk, &mut temp).await
            }
            QueuedDiskCreate::Synthetic(zpool_name) => {
                self.upsert_synthetic_disk(&resources, zpool_name, &mut temp)
                    .await
            }
        };
        if let Some(mut disks) = temp.take() {
            assert!(res.is_err());
            assert_eq!(disks.len(), 1);
            return Err((
                res.unwrap_err(),
                disks.drain().next().unwrap().into(),
            ));
        }
        // Any error at this point is not transient.
        // We don't requeue the disk.
        res.map_err(|e| (e, None))
    }
}

enum StorageWorkerRequest {
    AddDisk(UnparsedDisk),
    AddSyntheticDisk(ZpoolName),
    RemoveDisk(UnparsedDisk),
    DisksChanged(Vec<UnparsedDisk>),
    NewFilesystem(NewFilesystemRequest),
    SetupUnderlayAccess(UnderlayRequest),
    KeyManagerReady,
}

struct StorageManagerInner {
    log: Logger,

    resources: StorageResources,

    tx: mpsc::Sender<StorageWorkerRequest>,

    // A handle to a worker which updates "pools".
    task: JoinHandle<Result<(), Error>>,
}

/// A sled-local view of all attached storage.
#[derive(Clone)]
pub struct StorageManager {
    inner: Arc<StorageManagerInner>,
    zone_bundler: ZoneBundler,
}

impl StorageManager {
    /// Creates a new [`StorageManager`] which should manage local storage.
    pub async fn new(
        log: &Logger,
        executor: &BoxedExecutor,
        key_requester: StorageKeyRequester,
    ) -> Self {
        let log = log.new(o!("component" => "StorageManager"));
        let resources = StorageResources {
            disks: Arc::new(Mutex::new(HashMap::new())),
            pools: Arc::new(Mutex::new(HashMap::new())),
        };
        let (tx, rx) = mpsc::channel(30);

<<<<<<< HEAD
        let executor = executor.clone();
=======
        let zb_log = log.new(o!("component" => "ZoneBundler"));
        let zone_bundler =
            ZoneBundler::new(zb_log, resources.clone(), Default::default());

>>>>>>> 7b528b4e
        StorageManager {
            inner: Arc::new(StorageManagerInner {
                log: log.clone(),
                resources: resources.clone(),
                tx,
                task: tokio::task::spawn(async move {
                    let dump_setup =
                        Arc::new(DumpSetup::new(&log, executor.clone()));
                    let mut worker = StorageWorker {
                        log,
                        executor,
                        nexus_notifications: FuturesOrdered::new(),
                        rx,
                        underlay: Arc::new(Mutex::new(None)),
                        key_requester,
                        dump_setup,
                    };

                    worker.do_work(resources).await
                }),
            }),
            zone_bundler,
        }
    }

    /// Return a reference to the object used to manage zone bundles.
    ///
    /// This can be cloned by other code wishing to create and manage their own
    /// zone bundles.
    pub fn zone_bundler(&self) -> &ZoneBundler {
        &self.zone_bundler
    }

    /// Ensures that the storage manager tracks exactly the provided disks.
    ///
    /// This acts similar to a batch [Self::upsert_disk] for all new disks, and
    /// [Self::delete_disk] for all removed disks.
    ///
    /// If errors occur, an arbitrary "one" of them will be returned, but a
    /// best-effort attempt to add all disks will still be attempted.
    // Receiver implemented by [StorageWorker::ensure_using_exactly_these_disks]
    pub async fn ensure_using_exactly_these_disks<I>(&self, unparsed_disks: I)
    where
        I: IntoIterator<Item = UnparsedDisk>,
    {
        self.inner
            .tx
            .send(StorageWorkerRequest::DisksChanged(
                unparsed_disks.into_iter().collect::<Vec<_>>(),
            ))
            .await
            .map_err(|e| e.to_string())
            .expect("Failed to send DisksChanged request");
    }

    /// Adds a disk and associated zpool to the storage manager.
    // Receiver implemented by [StorageWorker::upsert_disk].
    pub async fn upsert_disk(&self, disk: UnparsedDisk) {
        info!(self.inner.log, "Upserting disk: {disk:?}");
        self.inner
            .tx
            .send(StorageWorkerRequest::AddDisk(disk))
            .await
            .map_err(|e| e.to_string())
            .expect("Failed to send AddDisk request");
    }

    /// Removes a disk, if it's tracked by the storage manager, as well
    /// as any associated zpools.
    // Receiver implemented by [StorageWorker::delete_disk].
    pub async fn delete_disk(&self, disk: UnparsedDisk) {
        info!(self.inner.log, "Deleting disk: {disk:?}");
        self.inner
            .tx
            .send(StorageWorkerRequest::RemoveDisk(disk))
            .await
            .map_err(|e| e.to_string())
            .expect("Failed to send RemoveDisk request");
    }

    /// Adds a synthetic zpool to the storage manager.
    // Receiver implemented by [StorageWorker::upsert_synthetic_disk].
    pub async fn upsert_synthetic_disk(&self, name: ZpoolName) {
        self.inner
            .tx
            .send(StorageWorkerRequest::AddSyntheticDisk(name))
            .await
            .map_err(|e| e.to_string())
            .expect("Failed to send AddSyntheticDisk request");
    }

    /// Adds underlay access to the storage manager.
    pub async fn setup_underlay_access(
        &self,
        underlay: UnderlayAccess,
    ) -> Result<(), Error> {
        let (tx, rx) = oneshot::channel();
        self.inner
            .tx
            .send(StorageWorkerRequest::SetupUnderlayAccess(UnderlayRequest {
                underlay,
                responder: tx,
            }))
            .await
            .map_err(|e| e.to_string())
            .expect("Failed to send SetupUnderlayAccess request");
        rx.await.expect("Failed to await underlay setup")
    }

    pub async fn get_zpools(&self) -> Result<Vec<crate::params::Zpool>, Error> {
        let disks = self.inner.resources.disks.lock().await;
        let pools = self.inner.resources.pools.lock().await;

        let mut zpools = Vec::with_capacity(pools.len());

        for (id, pool) in pools.iter() {
            let disk_identity = &pool.parent;
            let disk_type = if let Some(disk) = disks.get(&disk_identity) {
                disk.variant().into()
            } else {
                // If the zpool claims to be attached to a disk that we
                // don't know about, that's an error.
                return Err(Error::ZpoolNotFound(
                    format!("zpool: {id} claims to be from unknown disk: {disk_identity:#?}")
                ));
            };
            zpools.push(crate::params::Zpool { id: *id, disk_type });
        }

        Ok(zpools)
    }

    pub async fn upsert_filesystem(
        &self,
        dataset_id: Uuid,
        dataset_name: DatasetName,
    ) -> Result<DatasetName, Error> {
        let (tx, rx) = oneshot::channel();
        let request =
            NewFilesystemRequest { dataset_id, dataset_name, responder: tx };

        self.inner
            .tx
            .send(StorageWorkerRequest::NewFilesystem(request))
            .await
            .map_err(|e| e.to_string())
            .expect("Storage worker bug (not alive)");
        let dataset_name = rx.await.expect(
            "Storage worker bug (dropped responder without responding)",
        )?;

        Ok(dataset_name)
    }

    /// Inform the storage worker that the KeyManager is capable of retrieving
    /// secrets now and that any queued disks can be upserted.
    pub async fn key_manager_ready(&self) {
        info!(self.inner.log, "KeyManger ready");
        self.inner
            .tx
            .send(StorageWorkerRequest::KeyManagerReady)
            .await
            .map_err(|e| e.to_string())
            .expect("Failed to send KeyManagerReady request");
    }

    pub fn resources(&self) -> &StorageResources {
        &self.inner.resources
    }
}

impl Drop for StorageManagerInner {
    fn drop(&mut self) {
        // NOTE: Ideally, with async drop, we'd await completion of the worker
        // somehow.
        //
        // Without that option, we instead opt to simply cancel the worker
        // task to ensure it does not remain alive beyond the StorageManager
        // itself.
        self.task.abort();
    }
}<|MERGE_RESOLUTION|>--- conflicted
+++ resolved
@@ -1256,14 +1256,11 @@
         };
         let (tx, rx) = mpsc::channel(30);
 
-<<<<<<< HEAD
         let executor = executor.clone();
-=======
         let zb_log = log.new(o!("component" => "ZoneBundler"));
         let zone_bundler =
             ZoneBundler::new(zb_log, resources.clone(), Default::default());
 
->>>>>>> 7b528b4e
         StorageManager {
             inner: Arc::new(StorageManagerInner {
                 log: log.clone(),
