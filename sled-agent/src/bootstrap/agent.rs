// This Source Code Form is subject to the terms of the Mozilla Public
// License, v. 2.0. If a copy of the MPL was not distributed with this
// file, You can obtain one at https://mozilla.org/MPL/2.0/.

//! Bootstrap-related APIs.

use super::config::{
    Config, BOOTSTRAP_AGENT_HTTP_PORT, BOOTSTRAP_AGENT_RACK_INIT_PORT,
};
use super::hardware::HardwareMonitor;
use super::params::RackInitializeRequest;
use super::params::StartSledAgentRequest;
use super::rss_handle::RssHandle;
use super::secret_retriever::LocalSecretRetriever;
use super::views::SledAgentResponse;
use crate::config::Config as SledConfig;
<<<<<<< HEAD
use crate::ledger::{Ledger, Ledgerable};
use crate::server::Server as SledServer;
use crate::services::ServiceManager;
use crate::sp::SpHandle;
=======
use crate::config::SidecarRevision;
use crate::ledger::{Ledger, Ledgerable};
use crate::server::Server as SledServer;
use crate::services::ServiceManager;
>>>>>>> a6807813
use crate::storage_manager::{StorageManager, StorageResources};
use crate::updates::UpdateManager;
use camino::Utf8PathBuf;
use ddm_admin_client::{Client as DdmAdminClient, DdmError};
use futures::stream::{self, StreamExt, TryStreamExt};
use illumos_utils::addrobj::AddrObject;
use illumos_utils::dladm::{Dladm, Etherstub, EtherstubVnic, GetMacError};
use illumos_utils::zfs::{
    self, Mountpoint, Zfs, ZONE_ZFS_RAMDISK_DATASET,
    ZONE_ZFS_RAMDISK_DATASET_MOUNTPOINT,
};
use illumos_utils::zone::Zones;
use illumos_utils::{execute, PFEXEC};
use key_manager::{KeyManager, StorageKeyRequester};
use omicron_common::address::Ipv6Subnet;
use omicron_common::api::external::Error as ExternalError;
use serde::{Deserialize, Serialize};
use sled_hardware::underlay::BootstrapInterface;
use sled_hardware::{Baseboard, HardwareManager};
use slog::Logger;
use std::borrow::Cow;
use std::net::{IpAddr, Ipv6Addr, SocketAddrV6};
use thiserror::Error;
use tokio::sync::Mutex;
use tokio::task::JoinHandle;

/// The number of QSFP28 ports on sidecar revisions A and B
const SIDECAR_REV_A_B_N_QSFP28_PORTS: u8 = 32;

/// Describes errors which may occur while operating the bootstrap service.
#[derive(Error, Debug)]
pub enum BootstrapError {
    #[error("IO error: {message}: {err}")]
    Io {
        message: String,
        #[source]
        err: std::io::Error,
    },

    #[error("Error cleaning up old state: {0}")]
    Cleanup(anyhow::Error),

    #[error("Failed to enable routing: {0}")]
    EnablingRouting(illumos_utils::ExecutionError),

    #[error("Error contacting ddmd: {0}")]
    DdmError(#[from] DdmError),

    #[error("Error monitoring hardware: {0}")]
    Hardware(#[from] crate::bootstrap::hardware::Error),

    #[error("Failed to access ledger: {0}")]
    Ledger(#[from] crate::ledger::Error),

    #[error("Error managing sled agent: {0}")]
    SledError(String),

<<<<<<< HEAD
    #[error(transparent)]
    TrustQuorum(#[from] TrustQuorumError),

=======
>>>>>>> a6807813
    #[error("Error collecting peer addresses: {0}")]
    PeerAddresses(String),

    #[error("Failed to initialize bootstrap address: {err}")]
    BootstrapAddress { err: illumos_utils::zone::EnsureGzAddressError },

    #[error("Failed to get bootstrap address: {err}")]
    GetBootstrapAddress { err: illumos_utils::zone::GetAddressError },

    #[error("RSS is already executing, and should not run concurrently")]
    ConcurrentRSSAccess,

    #[error("Failed to initialize rack: {0}")]
    RackSetup(#[from] crate::rack_setup::service::SetupServiceError),

    #[error(transparent)]
    GetMacError(#[from] GetMacError),

    #[error("Failed to lookup VNICs on boot: {0}")]
    GetVnics(#[from] illumos_utils::dladm::GetVnicError),

    #[error("Failed to delete VNIC on boot: {0}")]
    DeleteVnic(#[from] illumos_utils::dladm::DeleteVnicError),

    #[error("Failed to get all datasets: {0}")]
    ZfsDatasetsList(anyhow::Error),

    #[error("Failed to destroy dataset: {0}")]
    ZfsDestroy(#[from] zfs::DestroyDatasetError),

    #[error("Failed to ensure ZFS filesystem: {0}")]
    ZfsEnsureFilesystem(#[from] illumos_utils::zfs::EnsureFilesystemError),

    #[error("Failed to perform Zone operation: {0}")]
    ZoneOperation(#[from] illumos_utils::zone::AdmError),

    #[error("Error managing guest networking: {0}")]
    Opte(#[from] illumos_utils::opte::Error),

    #[error("Error accessing version information: {0}")]
    Version(#[from] crate::updates::Error),
}

impl From<BootstrapError> for ExternalError {
    fn from(err: BootstrapError) -> Self {
        Self::internal_error(&err.to_string())
    }
}

// Describes the view of the sled agent from the perspective of the bootstrap
// agent.
enum SledAgentState {
    // Either we're in the "before" stage, and we're monitoring for hardware,
    // waiting for the sled agent to be requested...
    Before(Option<HardwareMonitor>),
    // ... or we're in the "after" stage, and the sled agent is running. In this
    // case, the responsibility for monitoring hardware should be transferred to
    // the sled agent.
    After(SledServer),
}

fn underlay_etherstub() -> Result<Etherstub, BootstrapError> {
    Dladm::ensure_etherstub(illumos_utils::dladm::UNDERLAY_ETHERSTUB_NAME)
        .map_err(|e| {
            BootstrapError::SledError(format!(
                "Can't access etherstub device: {}",
                e
            ))
        })
}

fn underlay_etherstub_vnic(
    underlay_etherstub: &Etherstub,
) -> Result<EtherstubVnic, BootstrapError> {
    Dladm::ensure_etherstub_vnic(&underlay_etherstub).map_err(|e| {
        BootstrapError::SledError(format!(
            "Can't access etherstub VNIC device: {}",
            e
        ))
    })
}

fn bootstrap_etherstub() -> Result<Etherstub, BootstrapError> {
    Dladm::ensure_etherstub(illumos_utils::dladm::BOOTSTRAP_ETHERSTUB_NAME)
        .map_err(|e| {
            BootstrapError::SledError(format!(
                "Can't access etherstub device: {}",
                e
            ))
        })
}

/// The entity responsible for bootstrapping an Oxide rack.
pub struct Agent {
    /// Debug log
    log: Logger,
    /// Store the parent log - without "component = BootstrapAgent" - so
    /// other launched components can set their own value.
    parent_log: Logger,

    /// Bootstrap network address.
    ip: Ipv6Addr,

    /// Ensures that RSS (initialization or teardown) is not executed
    /// concurrently.
    rss_access: Mutex<()>,

    sled_state: Mutex<SledAgentState>,
    storage_resources: StorageResources,
    config: Config,
    sled_config: SledConfig,
    ddmd_client: DdmAdminClient,

    global_zone_bootstrap_link_local_address: Ipv6Addr,

<<<<<<< HEAD
const SLED_AGENT_REQUEST_FILE: &str = "sled-agent-request.toml";
=======
    // We maintain the handle just to show ownership, but don't use it
    // as the KeyManager task should run forever
    #[allow(unused)]
    key_manager_handle: JoinHandle<()>,

    // We maintain a copy of the `StorageKeyRequester` so we can pass it through
    // from the `HardwareManager` to the `StorageManager` when the `HardwareManger`
    // gets recreated.
    storage_key_requester: StorageKeyRequester,

    /// Our sled's baseboard identity.
    baseboard: Baseboard,
}
>>>>>>> a6807813

const SLED_AGENT_REQUEST_FILE: &str = "sled-agent-request.toml";

// Deletes all state which may be left-over from a previous execution of the
// Sled Agent.
//
// This may re-establish contact in the future, and re-construct a picture of
// the expected state of each service. However, at the moment, "starting from a
// known clean slate" is easier to work with.
async fn cleanup_all_old_global_state(
    log: &Logger,
) -> Result<(), BootstrapError> {
    // Identify all existing zones which should be managed by the Sled
    // Agent.
    //
    // TODO(https://github.com/oxidecomputer/omicron/issues/725):
    // Currently, we're removing these zones. In the future, we should
    // re-establish contact (i.e., if the Sled Agent crashed, but we wanted
    // to leave the running Zones intact).
    let zones = Zones::get().await?;
    stream::iter(zones)
        .zip(stream::iter(std::iter::repeat(log.clone())))
        .map(Ok::<_, illumos_utils::zone::AdmError>)
        .try_for_each_concurrent(None, |(zone, log)| async move {
            warn!(log, "Deleting existing zone"; "zone_name" => zone.name());
            Zones::halt_and_remove_logged(&log, zone.name()).await
        })
        .await?;

    // Identify all VNICs which should be managed by the Sled Agent.
    //
    // TODO(https://github.com/oxidecomputer/omicron/issues/725)
    // Currently, we're removing these VNICs. In the future, we should
    // identify if they're being used by the aforementioned existing zones,
    // and track them once more.
    //
    // This should be accessible via:
    // $ dladm show-linkprop -c -p zone -o LINK,VALUE
    //
    // Note that we don't currently delete the VNICs in any particular
    // order. That should be OK, since we're definitely deleting the guest
    // VNICs before the xde devices, which is the main constraint.
    sled_hardware::cleanup::delete_omicron_vnics(&log)
        .await
        .map_err(|err| BootstrapError::Cleanup(err))?;

    // Also delete any extant xde devices. These should also eventually be
    // recovered / tracked, to avoid interruption of any guests that are
    // still running. That's currently irrelevant, since we're deleting the
    // zones anyway.
    //
    // This is also tracked by
    // https://github.com/oxidecomputer/omicron/issues/725.
    illumos_utils::opte::delete_all_xde_devices(&log)?;

    Ok(())
}

async fn sled_config_paths(storage: &StorageResources) -> Vec<Utf8PathBuf> {
    storage
        .all_m2_mountpoints(sled_hardware::disk::CONFIG_DATASET)
        .await
        .into_iter()
        .map(|p| p.join(SLED_AGENT_REQUEST_FILE))
        .collect()
}

impl Agent {
    pub async fn new(
        log: Logger,
        config: Config,
        sled_config: SledConfig,
    ) -> Result<Self, BootstrapError> {
        let ba_log = log.new(o!(
            "component" => "BootstrapAgent",
        ));
        let link = config.link.clone();
        let ip = BootstrapInterface::GlobalZone.ip(&link)?;

<<<<<<< HEAD
=======
        // We expect this directory to exist for Key Management
        // It's purposefully in the ramdisk and files only exist long enough
        // to create and mount encrypted datasets.
        info!(
            log, "Ensuring zfs key directory exists";
            "path" => sled_hardware::disk::KEYPATH_ROOT,
        );
        tokio::fs::create_dir_all(sled_hardware::disk::KEYPATH_ROOT)
            .await
            .map_err(|err| BootstrapError::Io {
                message: format!(
                    "Creating zfs key directory {}",
                    sled_hardware::disk::KEYPATH_ROOT
                ),
                err,
            })?;

>>>>>>> a6807813
        let bootstrap_etherstub = bootstrap_etherstub()?;
        let bootstrap_etherstub_vnic = Dladm::ensure_etherstub_vnic(
            &bootstrap_etherstub,
        )
        .map_err(|e| {
            BootstrapError::SledError(format!(
                "Can't access etherstub VNIC device: {}",
                e
            ))
        })?;

        Zones::ensure_has_global_zone_v6_address(
            bootstrap_etherstub_vnic.clone(),
            ip,
            "bootstrap6",
        )
        .map_err(|err| BootstrapError::BootstrapAddress { err })?;

        let global_zone_bootstrap_link_local_address = Zones::get_address(
            None,
            // AddrObject::link_local() can only fail if the interface name is
            // malformed, but we just got it from `Dladm`, so we know it's
            // valid.
            &AddrObject::link_local(&bootstrap_etherstub_vnic.0).unwrap(),
        )
        .map_err(|err| BootstrapError::GetBootstrapAddress { err })?;

        // Convert the `IpNetwork` down to just the IP address.
        let global_zone_bootstrap_link_local_address =
            match global_zone_bootstrap_link_local_address.ip() {
                IpAddr::V4(_) => {
                    unreachable!("link local bootstrap address must be ipv6")
                }
                IpAddr::V6(addr) => addr,
            };

        // Start trying to notify ddmd of our bootstrap address so it can
        // advertise it to other sleds.
        let ddmd_client = DdmAdminClient::localhost(&log)?;
        ddmd_client.advertise_prefix(Ipv6Subnet::new(ip));

        // Before we start creating zones, we need to ensure that the
        // necessary ZFS and Zone resources are ready.
        //
        // TODO(https://github.com/oxidecomputer/omicron/issues/1934):
        // We should carefully consider which dataset this is using; it's
        // currently part of the ramdisk.
        let zoned = true;
        let do_format = true;
        let encryption_details = None;
        Zfs::ensure_filesystem(
            ZONE_ZFS_RAMDISK_DATASET,
            Mountpoint::Path(Utf8PathBuf::from(
                ZONE_ZFS_RAMDISK_DATASET_MOUNTPOINT,
            )),
            zoned,
            do_format,
            encryption_details,
        )?;

        // Before we start monitoring for hardware, ensure we're running from a
        // predictable state.
        //
        // This means all VNICs, zones, etc.
        cleanup_all_old_global_state(&log).await?;

        // Ipv6 forwarding must be enabled to route traffic between zones,
        // including the switch zone which we may launch below if we find we're
        // actually running on a scrimlet.
        //
        // This should be a no-op if already enabled.
        let mut command = std::process::Command::new(PFEXEC);
        let cmd = command.args(&[
            "/usr/sbin/routeadm",
            // Needed to access all zones, which are on the underlay.
            "-e",
            "ipv6-forwarding",
            "-u",
        ]);
        execute(cmd).map_err(|e| BootstrapError::EnablingRouting(e))?;

        // Spawn the `KeyManager` which is needed by the the StorageManager to
        // retrieve encryption keys.
        let (mut key_manager, storage_key_requester) =
            KeyManager::new(&log, LocalSecretRetriever {});

        let handle = tokio::spawn(async move { key_manager.run().await });

        // Begin monitoring for hardware to handle tasks like initialization of
        // the switch zone.
        info!(log, "Bootstrap Agent monitoring for hardware");

        let hardware_monitor = Self::hardware_monitor(
            &ba_log,
            &config.link,
            &sled_config,
            global_zone_bootstrap_link_local_address,
<<<<<<< HEAD
=======
            storage_key_requester.clone(),
>>>>>>> a6807813
        )
        .await?;

        let storage_resources = hardware_monitor.storage().clone();
<<<<<<< HEAD
=======
        let baseboard = hardware_monitor.baseboard().clone();
>>>>>>> a6807813

        let agent = Agent {
            log: ba_log,
            parent_log: log,
            ip,
            rss_access: Mutex::new(()),
<<<<<<< HEAD
            share: Mutex::new(None),
=======
>>>>>>> a6807813
            sled_state: Mutex::new(SledAgentState::Before(Some(
                hardware_monitor,
            ))),
            storage_resources,
            config: config.clone(),
            sled_config,
            ddmd_client,
            global_zone_bootstrap_link_local_address,
            key_manager_handle: handle,
            storage_key_requester,
            baseboard,
        };

        // Wait for at least the M.2 we booted from to show up.
        //
        // This gives the bootstrap agent a chance to read locally-stored
        // configs if any exist.
        loop {
            match agent.storage_resources.boot_disk().await {
                Some(disk) => {
                    info!(agent.log, "Found boot disk M.2: {disk:?}");
                    break;
                }
                None => {
                    info!(agent.log, "Waiting for boot disk M.2...");
                    tokio::time::sleep(core::time::Duration::from_millis(250))
                        .await;
                }
            }
        }

        let paths = sled_config_paths(&agent.storage_resources).await;
<<<<<<< HEAD
        let trust_quorum = if let Some(ledger) =
=======
        if let Some(ledger) =
>>>>>>> a6807813
            Ledger::<PersistentSledAgentRequest>::new(&agent.log, paths).await
        {
            info!(agent.log, "Sled already configured, loading sled agent");
            let sled_request = ledger.data();
<<<<<<< HEAD
            let trust_quorum_share = sled_request
                .trust_quorum_share
                .clone()
                .map(ShareDistribution::from);
            agent
                .request_agent(&sled_request.request, &trust_quorum_share)
                .await?;
            TrustQuorumMembership::Known(Arc::new(trust_quorum_share))
        } else {
            TrustQuorumMembership::Uninitialized
        };
=======
            agent.request_agent(&sled_request.request).await?;
        }
>>>>>>> a6807813

        Ok(agent)
    }

    pub fn baseboard(&self) -> &Baseboard {
        &self.baseboard
    }

    async fn start_hardware_monitor(
        &self,
    ) -> Result<HardwareMonitor, BootstrapError> {
        Self::hardware_monitor(
            &self.log,
            &self.config.link,
            &self.sled_config,
            self.global_zone_bootstrap_link_local_address,
<<<<<<< HEAD
=======
            self.storage_key_requester.clone(),
>>>>>>> a6807813
        )
        .await
    }

    async fn hardware_monitor(
        log: &Logger,
        link: &illumos_utils::dladm::PhysicalLink,
        sled_config: &SledConfig,
        global_zone_bootstrap_link_local_address: Ipv6Addr,
<<<<<<< HEAD
=======
        storage_key_requester: StorageKeyRequester,
>>>>>>> a6807813
    ) -> Result<HardwareMonitor, BootstrapError> {
        let underlay_etherstub = underlay_etherstub()?;
        let underlay_etherstub_vnic =
            underlay_etherstub_vnic(&underlay_etherstub)?;
        let bootstrap_etherstub = bootstrap_etherstub()?;
        let switch_zone_bootstrap_address =
            BootstrapInterface::SwitchZone.ip(&link)?;
<<<<<<< HEAD
=======

>>>>>>> a6807813
        let hardware_monitor = HardwareMonitor::new(
            &log,
            &sled_config,
            global_zone_bootstrap_link_local_address,
            underlay_etherstub,
            underlay_etherstub_vnic,
            bootstrap_etherstub,
            switch_zone_bootstrap_address,
            storage_key_requester,
        )
        .await?;
        Ok(hardware_monitor)
    }

    /// Initializes the Sled Agent on behalf of the RSS.
    ///
    /// If the Sled Agent has already been initialized:
    /// - This method is idempotent for the same request
    /// - Thie method returns an error for different requests
    pub async fn request_agent(
        &self,
        request: &StartSledAgentRequest,
    ) -> Result<SledAgentResponse, BootstrapError> {
        info!(&self.log, "Loading Sled Agent: {:?}", request);

        let sled_address = request.sled_address();

        let mut state = self.sled_state.lock().await;

        match &mut *state {
            // We have not previously initialized a sled agent.
            SledAgentState::Before(hardware_monitor) => {
                // TODO(AJS): Re-insert trust quorum rack secret reconstruction
                // and key-gen/disk-unlock here

                // Stop the bootstrap agent from monitoring for hardware, and
                // pass control of service management to the sled agent.
                //
                // NOTE: If we fail at any point in the body of this function,
                // we should restart the hardware monitor, so we can react to
                // changes in the switch regardless of the success or failure of
                // this sled agent.
                let (hardware, services, storage) =
                    match hardware_monitor.take() {
                        // This is the normal case; transfer hardware monitoring responsibilities from
                        // the bootstrap agent to the sled agent.
                        Some(hardware_monitor) => hardware_monitor,
                        // This is a less likely case, but if we previously failed to start (or
                        // restart) the hardware monitor, for any reason, recreate it.
                        None => self.start_hardware_monitor().await?,
                    }
                    .stop()
                    .await
                    .expect("Failed to stop hardware monitor");

                // This acts like a "run-on-drop" closure, to restart the
                // hardware monitor in the bootstrap agent if we fail to
                // initialize the Sled Agent.
                //
                // In the "healthy" case, we can "cancel" and this is
                // effectively a no-op.
                struct RestartMonitor<'a> {
                    run: bool,
                    log: Logger,
                    hardware: Option<HardwareManager>,
                    services: Option<ServiceManager>,
                    storage: Option<StorageManager>,
                    monitor: &'a mut Option<HardwareMonitor>,
                }
                impl<'a> RestartMonitor<'a> {
                    fn cancel(mut self) {
                        self.run = false;
                    }
                }
                impl<'a> Drop for RestartMonitor<'a> {
                    fn drop(&mut self) {
                        if self.run {
                            *self.monitor = Some(HardwareMonitor::start(
                                &self.log,
                                self.hardware.take().unwrap(),
                                self.services.take().unwrap(),
                                self.storage.take().unwrap(),
                            ));
                        }
                    }
                }
                let restarter = RestartMonitor {
                    run: true,
                    log: self.log.clone(),
                    hardware: Some(hardware),
                    services: Some(services.clone()),
                    storage: Some(storage.clone()),
                    monitor: hardware_monitor,
                };

                // Server does not exist, initialize it.
                let server = SledServer::start(
                    &self.sled_config,
                    self.parent_log.clone(),
                    request.clone(),
                    services.clone(),
                    storage.clone(),
                )
                .await
                .map_err(|e| {
                    BootstrapError::SledError(format!(
                        "Could not start sled agent server: {e}"
                    ))
                })?;
                info!(&self.log, "Sled Agent loaded; recording configuration");

                // Record this request so the sled agent can be automatically
                // initialized on the next boot.
                let paths = sled_config_paths(&self.storage_resources).await;
                let mut ledger = Ledger::new_with(
                    &self.log,
                    paths,
                    PersistentSledAgentRequest {
                        request: Cow::Borrowed(request),
<<<<<<< HEAD
                        trust_quorum_share: trust_quorum_share
                            .clone()
                            .map(Into::into),
=======
>>>>>>> a6807813
                    },
                );
                ledger.commit().await?;

                // This is the point-of-no-return, where we're committed to the
                // sled agent starting.
                restarter.cancel();
                *state = SledAgentState::After(server);

                // Start trying to notify ddmd of our sled prefix so it can
                // advertise it to other sleds.
                //
                // TODO-security This ddmd_client is used to advertise both this
                // (underlay) address and our bootstrap address. Bootstrap addresses are
                // unauthenticated (connections made on them are auth'd via sprockets),
                // but underlay addresses should be exchanged via authenticated channels
                // between ddmd instances. It's TBD how that will work, but presumably
                // we'll need to do something different here for underlay vs bootstrap
                // addrs (either talk to a differently-configured ddmd, or include info
                // indicating which kind of address we're advertising).
                self.ddmd_client.advertise_prefix(request.subnet);

                Ok(SledAgentResponse { id: request.id })
            }
            // We have previously initialized a sled agent.
            SledAgentState::After(server) => {
                info!(&self.log, "Sled Agent already loaded");

                if server.id() != request.id {
                    let err_str = format!(
                        "Sled Agent already running with UUID {}, but {} was requested",
                        server.id(),
                        request.id,
                    );
                    return Err(BootstrapError::SledError(err_str));
                } else if &server.address().ip() != sled_address.ip() {
                    let err_str = format!(
                        "Sled Agent already running on address {}, but {} was requested",
                        server.address().ip(),
                        sled_address.ip(),
                    );
                    return Err(BootstrapError::SledError(err_str));
                }

                // TODO(AJS): Re-implement this check described by the comment below?
                //
                // Bail out if this request includes a trust quorum share that
                // doesn't match ours. TODO-correctness Do we need to handle a
                // partially-initialized rack where we may have a share from a
                // previously-started-but-not-completed init process? If rerunning
                // it produces different shares this check will fail.

                return Ok(SledAgentResponse { id: server.id() });
            }
        }
    }

    /// Runs the rack setup service to completion
    pub async fn rack_initialize(
        &self,
        request: RackInitializeRequest,
    ) -> Result<(), BootstrapError> {
        // Avoid concurrent initialization and teardown.
        let _rss_access = self
            .rss_access
            .try_lock()
            .map_err(|_| BootstrapError::ConcurrentRSSAccess)?;

        RssHandle::run_rss(
            &self.parent_log,
            request,
            self.ip,
<<<<<<< HEAD
            self.sp.clone(),
            // TODO-cleanup: Remove this arg once RSS can discover the trust
            // quorum members over the management network.
            self.config
                .sp_config
                .as_ref()
                .map(|sp_config| sp_config.trust_quorum_members.clone())
                .unwrap_or_default(),
            self.storage_resources.clone(),
=======
            self.storage_resources.clone(),
            match &self.sled_config.sidecar_revision {
                SidecarRevision::Physical(_) => SIDECAR_REV_A_B_N_QSFP28_PORTS,
                SidecarRevision::Soft(config) => config.front_port_count,
            },
>>>>>>> a6807813
        )
        .await?;
        Ok(())
    }

    /// Runs the rack setup service to completion
    pub async fn rack_reset(&self) -> Result<(), BootstrapError> {
        // Avoid concurrent initialization and teardown.
        let _rss_access = self
            .rss_access
            .try_lock()
            .map_err(|_| BootstrapError::ConcurrentRSSAccess)?;

        RssHandle::run_rss_reset(&self.parent_log, self.ip).await?;
        Ok(())
    }

    // The following "_locked" functions act on global state,
    // and take a MutexGuard as an argument, which may be unused.
    //
    // The input of the MutexGuard is intended to signify: this
    // method should only be called when the sled agent has been
    // dismantled, and is not concurrently executing!

    // Uninstall all oxide zones (except the switch zone)
    async fn uninstall_zones_locked(
        &self,
        _state: &tokio::sync::MutexGuard<'_, SledAgentState>,
    ) -> Result<(), BootstrapError> {
        const CONCURRENCY_CAP: usize = 32;
        futures::stream::iter(Zones::get().await?)
            .map(Ok::<_, anyhow::Error>)
            .try_for_each_concurrent(CONCURRENCY_CAP, |zone| async move {
                if zone.name() != "oxz_switch" {
                    Zones::halt_and_remove(zone.name()).await?;
                }
                Ok(())
            })
            .await
            .map_err(BootstrapError::Cleanup)?;
        Ok(())
    }

    async fn uninstall_sled_local_config_locked(
        &self,
        _state: &tokio::sync::MutexGuard<'_, SledAgentState>,
    ) -> Result<(), BootstrapError> {
        let config_dirs = self
            .storage_resources
            .all_m2_mountpoints(sled_hardware::disk::CONFIG_DATASET)
            .await
            .into_iter();

        for dir in config_dirs {
            for entry in dir.read_dir_utf8().map_err(|err| {
                BootstrapError::Io { message: format!("Deleting {dir}"), err }
            })? {
                let entry = entry.map_err(|err| BootstrapError::Io {
                    message: format!("Deleting {dir}"),
                    err,
                })?;

                let path = entry.path();
                let file_type =
                    entry.file_type().map_err(|err| BootstrapError::Io {
                        message: format!("Deleting {path}"),
                        err,
                    })?;

                if file_type.is_dir() {
                    tokio::fs::remove_dir_all(path).await
                } else {
                    tokio::fs::remove_file(path).await
                }
                .map_err(|err| BootstrapError::Io {
                    message: format!("Deleting {path}"),
                    err,
                })?;
            }
        }
        Ok(())
    }

    async fn uninstall_networking_locked(
        &self,
        _state: &tokio::sync::MutexGuard<'_, SledAgentState>,
    ) -> Result<(), BootstrapError> {
        // NOTE: This is very similar to the invocations
        // in "sled_hardware::cleanup::cleanup_networking_resources",
        // with a few notable differences:
        //
        // - We can't remove bootstrap-related networking -- this operation
        // is performed via a request on the bootstrap network.
        // - We avoid deleting addresses using the chelsio link. Removing
        // these addresses would delete "cxgbe0/ll", and could render
        // the sled inaccessible via a local interface.

        sled_hardware::cleanup::delete_underlay_addresses(&self.log)
            .map_err(BootstrapError::Cleanup)?;
        sled_hardware::cleanup::delete_omicron_vnics(&self.log)
            .await
            .map_err(BootstrapError::Cleanup)?;
        illumos_utils::opte::delete_all_xde_devices(&self.log)?;
        Ok(())
    }

    async fn uninstall_storage_locked(
        &self,
        _state: &tokio::sync::MutexGuard<'_, SledAgentState>,
    ) -> Result<(), BootstrapError> {
        let datasets = zfs::get_all_omicron_datasets_for_delete()
            .map_err(BootstrapError::ZfsDatasetsList)?;
        for dataset in &datasets {
            info!(self.log, "Removing dataset: {dataset}");
            zfs::Zfs::destroy_dataset(dataset)?;
        }

        Ok(())
    }

    /// Resets this sled, removing:
    ///
    /// - All control plane zones (except the switch zone)
    /// - All sled-local configuration
    /// - All underlay networking
    /// - All storage managed by the control plane
    ///
    /// This API is intended to put the sled into a state where it can
    /// subsequently be initialized via RSS.
    pub async fn sled_reset(&self) -> Result<(), BootstrapError> {
        let mut state = self.sled_state.lock().await;

        if let SledAgentState::After(_) = &mut *state {
            // We'd like to stop the old sled agent before starting a new
            // hardware monitor -- however, if we cannot start a new hardware
            // monitor, the bootstrap agent may be in a degraded state.
            let server = match std::mem::replace(
                &mut *state,
                SledAgentState::Before(None),
            ) {
                SledAgentState::After(server) => server,
                _ => panic!(
                    "Unexpected state (we should have just matched on it)"
                ),
            };
            server.close().await.map_err(BootstrapError::SledError)?;
        };

        // Try to reset the sled, but do not exit early on error.
        let result = async {
            self.uninstall_zones_locked(&state).await?;
            self.uninstall_sled_local_config_locked(&state).await?;
            self.uninstall_networking_locked(&state).await?;
            self.uninstall_storage_locked(&state).await?;
            Ok::<(), BootstrapError>(())
        }
        .await;

        // Try to restart the bootstrap agent hardware monitor before
        // returning any errors from reset.
        match &mut *state {
            SledAgentState::Before(None) => {
                let hardware_monitor = self.start_hardware_monitor()
                    .await
                    .map_err(|err| {
                        warn!(self.log, "Failed to restart bootstrap agent hardware monitor");
                        err
                    })?;
                *state = SledAgentState::Before(Some(hardware_monitor));
            }
            _ => {}
        };

        // Return any errors encountered resetting the sled.
        result
    }

    pub async fn components_get(
        &self,
    ) -> Result<Vec<crate::updates::Component>, BootstrapError> {
        let updates = UpdateManager::new(self.sled_config.updates.clone());
        let components = updates.components_get().await?;
        Ok(components)
    }

    /// The GZ address used by the bootstrap agent for rack initialization by
    /// bootstrap agent running local to RSS on a scrimlet.
    pub fn rack_init_address(&self) -> SocketAddrV6 {
        SocketAddrV6::new(self.ip, BOOTSTRAP_AGENT_RACK_INIT_PORT, 0, 0)
    }

    /// The address used by the bootstrap agent to serve a dropshot interface.
    pub fn http_address(&self) -> SocketAddrV6 {
        SocketAddrV6::new(self.ip, BOOTSTRAP_AGENT_HTTP_PORT, 0, 0)
    }
}

<<<<<<< HEAD
// We intentionally DO NOT derive `Debug``; it provides avenues
// by which we may accidentally log the contents of our trust quorum share.
=======
>>>>>>> a6807813
#[derive(Clone, Serialize, Deserialize, PartialEq)]
struct PersistentSledAgentRequest<'a> {
    request: Cow<'a, StartSledAgentRequest>,
}

impl<'a> Ledgerable for PersistentSledAgentRequest<'a> {
    fn is_newer_than(&self, _other: &Self) -> bool {
        true
    }
    fn generation_bump(&mut self) {}
}

#[cfg(test)]
mod tests {
    use super::*;
    use omicron_test_utils::dev::test_setup_log;
    use uuid::Uuid;

    #[tokio::test]
    async fn persistent_sled_agent_request_serialization() {
        let logctx =
            test_setup_log("persistent_sled_agent_request_serialization");
        let log = &logctx.log;
<<<<<<< HEAD

        let secret = RackSecret::new();
        let (mut shares, verifier) = secret.split(2, 4).unwrap();
=======
>>>>>>> a6807813

        let request = PersistentSledAgentRequest {
            request: Cow::Owned(StartSledAgentRequest {
                id: Uuid::new_v4(),
                rack_id: Uuid::new_v4(),
                ntp_servers: vec![String::from("test.pool.example.com")],
                dns_servers: vec![String::from("1.1.1.1")],
                subnet: Ipv6Subnet::new(Ipv6Addr::LOCALHOST),
            }),
        };

        let tempdir = camino_tempfile::Utf8TempDir::new().unwrap();
        let paths = vec![tempdir.path().join("test-file")];

        let mut ledger = Ledger::new_with(log, paths.clone(), request.clone());
        ledger.commit().await.expect("Failed to write to ledger");

        let ledger = Ledger::<PersistentSledAgentRequest>::new(log, paths)
            .await
            .expect("Failt to read request");

        assert!(&request == ledger.data(), "serialization round trip failed");
        logctx.cleanup_successful();
    }
}<|MERGE_RESOLUTION|>--- conflicted
+++ resolved
@@ -14,17 +14,10 @@
 use super::secret_retriever::LocalSecretRetriever;
 use super::views::SledAgentResponse;
 use crate::config::Config as SledConfig;
-<<<<<<< HEAD
-use crate::ledger::{Ledger, Ledgerable};
-use crate::server::Server as SledServer;
-use crate::services::ServiceManager;
-use crate::sp::SpHandle;
-=======
 use crate::config::SidecarRevision;
 use crate::ledger::{Ledger, Ledgerable};
 use crate::server::Server as SledServer;
 use crate::services::ServiceManager;
->>>>>>> a6807813
 use crate::storage_manager::{StorageManager, StorageResources};
 use crate::updates::UpdateManager;
 use camino::Utf8PathBuf;
@@ -82,12 +75,6 @@
     #[error("Error managing sled agent: {0}")]
     SledError(String),
 
-<<<<<<< HEAD
-    #[error(transparent)]
-    TrustQuorum(#[from] TrustQuorumError),
-
-=======
->>>>>>> a6807813
     #[error("Error collecting peer addresses: {0}")]
     PeerAddresses(String),
 
@@ -203,9 +190,6 @@
 
     global_zone_bootstrap_link_local_address: Ipv6Addr,
 
-<<<<<<< HEAD
-const SLED_AGENT_REQUEST_FILE: &str = "sled-agent-request.toml";
-=======
     // We maintain the handle just to show ownership, but don't use it
     // as the KeyManager task should run forever
     #[allow(unused)]
@@ -219,7 +203,6 @@
     /// Our sled's baseboard identity.
     baseboard: Baseboard,
 }
->>>>>>> a6807813
 
 const SLED_AGENT_REQUEST_FILE: &str = "sled-agent-request.toml";
 
@@ -299,8 +282,6 @@
         let link = config.link.clone();
         let ip = BootstrapInterface::GlobalZone.ip(&link)?;
 
-<<<<<<< HEAD
-=======
         // We expect this directory to exist for Key Management
         // It's purposefully in the ramdisk and files only exist long enough
         // to create and mount encrypted datasets.
@@ -318,7 +299,6 @@
                 err,
             })?;
 
->>>>>>> a6807813
         let bootstrap_etherstub = bootstrap_etherstub()?;
         let bootstrap_etherstub_vnic = Dladm::ensure_etherstub_vnic(
             &bootstrap_etherstub,
@@ -416,28 +396,18 @@
             &config.link,
             &sled_config,
             global_zone_bootstrap_link_local_address,
-<<<<<<< HEAD
-=======
             storage_key_requester.clone(),
->>>>>>> a6807813
         )
         .await?;
 
         let storage_resources = hardware_monitor.storage().clone();
-<<<<<<< HEAD
-=======
         let baseboard = hardware_monitor.baseboard().clone();
->>>>>>> a6807813
 
         let agent = Agent {
             log: ba_log,
             parent_log: log,
             ip,
             rss_access: Mutex::new(()),
-<<<<<<< HEAD
-            share: Mutex::new(None),
-=======
->>>>>>> a6807813
             sled_state: Mutex::new(SledAgentState::Before(Some(
                 hardware_monitor,
             ))),
@@ -470,31 +440,13 @@
         }
 
         let paths = sled_config_paths(&agent.storage_resources).await;
-<<<<<<< HEAD
-        let trust_quorum = if let Some(ledger) =
-=======
         if let Some(ledger) =
->>>>>>> a6807813
             Ledger::<PersistentSledAgentRequest>::new(&agent.log, paths).await
         {
             info!(agent.log, "Sled already configured, loading sled agent");
             let sled_request = ledger.data();
-<<<<<<< HEAD
-            let trust_quorum_share = sled_request
-                .trust_quorum_share
-                .clone()
-                .map(ShareDistribution::from);
-            agent
-                .request_agent(&sled_request.request, &trust_quorum_share)
-                .await?;
-            TrustQuorumMembership::Known(Arc::new(trust_quorum_share))
-        } else {
-            TrustQuorumMembership::Uninitialized
-        };
-=======
             agent.request_agent(&sled_request.request).await?;
         }
->>>>>>> a6807813
 
         Ok(agent)
     }
@@ -511,10 +463,7 @@
             &self.config.link,
             &self.sled_config,
             self.global_zone_bootstrap_link_local_address,
-<<<<<<< HEAD
-=======
             self.storage_key_requester.clone(),
->>>>>>> a6807813
         )
         .await
     }
@@ -524,10 +473,7 @@
         link: &illumos_utils::dladm::PhysicalLink,
         sled_config: &SledConfig,
         global_zone_bootstrap_link_local_address: Ipv6Addr,
-<<<<<<< HEAD
-=======
         storage_key_requester: StorageKeyRequester,
->>>>>>> a6807813
     ) -> Result<HardwareMonitor, BootstrapError> {
         let underlay_etherstub = underlay_etherstub()?;
         let underlay_etherstub_vnic =
@@ -535,10 +481,6 @@
         let bootstrap_etherstub = bootstrap_etherstub()?;
         let switch_zone_bootstrap_address =
             BootstrapInterface::SwitchZone.ip(&link)?;
-<<<<<<< HEAD
-=======
-
->>>>>>> a6807813
         let hardware_monitor = HardwareMonitor::new(
             &log,
             &sled_config,
@@ -658,12 +600,6 @@
                     paths,
                     PersistentSledAgentRequest {
                         request: Cow::Borrowed(request),
-<<<<<<< HEAD
-                        trust_quorum_share: trust_quorum_share
-                            .clone()
-                            .map(Into::into),
-=======
->>>>>>> a6807813
                     },
                 );
                 ledger.commit().await?;
@@ -736,23 +672,11 @@
             &self.parent_log,
             request,
             self.ip,
-<<<<<<< HEAD
-            self.sp.clone(),
-            // TODO-cleanup: Remove this arg once RSS can discover the trust
-            // quorum members over the management network.
-            self.config
-                .sp_config
-                .as_ref()
-                .map(|sp_config| sp_config.trust_quorum_members.clone())
-                .unwrap_or_default(),
-            self.storage_resources.clone(),
-=======
             self.storage_resources.clone(),
             match &self.sled_config.sidecar_revision {
                 SidecarRevision::Physical(_) => SIDECAR_REV_A_B_N_QSFP28_PORTS,
                 SidecarRevision::Soft(config) => config.front_port_count,
             },
->>>>>>> a6807813
         )
         .await?;
         Ok(())
@@ -950,11 +874,6 @@
     }
 }
 
-<<<<<<< HEAD
-// We intentionally DO NOT derive `Debug``; it provides avenues
-// by which we may accidentally log the contents of our trust quorum share.
-=======
->>>>>>> a6807813
 #[derive(Clone, Serialize, Deserialize, PartialEq)]
 struct PersistentSledAgentRequest<'a> {
     request: Cow<'a, StartSledAgentRequest>,
@@ -978,12 +897,6 @@
         let logctx =
             test_setup_log("persistent_sled_agent_request_serialization");
         let log = &logctx.log;
-<<<<<<< HEAD
-
-        let secret = RackSecret::new();
-        let (mut shares, verifier) = secret.split(2, 4).unwrap();
-=======
->>>>>>> a6807813
 
         let request = PersistentSledAgentRequest {
             request: Cow::Owned(StartSledAgentRequest {
