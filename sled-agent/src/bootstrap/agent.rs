--- conflicted
+++ resolved
@@ -295,23 +295,6 @@
         let link = config.link.clone();
         let ip = BootstrapInterface::GlobalZone.ip(&link)?;
 
-<<<<<<< HEAD
-        // We expect this directory to exist - ensure that it does, before any
-        // subsequent operations which may write configs here.
-        info!(
-            log, "Ensuring config directory exists";
-            "path" => omicron_common::OMICRON_CONFIG_PATH,
-        );
-        tokio::fs::create_dir_all(omicron_common::OMICRON_CONFIG_PATH)
-            .await
-            .map_err(|err| BootstrapError::Io {
-                message: format!(
-                    "Creating config directory {}",
-                    omicron_common::OMICRON_CONFIG_PATH
-                ),
-                err,
-            })?;
-
         // We expect this directory to exist for Key Management
         // It's purposefully in the ramdisk and files only exist long enough
         // to create and mount encrypted datasets.
@@ -329,8 +312,6 @@
                 err,
             })?;
 
-=======
->>>>>>> 4e496508
         let bootstrap_etherstub = bootstrap_etherstub()?;
         let bootstrap_etherstub_vnic = Dladm::ensure_etherstub_vnic(
             &bootstrap_etherstub,
@@ -428,6 +409,7 @@
             &config.link,
             &sled_config,
             global_zone_bootstrap_link_local_address,
+            storage_key_requester.clone(),
         )
         .await?;
 
@@ -499,6 +481,7 @@
             &self.config.link,
             &self.sled_config,
             self.global_zone_bootstrap_link_local_address,
+            self.storage_key_requester.clone(),
         )
         .await
     }
@@ -508,18 +491,15 @@
         link: &illumos_utils::dladm::PhysicalLink,
         sled_config: &SledConfig,
         global_zone_bootstrap_link_local_address: Ipv6Addr,
+        storage_key_requester: StorageKeyRequester,
     ) -> Result<HardwareMonitor, BootstrapError> {
         let underlay_etherstub = underlay_etherstub()?;
         let underlay_etherstub_vnic =
             underlay_etherstub_vnic(&underlay_etherstub)?;
         let bootstrap_etherstub = bootstrap_etherstub()?;
         let switch_zone_bootstrap_address =
-<<<<<<< HEAD
-            BootstrapInterface::SwitchZone.ip(&self.config.link)?;
-        let storage_key_requester = self.storage_key_requester.clone();
-=======
             BootstrapInterface::SwitchZone.ip(&link)?;
->>>>>>> 4e496508
+
         let hardware_monitor = HardwareMonitor::new(
             &log,
             &sled_config,
