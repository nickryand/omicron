// This Source Code Form is subject to the terms of the Mozilla Public
// License, v. 2.0. If a copy of the MPL was not distributed with this
// file, You can obtain one at https://mozilla.org/MPL/2.0/.

//! API for controlling a single instance.

use crate::common::instance::{
    Action as InstanceAction, InstanceStates, ObservedPropolisState,
    PublishedInstanceState,
};
use crate::instance_manager::InstanceTicket;
use crate::nexus::NexusClientWithResolver;
use crate::params::{
    InstanceHardware, InstanceMigrationSourceParams,
    InstanceMigrationTargetParams, InstanceStateRequested, VpcFirewallRule,
};
use crate::profile::*;
use anyhow::anyhow;
use backoff::BackoffError;
use futures::lock::{Mutex, MutexGuard};
use illumos_utils::dladm::Etherstub;
use illumos_utils::link::VnicAllocator;
use illumos_utils::opte::PortManager;
<<<<<<< HEAD
use illumos_utils::process::BoxedExecutor;
use illumos_utils::running_zone::{
    InstalledZone, RunCommandError, RunningZone,
};
=======
use illumos_utils::running_zone::{InstalledZone, RunningZone};
>>>>>>> 711a3ff7
use illumos_utils::svc::wait_for_service;
use illumos_utils::zfs::ZONE_ZFS_RAMDISK_DATASET_MOUNTPOINT;
use illumos_utils::zone::PROPOLIS_ZONE_PREFIX;
use omicron_common::address::NEXUS_INTERNAL_PORT;
use omicron_common::address::PROPOLIS_PORT;
use omicron_common::api::internal::nexus::InstanceRuntimeState;
use omicron_common::api::internal::shared::{
    NetworkInterface, SourceNatConfig,
};
use omicron_common::backoff;
//use propolis_client::generated::DiskRequest;
use propolis_client::Client as PropolisClient;
use slog::Logger;
use std::net::IpAddr;
use std::net::{SocketAddr, SocketAddrV6};
use std::sync::Arc;
use tokio::task::JoinHandle;
use uuid::Uuid;

#[cfg(test)]
use illumos_utils::zone::MockZones as Zones;
#[cfg(not(test))]
use illumos_utils::zone::Zones;

#[derive(thiserror::Error, Debug)]
pub enum Error {
    #[error("Failed to wait for service: {0}")]
    Timeout(String),

    #[error("Failed to create VNIC: {0}")]
    VnicCreation(#[from] illumos_utils::dladm::CreateVnicError),

    #[error("Failure from Propolis Client: {0}")]
    Propolis(#[from] propolis_client::Error<propolis_client::types::Error>),

    // TODO: Remove this error; prefer to retry notifications.
    #[error("Notifying Nexus failed: {0}")]
    Notification(nexus_client::Error<nexus_client::types::Error>),

    // TODO: This error type could become more specific
    #[error("Error performing a state transition: {0}")]
    Transition(omicron_common::api::external::Error),

    // TODO: Add more specific errors
    #[error("Failure during migration: {0}")]
    Migration(anyhow::Error),

    #[error(transparent)]
    ZoneCommand(#[from] illumos_utils::running_zone::RunCommandError),

    #[error(transparent)]
    ZoneBoot(#[from] illumos_utils::running_zone::BootError),

    #[error(transparent)]
    ZoneEnsureAddress(#[from] illumos_utils::running_zone::EnsureAddressError),

    #[error(transparent)]
    ZoneInstall(#[from] illumos_utils::running_zone::InstallZoneError),

    #[error("serde_json failure: {0}")]
    SerdeJsonError(#[from] serde_json::Error),

    #[error(transparent)]
    Opte(#[from] illumos_utils::opte::Error),

    #[error("Error resolving DNS name: {0}")]
    ResolveError(#[from] internal_dns::resolver::ResolveError),

    #[error("Instance {0} not running!")]
    InstanceNotRunning(Uuid),

    #[error("Instance already registered with Propolis ID {0}")]
    InstanceAlreadyRegistered(Uuid),

    #[error("I/O error")]
    Io(#[from] std::io::Error),
}

// Issues read-only, idempotent HTTP requests at propolis until it responds with
// an acknowledgement. This provides a hacky mechanism to "wait until the HTTP
// server is serving requests".
//
// TODO: Plausibly we could use SMF to accomplish this goal in a less hacky way.
async fn wait_for_http_server(
    log: &Logger,
    client: &PropolisClient,
) -> Result<(), Error> {
    let log_notification_failure = |error, delay| {
        warn!(
            log,
            "failed to await http server ({}), will retry in {:?}", error, delay;
            "error" => ?error
        );
    };

    backoff::retry_notify(
        backoff::retry_policy_local(),
        || async {
            // This request is nonsensical - we don't expect an instance to
            // exist - but getting a response that isn't a connection-based
            // error informs us the HTTP server is alive.
            match client.instance_get().send().await {
                Ok(_) => return Ok(()),
                Err(value) => {
                    if value.status().is_some() {
                        // This means the propolis server responded to our
                        // request, instead of a connection error.
                        return Ok(());
                    }
                    return Err(backoff::BackoffError::transient(value));
                }
            }
        },
        log_notification_failure,
    )
    .await
    .map_err(|_| Error::Timeout("Propolis".to_string()))
}

fn service_name() -> &'static str {
    "svc:/system/illumos/propolis-server"
}

fn fmri_name() -> String {
    format!("{}:default", service_name())
}

fn propolis_zone_name(id: &Uuid) -> String {
    format!("{}{}", PROPOLIS_ZONE_PREFIX, id)
}

// Action to be taken by the Sled Agent after monitoring Propolis for
// state changes.
enum Reaction {
    Continue,
    Terminate,
}

// State associated with a running instance.
struct RunningState {
    // Connection to Propolis.
    client: Arc<PropolisClient>,
    // Handle to task monitoring for Propolis state changes.
    monitor_task: Option<JoinHandle<()>>,
    // Handle to the zone.
    running_zone: RunningZone,
}

impl Drop for RunningState {
    fn drop(&mut self) {
        if let Some(task) = self.monitor_task.take() {
            // NOTE: We'd prefer to actually await the task, since it
            // will be completed at this point, but async drop doesn't exist.
            //
            // At a minimum, this implementation ensures the background task
            // is not executing after RunningState terminates.
            //
            // "InstanceManager" contains...
            //      ... "Instance", which contains...
            //      ... "InstanceInner", which contains...
            //      ... "RunningState", which owns the "monitor_task".
            //
            // The "monitor_task" removes the instance from the
            // "InstanceManager", triggering it's eventual drop.
            // When this happens, the "monitor_task" exits anyway.
            task.abort()
        }
    }
}

// Named type for values returned during propolis zone creation
struct PropolisSetup {
    client: Arc<PropolisClient>,
    running_zone: RunningZone,
}

struct InstanceInner {
    log: Logger,

    executor: BoxedExecutor,

    // Properties visible to Propolis
    properties: propolis_client::api::InstanceProperties,

    // The ID of the Propolis server (and zone) running this instance
    propolis_id: Uuid,

    // The IP address of the Propolis server running this instance
    propolis_ip: IpAddr,

    // NIC-related properties
    vnic_allocator: VnicAllocator<Etherstub>,

    // Reference to the port manager for creating OPTE ports when starting the
    // instance
    port_manager: PortManager,

    // Guest NIC and OPTE port information
    requested_nics: Vec<NetworkInterface>,
    source_nat: SourceNatConfig,
    external_ips: Vec<IpAddr>,
    firewall_rules: Vec<VpcFirewallRule>,

    // Disk related properties
    // TODO: replace `propolis_client::handmade::*` with properly-modeled local types
    requested_disks: Vec<propolis_client::handmade::api::DiskRequest>,
    cloud_init_bytes: Option<String>,

    // Internal State management
    state: InstanceStates,
    running_state: Option<RunningState>,

    // Connection to Nexus
    nexus_client: NexusClientWithResolver,

    // Object representing membership in the "instance manager".
    instance_ticket: InstanceTicket,
}

impl InstanceInner {
    /// Yields this instance's ID.
    fn id(&self) -> &Uuid {
        &self.properties.id
    }

    /// Yields this instance's Propolis's ID.
    fn propolis_id(&self) -> &Uuid {
        &self.propolis_id
    }

    async fn publish_state_to_nexus(&self) -> Result<(), Error> {
        // Retry until Nexus acknowledges that it has applied this state update.
        // Note that Nexus may receive this call but then fail while reacting
        // to it. If that failure is transient, Nexus expects this routine to
        // retry the state update.
        backoff::retry_notify(
            backoff::retry_policy_internal_service(),
            || async {
                let state = self.state.current().clone();
                info!(self.log, "Publishing instance state update to Nexus";
                    "instance_id" => %self.id(),
                    "state" => ?state,
                );

                self.nexus_client
                    .client()
                    .cpapi_instances_put(self.id(), &state.into())
                    .await
                    .map_err(|err| -> backoff::BackoffError<Error> {
                        match &err {
                            nexus_client::Error::CommunicationError(_) => {
                                BackoffError::transient(Error::Notification(
                                    err,
                                ))
                            }
                            nexus_client::Error::InvalidRequest(_)
                            | nexus_client::Error::InvalidResponsePayload(_)
                            | nexus_client::Error::UnexpectedResponse(_) => {
                                BackoffError::permanent(Error::Notification(
                                    err,
                                ))
                            }
                            nexus_client::Error::ErrorResponse(
                                response_value,
                            ) => {
                                let status = response_value.status();

                                // TODO(#3238): The call to `cpapi_instance_put`
                                // flattens some transient errors into 500
                                // Internal Server Error, so this path must be
                                // careful not to treat a "masked" transient
                                // error as a permanent error. Treat explicit
                                // client errors (like Not Found) as permanent,
                                // but don't be too discerning with server
                                // errors that may have been generated by
                                // flattening.
                                if status.is_server_error() {
                                    BackoffError::transient(
                                        Error::Notification(err),
                                    )
                                } else {
                                    BackoffError::permanent(
                                        Error::Notification(err),
                                    )
                                }
                            }
                        }
                    })
            },
            |err: Error, delay| {
                warn!(self.log,
                      "Failed to publish instance state to Nexus: {}",
                      err.to_string();
                      "instance_id" => %self.id(),
                      "retry_after" => ?delay);
            },
        )
        .await?;

        Ok(())
    }

    /// Processes a Propolis state change observed by the Propolis monitoring
    /// task.
    async fn observe_state(
        &mut self,
        state: &ObservedPropolisState,
    ) -> Result<Reaction, Error> {
        info!(self.log, "Observing new propolis state: {:?}", state);

        // This instance may no longer have a Propolis zone if it was rudely
        // terminated between the time the call to Propolis returned and the
        // time this thread acquired the instance lock and entered this routine.
        // If the Propolis zone is gone, do not publish the Propolis state;
        // instead, maintain whatever state was published when the zone was
        // destroyed.
        if self.running_state.is_none() {
            info!(
                self.log,
                "Ignoring new propolis state: Propolis is already destroyed"
            );

            // Return the Terminate action so that the caller will cleanly
            // cease to monitor this Propolis. Note that terminating an instance
            // that's already terminated is a no-op.
            return Ok(Reaction::Terminate);
        }

        // Update the Sled Agent's internal state machine.
        let action = self.state.apply_propolis_observation(state);
        info!(
            self.log,
            "New state: {:?}, action: {:?}",
            self.state.current().run_state,
            action
        );

        // Publish the updated instance state to Nexus. The callee retries
        // transient errors. If an error is permanent, log a message but
        // continue monitoring so that the monitor will continue to take
        // actions in response to future Propolis state changes.
        if let Err(e) = self.publish_state_to_nexus().await {
            let state = self.state.current();
            error!(self.log,
                   "Failed to publish state to Nexus, will not retry: {:?}", e;
                   "instance_id" => %self.id(),
                   "state" => ?state);
        }

        // Take the next action, if any.
        if let Some(action) = action {
            self.take_action(action).await
        } else {
            Ok(Reaction::Continue)
        }
    }

    /// Sends an instance state PUT request to this instance's Propolis.
    async fn propolis_state_put(
        &self,
        request: propolis_client::api::InstanceStateRequested,
    ) -> Result<(), Error> {
        let res = self
            .running_state
            .as_ref()
            .expect("Propolis client should be initialized before usage")
            .client
            .instance_state_put()
            .body(request)
            .send()
            .await;

        if let Err(e) = &res {
            error!(self.log, "Error from Propolis client: {:?}", e;
                   "status" => ?e.status());
        }

        res?;
        Ok(())
    }

    /// Sends an instance ensure request to this instance's Propolis.
    async fn propolis_ensure(
        &self,
        client: &PropolisClient,
        running_zone: &RunningZone,
        migrate: Option<InstanceMigrationTargetParams>,
    ) -> Result<(), Error> {
        let nics = running_zone
            .opte_ports()
            .map(|port| propolis_client::api::NetworkInterfaceRequest {
                // TODO-correctness: Remove `.vnic()` call when we use the port
                // directly.
                name: port.vnic_name().to_string(),
                slot: propolis_client::api::Slot(port.slot()),
            })
            .collect();

        let migrate = match migrate {
            Some(params) => {
                let migration_id =
                    self.state.current().migration_id.ok_or_else(|| {
                        Error::Migration(anyhow!("Missing Migration UUID"))
                    })?;
                Some(propolis_client::api::InstanceMigrateInitiateRequest {
                    src_addr: params.src_propolis_addr.to_string(),
                    src_uuid: params.src_propolis_id,
                    migration_id,
                })
            }
            None => None,
        };

        let request = propolis_client::api::InstanceEnsureRequest {
            properties: self.properties.clone(),
            nics,
            disks: self
                .requested_disks
                .iter()
                .cloned()
                .map(Into::into)
                .collect(),
            migrate,
            cloud_init_bytes: self.cloud_init_bytes.clone(),
        };

        info!(self.log, "Sending ensure request to propolis: {:?}", request);
        let result = client.instance_ensure().body(request).send().await;
        info!(self.log, "result of instance_ensure call is {:?}", result);
        result?;
        Ok(())
    }

    /// Given a freshly-created Propolis process, sends an ensure request to
    /// that Propolis and launches all of the tasks needed to monitor the
    /// resulting Propolis VM.
    ///
    /// # Panics
    ///
    /// Panics if this routine is called more than once for a given Instance.
    async fn ensure_propolis_and_tasks(
        &mut self,
        instance: Instance,
        setup: PropolisSetup,
        migrate: Option<InstanceMigrationTargetParams>,
    ) -> Result<(), Error> {
        assert!(self.running_state.is_none());

        let PropolisSetup { client, running_zone } = setup;
        self.propolis_ensure(&client, &running_zone, migrate).await?;

        // Monitor propolis for state changes in the background.
        let monitor_client = client.clone();
        let monitor_task = Some(tokio::task::spawn(async move {
            let r = instance.monitor_state_task(monitor_client).await;
            let log = &instance.inner.lock().await.log;
            match r {
                Err(e) => warn!(log, "State monitoring task failed: {}", e),
                Ok(()) => info!(log, "State monitoring task complete"),
            }
        }));

        self.running_state =
            Some(RunningState { client, monitor_task, running_zone });

        Ok(())
    }

    async fn take_action(
        &self,
        action: InstanceAction,
    ) -> Result<Reaction, Error> {
        info!(self.log, "Taking action: {:#?}", action);
        let requested_state = match action {
            InstanceAction::Run => {
                propolis_client::api::InstanceStateRequested::Run
            }
            InstanceAction::Stop => {
                propolis_client::api::InstanceStateRequested::Stop
            }
            InstanceAction::Reboot => {
                propolis_client::api::InstanceStateRequested::Reboot
            }
            InstanceAction::Destroy => {
                // Unlike the other actions, which update the Propolis state,
                // the "destroy" action indicates that the service should be
                // terminated.
                info!(self.log, "take_action: Taking the Destroy action");
                return Ok(Reaction::Terminate);
            }
        };
        self.propolis_state_put(requested_state).await?;
        Ok(Reaction::Continue)
    }

    /// Immediately terminates this instance's Propolis zone and cleans up any
    /// runtime objects associated with the instance.
    ///
    /// This routine is safe to call even if the instance's zone was never
    /// started. It is also safe to call multiple times on a single instance.
    async fn terminate(&mut self) -> Result<(), Error> {
        // Ensure that no zone exists. This succeeds even if no zone was ever
        // created.
        // NOTE: we call`Zones::halt_and_remove_logged` directly instead of
        // `RunningZone::stop` in case we're called between creating the
        // zone and assigning `running_state`.
        let zname = propolis_zone_name(self.propolis_id());
        warn!(self.log, "Halting and removing zone: {}", zname);
        Zones::halt_and_remove_logged(&self.log, &zname).await.unwrap();

        // Remove ourselves from the instance manager's map of instances.
        self.instance_ticket.terminate();

        // See if there are any runtime objects to clean up.
        let mut running_state = if let Some(state) = self.running_state.take() {
            state
        } else {
            return Ok(());
        };

        // We already removed the zone above but mark it as stopped
        running_state.running_zone.stop().await.unwrap();

        // Remove any OPTE ports from the port manager.
        running_state.running_zone.release_opte_ports();

        Ok(())
    }
}

/// A reference to a single instance running a running Propolis server.
///
/// Cloning this object clones the reference - it does not create another
/// instance.
#[derive(Clone)]
pub struct Instance {
    inner: Arc<Mutex<InstanceInner>>,
}

#[cfg(test)]
mockall::mock! {
    pub Instance {
        #[allow(clippy::too_many_arguments)]
        pub fn new(
            log: Logger,
            executor: &BoxedExecutor,
            id: Uuid,
            ticket: InstanceTicket,
            initial: InstanceHardware,
            vnic_allocator: VnicAllocator<Etherstub>,
            port_manager: PortManager,
            nexus_client: NexusClientWithResolver,
        ) -> Result<Self, Error>;
        pub async fn current_state(&self) -> InstanceRuntimeState;
        pub async fn put_state(
            &self,
            state: InstanceStateRequested,
        ) -> Result<InstanceRuntimeState, Error>;
        pub async fn put_migration_ids(
            &self,
            old_runtime: &InstanceRuntimeState,
            migration_ids: &Option<InstanceMigrationSourceParams>
        ) -> Result<InstanceRuntimeState, Error>;
        pub async fn issue_snapshot_request(
            &self,
            disk_id: Uuid,
            snapshot_name: Uuid,
        ) -> Result<(), Error>;
        pub async fn terminate(&self) -> Result<InstanceRuntimeState, Error>;
    }
    impl Clone for Instance {
        fn clone(&self) -> Self;
    }
}

#[cfg_attr(test, allow(dead_code))]
impl Instance {
    /// Creates a new (not yet running) instance object.
    ///
    /// Arguments:
    /// * `log`: Logger for dumping debug information.
    /// * `id`: UUID of the instance to be created.
    /// * `initial`: State of the instance at initialization time.
    /// * `vnic_allocator`: A unique (to the sled) ID generator to
    /// refer to a VNIC. (This exists because of a restriction on VNIC name
    /// lengths, otherwise the UUID would be used instead).
    /// * `port_manager`: Handle to the object responsible for managing OPTE
    /// ports.
    /// * `nexus_client`: Connection to Nexus, used for sending notifications.
    // TODO: This arg list is getting a little long; can we clean this up?
    #[allow(clippy::too_many_arguments)]
    pub fn new(
        log: Logger,
        executor: &BoxedExecutor,
        id: Uuid,
        ticket: InstanceTicket,
        initial: InstanceHardware,
        vnic_allocator: VnicAllocator<Etherstub>,
        port_manager: PortManager,
        nexus_client: NexusClientWithResolver,
    ) -> Result<Self, Error> {
        info!(log, "Instance::new w/initial HW: {:?}", initial);
        let instance = InstanceInner {
            log: log.new(o!("instance_id" => id.to_string())),
            executor: executor.clone(),
            // NOTE: Mostly lies.
            properties: propolis_client::api::InstanceProperties {
                id,
                name: initial.runtime.hostname.clone(),
                description: "Test description".to_string(),
                image_id: Uuid::nil(),
                bootrom_id: Uuid::nil(),
                // TODO: Align the byte type w/propolis.
                memory: initial.runtime.memory.to_whole_mebibytes(),
                // TODO: we should probably make propolis aligned with
                // InstanceCpuCount here, to avoid any casting...
                vcpus: initial.runtime.ncpus.0 as u8,
            },
            propolis_id: initial.runtime.propolis_id,
            propolis_ip: initial.runtime.propolis_addr.unwrap().ip(),
            vnic_allocator,
            port_manager,
            requested_nics: initial.nics,
            source_nat: initial.source_nat,
            external_ips: initial.external_ips,
            firewall_rules: initial.firewall_rules,
            requested_disks: initial.disks,
            cloud_init_bytes: initial.cloud_init_bytes,
            state: InstanceStates::new(initial.runtime),
            running_state: None,
            nexus_client,
            instance_ticket: ticket,
        };

        let inner = Arc::new(Mutex::new(instance));

        Ok(Instance { inner })
    }

    pub async fn current_state(&self) -> InstanceRuntimeState {
        let inner = self.inner.lock().await;
        inner.state.current().clone()
    }

    /// Ensures that a Propolis process exists for this instance, then sends it
    /// an instance ensure request.
    async fn propolis_ensure(
        &self,
        inner: &mut MutexGuard<'_, InstanceInner>,
        migration_params: Option<InstanceMigrationTargetParams>,
    ) -> Result<(), Error> {
        if let Some(running_state) = inner.running_state.as_ref() {
            info!(
                &inner.log,
                "Ensuring instance which already has a running state"
            );
            inner
                .propolis_ensure(
                    &running_state.client,
                    &running_state.running_zone,
                    migration_params,
                )
                .await?;
        } else {
            let setup_result: Result<(), Error> = 'setup: {
                // If there's no Propolis yet, and this instance is not being
                // initialized via migration, immediately send a state update to
                // Nexus to reflect that the instance is starting (so that the
                // external API will display this state while the zone is being
                // started).
                //
                // Migration targets don't do this because the instance is still
                // logically running (on the source) while the target Propolis
                // is being launched.
                if migration_params.is_none() {
                    info!(&inner.log, "Ensuring new instance");
                    inner.state.transition(PublishedInstanceState::Starting);
                    if let Err(e) = inner.publish_state_to_nexus().await {
                        break 'setup Err(e);
                    }
                } else {
                    info!(&inner.log, "Ensuring new instance (migration)");
                }

                // Set up the Propolis zone and the objects associated with it.
                let setup = match self.setup_propolis_locked(inner).await {
                    Ok(setup) => setup,
                    Err(e) => break 'setup Err(e),
                };

                // Direct the Propolis server to create its VM and the tasks
                // associated with it. On success, the zone handle moves into
                // this instance, preserving the zone.
                inner
                    .ensure_propolis_and_tasks(
                        self.clone(),
                        setup,
                        migration_params,
                    )
                    .await
            };

            // If this instance started from scratch, and startup failed, move
            // the instance to the Failed state instead of leaking the Starting
            // state.
            //
            // Once again, migration targets don't do this, because a failure to
            // start a migration target simply leaves the VM running untouched
            // on the source.
            if migration_params.is_none() && setup_result.is_err() {
                error!(&inner.log, "instance setup failed: {:?}", setup_result);
                inner.state.transition(PublishedInstanceState::Failed);
                inner.publish_state_to_nexus().await?;
            }
            setup_result?;
        }
        Ok(())
    }

    /// Attempts to update the current state of the instance by launching a
    /// Propolis process for the instance (if needed) and issuing an appropriate
    /// request to Propolis to change state.
    ///
    /// Returns the instance's state after applying any changes required by this
    /// call. Note that if the instance's Propolis is in the middle of its own
    /// state transition, it may publish states that supersede the state
    /// published by this routine in perhaps-surprising ways. For example, if an
    /// instance begins to stop when Propolis has just begun to handle a prior
    /// request to reboot, the instance's state may proceed from Stopping to
    /// Rebooting to Running to Stopping to Stopped.
    pub async fn put_state(
        &self,
        state: crate::params::InstanceStateRequested,
    ) -> Result<InstanceRuntimeState, Error> {
        use propolis_client::api::InstanceStateRequested as PropolisRequest;
        let mut inner = self.inner.lock().await;
        let (propolis_state, next_published) = match state {
            InstanceStateRequested::MigrationTarget(migration_params) => {
                self.propolis_ensure(&mut inner, Some(migration_params))
                    .await?;
                (None, None)
            }
            InstanceStateRequested::Running => {
                self.propolis_ensure(&mut inner, None).await?;
                (Some(PropolisRequest::Run), None)
            }
            InstanceStateRequested::Stopped => {
                // If the instance has not started yet, unregister it
                // immediately. Since there is no Propolis to push updates when
                // this happens, generate an instance record bearing the
                // "Destroyed" state and return it to the caller.
                if inner.running_state.is_none() {
                    inner.terminate().await?;
                    (None, Some(PublishedInstanceState::Stopped))
                } else {
                    (
                        Some(PropolisRequest::Stop),
                        Some(PublishedInstanceState::Stopping),
                    )
                }
            }
            InstanceStateRequested::Reboot => {
                if inner.running_state.is_none() {
                    return Err(Error::InstanceNotRunning(*inner.id()));
                }
                (
                    Some(PropolisRequest::Reboot),
                    Some(PublishedInstanceState::Rebooting),
                )
            }
        };

        if let Some(p) = propolis_state {
            inner.propolis_state_put(p).await?;
        }
        if let Some(s) = next_published {
            inner.state.transition(s);
        }
        Ok(inner.state.current().clone())
    }

    pub async fn put_migration_ids(
        &self,
        old_runtime: &InstanceRuntimeState,
        migration_ids: &Option<InstanceMigrationSourceParams>,
    ) -> Result<InstanceRuntimeState, Error> {
        let mut inner = self.inner.lock().await;

        // Check that the instance's current generation matches the one the
        // caller expects to transition from. This helps Nexus ensure that if
        // multiple migration sagas launch at Propolis generation N, then only
        // one of them will successfully set the instance's migration IDs.
        if inner.state.current().propolis_gen != old_runtime.propolis_gen {
            // Allow this transition for idempotency if the instance is
            // already in the requested goal state.
            if inner.state.migration_ids_already_set(old_runtime, migration_ids)
            {
                return Ok(inner.state.current().clone());
            }

            return Err(Error::Transition(
                omicron_common::api::external::Error::Conflict {
                    internal_message: format!(
                        "wrong Propolis ID generation: expected {}, got {}",
                        inner.state.current().propolis_gen,
                        old_runtime.propolis_gen
                    ),
                },
            ));
        }

        inner.state.set_migration_ids(migration_ids);
        Ok(inner.state.current().clone())
    }

    async fn setup_propolis_locked(
        &self,
        inner: &mut MutexGuard<'_, InstanceInner>,
    ) -> Result<PropolisSetup, Error> {
        // Create OPTE ports for the instance
        let mut opte_ports = Vec::with_capacity(inner.requested_nics.len());
        for nic in inner.requested_nics.iter() {
            let (snat, external_ips) = if nic.primary {
                (Some(inner.source_nat), &inner.external_ips[..])
            } else {
                (None, &[][..])
            };
            let port = inner.port_manager.create_port(
                nic,
                snat,
                external_ips,
                &inner.firewall_rules,
            )?;
            opte_ports.push(port);
        }

        // Create a zone for the propolis instance, using the previously
        // configured VNICs.
        let zname = propolis_zone_name(inner.propolis_id());
        let root = camino::Utf8Path::new(ZONE_ZFS_RAMDISK_DATASET_MOUNTPOINT);
        let installed_zone = InstalledZone::install(
            &inner.log,
            &inner.executor,
            &inner.vnic_allocator,
            &root,
            &["/opt/oxide".into()],
            "propolis-server",
            Some(&inner.propolis_id().to_string()),
            // dataset=
            &[],
            // filesystems=
            &[],
            &[
                zone::Device { name: "/dev/vmm/*".to_string() },
                zone::Device { name: "/dev/vmmctl".to_string() },
                zone::Device { name: "/dev/viona".to_string() },
            ],
            opte_ports,
            // physical_nic=
            None,
            vec![],
            vec![],
        )
        .await?;

        let gateway = inner.port_manager.underlay_ip();

        // TODO: We should not be using the resolver here to lookup the Nexus IP
        // address. It would be preferable for Propolis, and through Propolis,
        // Oximeter, to access the Nexus internal interface using a progenitor
        // resolver that relies on a DNS resolver.
        //
        // - With the current implementation: if Nexus' IP address changes, this
        // breaks.
        // - With a DNS resolver: the metric producer would be able to continue
        // sending requests to new servers as they arise.
        let metric_ip = inner
            .nexus_client
            .resolver()
            .lookup_ipv6(internal_dns::ServiceName::Nexus)
            .await?;
        let metric_addr = SocketAddr::V6(SocketAddrV6::new(
            metric_ip,
            NEXUS_INTERNAL_PORT,
            0,
            0,
        ));

        let config = PropertyGroupBuilder::new("config")
            .add_property(
                "datalink",
                "astring",
                installed_zone.get_control_vnic_name(),
            )
            .add_property("gateway", "astring", &gateway.to_string())
            .add_property(
                "listen_addr",
                "astring",
                &inner.propolis_ip.to_string(),
            )
            .add_property("listen_port", "astring", &PROPOLIS_PORT.to_string())
            .add_property("metric_addr", "astring", &metric_addr.to_string());

        let profile = ProfileBuilder::new("omicron").add_service(
            ServiceBuilder::new("system/illumos/propolis-server").add_instance(
                ServiceInstanceBuilder::new("default")
                    .add_property_group(config),
            ),
        );
        profile.add_to_zone(&inner.log, &installed_zone).await?;

        let running_zone = RunningZone::boot(installed_zone).await?;
        info!(inner.log, "Started propolis in zone: {}", zname);

        // This isn't strictly necessary - we wait for the HTTP server below -
        // but it helps distinguish "online in SMF" from "responding to HTTP
        // requests".
        let fmri = fmri_name();
        wait_for_service(Some(&zname), &fmri)
            .await
            .map_err(|_| Error::Timeout(fmri.to_string()))?;
        info!(inner.log, "Propolis SMF service is online");

        let server_addr = SocketAddr::new(inner.propolis_ip, PROPOLIS_PORT);
        inner.state.current_mut().propolis_addr = Some(server_addr);

        // We use a custom client builder here because the default progenitor
        // one has a timeout of 15s but we want to be able to wait indefinitely.
        let reqwest_client = reqwest::ClientBuilder::new().build().unwrap();
        let client = Arc::new(PropolisClient::new_with_client(
            &format!("http://{}", server_addr),
            reqwest_client,
        ));

        // Although the instance is online, the HTTP server may not be running
        // yet. Wait for it to respond to requests, so users of the instance
        // don't need to worry about initialization races.
        wait_for_http_server(&inner.log, &client).await?;
        info!(inner.log, "Propolis HTTP server online");

        Ok(PropolisSetup { client, running_zone })
    }

    /// Rudely terminates this instance's Propolis (if it has one) and
    /// immediately transitions the instance to the Destroyed state.
    pub async fn terminate(&self) -> Result<InstanceRuntimeState, Error> {
        let mut inner = self.inner.lock().await;
        inner.terminate().await?;
        inner.state.transition(PublishedInstanceState::Stopped);
        Ok(inner.state.current().clone())
    }

    // Monitors propolis until explicitly told to disconnect.
    //
    // Intended to be spawned in a tokio task within [`Instance::start`].
    async fn monitor_state_task(
        &self,
        client: Arc<PropolisClient>,
    ) -> Result<(), Error> {
        let mut gen = 0;
        loop {
            // State monitoring always returns the most recent state/gen pair
            // known to Propolis.
            let response = client
                .instance_state_monitor()
                .body(propolis_client::api::InstanceStateMonitorRequest { gen })
                .send()
                .await?
                .into_inner();

            let reaction = {
                // The observed state depends on what Propolis reported and on
                // the `Instance`'s stored state. Take the instance lock to
                // stabilize that state across this entire operation.
                let mut inner = self.inner.lock().await;
                let observed = ObservedPropolisState::new(
                    inner.state.current(),
                    &response,
                );
                inner.observe_state(&observed).await?
            };

            match reaction {
                Reaction::Continue => {}
                Reaction::Terminate => {
                    return self.terminate().await.map(|_| ());
                }
            }

            // Update the generation number we're asking for, to ensure the
            // Propolis will only return more recent values.
            gen = response.gen + 1;
        }
    }

    pub async fn issue_snapshot_request(
        &self,
        disk_id: Uuid,
        snapshot_id: Uuid,
    ) -> Result<(), Error> {
        let inner = self.inner.lock().await;

        if let Some(running_state) = &inner.running_state {
            running_state
                .client
                .instance_issue_crucible_snapshot_request()
                .id(disk_id)
                .snapshot_id(snapshot_id)
                .send()
                .await?;

            Ok(())
        } else {
            Err(Error::InstanceNotRunning(inner.properties.id))
        }
    }
}

#[cfg(test)]
mod test {
    use super::*;
    use crate::fakes::nexus::FakeNexusServer;
    use crate::instance_manager::InstanceManager;
    use crate::nexus::NexusClientWithResolver;
    use crate::params::InstanceStateRequested;
    use chrono::Utc;
    use illumos_utils::dladm::Etherstub;
    use illumos_utils::opte::PortManager;
<<<<<<< HEAD
    use illumos_utils::process::FakeExecutor;
=======
    use internal_dns::resolver::Resolver;
>>>>>>> 711a3ff7
    use omicron_common::api::external::{
        ByteCount, Generation, InstanceCpuCount, InstanceState,
    };
    use omicron_common::api::internal::nexus::InstanceRuntimeState;
    use omicron_common::api::internal::shared::SourceNatConfig;
    use omicron_test_utils::dev::test_setup_log;
    use std::net::IpAddr;
    use std::net::Ipv4Addr;

    static INST_UUID_STR: &str = "e398c5d5-5059-4e55-beac-3a1071083aaa";
    static PROPOLIS_UUID_STR: &str = "ed895b13-55d5-4e0b-88e9-3f4e74d0d936";

    fn test_uuid() -> Uuid {
        INST_UUID_STR.parse().unwrap()
    }

    fn test_propolis_uuid() -> Uuid {
        PROPOLIS_UUID_STR.parse().unwrap()
    }

    fn new_initial_instance() -> InstanceHardware {
        InstanceHardware {
            runtime: InstanceRuntimeState {
                run_state: InstanceState::Creating,
                sled_id: Uuid::new_v4(),
                propolis_id: test_propolis_uuid(),
                dst_propolis_id: None,
                propolis_addr: Some("[fd00:1de::74]:12400".parse().unwrap()),
                migration_id: None,
                propolis_gen: Generation::new(),
                ncpus: InstanceCpuCount(2),
                memory: ByteCount::from_mebibytes_u32(512),
                hostname: "myvm".to_string(),
                gen: Generation::new(),
                time_updated: Utc::now(),
            },
            nics: vec![],
            source_nat: SourceNatConfig {
                ip: IpAddr::from(Ipv4Addr::new(10, 0, 0, 1)),
                first_port: 0,
                last_port: 16_384,
            },
            external_ips: vec![],
            firewall_rules: vec![],
            disks: vec![],
            cloud_init_bytes: None,
        }
    }

    #[tokio::test]
    async fn transition_before_start() {
        let logctx = test_setup_log("transition_before_start");
        let log = &logctx.log;

        let executor = &FakeExecutor::new(log.clone()).as_executor();
        let vnic_allocator = VnicAllocator::new(
            executor,
            "Test",
            Etherstub("mylink".to_string()),
        );
        let underlay_ip = std::net::Ipv6Addr::new(
            0xfd00, 0x1de, 0x00, 0x00, 0x00, 0x00, 0x00, 0x01,
        );
        let port_manager = PortManager::new(log.new(slog::o!()), underlay_ip);

        // Create a fake Nexus Server (for notifications) and add it to a
        // corresponding fake DNS server for discovery.
        struct NexusServer {}
        impl FakeNexusServer for NexusServer {}
        let nexus_server = crate::fakes::nexus::start_test_server(
            log.clone(),
            Box::new(NexusServer {}),
        );
        let dns =
            crate::fakes::nexus::start_dns_server(log, &nexus_server).await;
        let internal_resolver = Arc::new(
            Resolver::new_from_addrs(
                log.clone(),
                vec![*dns.dns_server.local_address()],
            )
            .unwrap(),
        );
        let nexus_client_with_resolver =
            NexusClientWithResolver::new_from_resolver_with_port(
                log,
                internal_resolver,
                nexus_server.local_addr().port(),
            );

        let instance_manager = InstanceManager::new(
            log.clone(),
            executor,
            nexus_client_with_resolver.clone(),
            Etherstub("mylink".to_string()),
            port_manager.clone(),
        )
        .unwrap();

        let inst = Instance::new(
            log.clone(),
            executor,
            test_uuid(),
            instance_manager.test_instance_ticket(test_uuid()),
            new_initial_instance(),
            vnic_allocator,
            port_manager,
            nexus_client_with_resolver,
        )
        .unwrap();

        // Pick a state transition that requires the instance to have started.
        assert!(inst.put_state(InstanceStateRequested::Reboot).await.is_err());

        drop(dns);
        logctx.cleanup_successful();
    }
}<|MERGE_RESOLUTION|>--- conflicted
+++ resolved
@@ -21,14 +21,8 @@
 use illumos_utils::dladm::Etherstub;
 use illumos_utils::link::VnicAllocator;
 use illumos_utils::opte::PortManager;
-<<<<<<< HEAD
 use illumos_utils::process::BoxedExecutor;
-use illumos_utils::running_zone::{
-    InstalledZone, RunCommandError, RunningZone,
-};
-=======
 use illumos_utils::running_zone::{InstalledZone, RunningZone};
->>>>>>> 711a3ff7
 use illumos_utils::svc::wait_for_service;
 use illumos_utils::zfs::ZONE_ZFS_RAMDISK_DATASET_MOUNTPOINT;
 use illumos_utils::zone::PROPOLIS_ZONE_PREFIX;
@@ -1057,11 +1051,8 @@
     use chrono::Utc;
     use illumos_utils::dladm::Etherstub;
     use illumos_utils::opte::PortManager;
-<<<<<<< HEAD
     use illumos_utils::process::FakeExecutor;
-=======
     use internal_dns::resolver::Resolver;
->>>>>>> 711a3ff7
     use omicron_common::api::external::{
         ByteCount, Generation, InstanceCpuCount, InstanceState,
     };
@@ -1125,7 +1116,8 @@
         let underlay_ip = std::net::Ipv6Addr::new(
             0xfd00, 0x1de, 0x00, 0x00, 0x00, 0x00, 0x00, 0x01,
         );
-        let port_manager = PortManager::new(log.new(slog::o!()), underlay_ip);
+        let port_manager =
+            PortManager::new(log.new(slog::o!()), executor, underlay_ip);
 
         // Create a fake Nexus Server (for notifications) and add it to a
         // corresponding fake DNS server for discovery.
