// This Source Code Form is subject to the terms of the Mozilla Public
// License, v. 2.0. If a copy of the MPL was not distributed with this
// file, You can obtain one at https://mozilla.org/MPL/2.0/.

//! Simulated sled agent storage implementation
//!
//! Note, this refers to the "storage which exists on the Sled", rather
//! than the representation of "virtual disks" which would be presented
//! through Nexus' external API.

use crate::sim::http_entrypoints_pantry::ExpectedDigest;
use crate::sim::SledAgent;
use anyhow::{self, bail, Result};
use chrono::prelude::*;
use crucible_agent_client::types::{
    CreateRegion, Region, RegionId, RunningSnapshot, Snapshot, State,
};
use dropshot::HandlerTaskMode;
use dropshot::HttpError;
use futures::lock::Mutex;
<<<<<<< HEAD
use omicron_common::disk::DatasetsConfig;
=======
use omicron_common::disk::DatasetManagementStatus;
use omicron_common::disk::DatasetsConfig;
use omicron_common::disk::DatasetsManagementResult;
>>>>>>> 0f8150fa
use omicron_common::disk::DiskIdentity;
use omicron_common::disk::DiskManagementStatus;
use omicron_common::disk::DiskVariant;
use omicron_common::disk::DisksManagementResult;
use omicron_common::disk::OmicronPhysicalDisksConfig;
use omicron_uuid_kinds::GenericUuid;
use omicron_uuid_kinds::InstanceUuid;
use omicron_uuid_kinds::OmicronZoneUuid;
use omicron_uuid_kinds::ZpoolUuid;
use propolis_client::types::VolumeConstructionRequest;
<<<<<<< HEAD
use sled_storage::resources::DatasetManagementStatus;
use sled_storage::resources::DatasetsManagementResult;
use sled_storage::resources::DiskManagementStatus;
use sled_storage::resources::DisksManagementResult;
=======
>>>>>>> 0f8150fa
use slog::Logger;
use std::collections::HashMap;
use std::collections::HashSet;
use std::net::{IpAddr, SocketAddr};
use std::str::FromStr;
use std::sync::Arc;
use uuid::Uuid;

type CreateCallback = Box<dyn Fn(&CreateRegion) -> State + Send + 'static>;

struct CrucibleDataInner {
    log: Logger,
    regions: HashMap<Uuid, Region>,
    snapshots: HashMap<Uuid, HashMap<String, Snapshot>>,
    running_snapshots: HashMap<Uuid, HashMap<String, RunningSnapshot>>,
    on_create: Option<CreateCallback>,
    region_creation_error: bool,
    region_deletion_error: bool,
    creating_a_running_snapshot_should_fail: bool,
    next_port: u16,
}

impl CrucibleDataInner {
    fn new(log: Logger, crucible_port: u16) -> Self {
        Self {
            log,
            regions: HashMap::new(),
            snapshots: HashMap::new(),
            running_snapshots: HashMap::new(),
            on_create: None,
            region_creation_error: false,
            region_deletion_error: false,
            creating_a_running_snapshot_should_fail: false,
            next_port: crucible_port,
        }
    }

    fn set_create_callback(&mut self, callback: CreateCallback) {
        self.on_create = Some(callback);
    }

    fn list(&self) -> Vec<Region> {
        self.regions.values().cloned().collect()
    }

    fn create(&mut self, params: CreateRegion) -> Result<Region> {
        let id = Uuid::from_str(&params.id.0).unwrap();

        let state = if let Some(on_create) = &self.on_create {
            on_create(&params)
        } else {
            State::Requested
        };

        if self.region_creation_error {
            bail!("region creation error!");
        }

        let region = Region {
            id: params.id,
            block_size: params.block_size,
            extent_size: params.extent_size,
            extent_count: params.extent_count,
            // NOTE: This is a lie - no server is running.
            port_number: self.next_port,
            state,
            encrypted: false,
            cert_pem: None,
            key_pem: None,
            root_pem: None,
            source: None,
            read_only: false,
        };

        let old = self.regions.insert(id, region.clone());

        if let Some(old) = old {
            assert_eq!(
                old.id.0, region.id.0,
                "Region already exists, but with a different ID"
            );
        }

        self.next_port += 1;

        Ok(region)
    }

    fn get(&self, id: RegionId) -> Option<Region> {
        let id = Uuid::from_str(&id.0).unwrap();
        self.regions.get(&id).cloned()
    }

    fn get_mut(&mut self, id: &RegionId) -> Option<&mut Region> {
        let id = Uuid::from_str(&id.0).unwrap();
        self.regions.get_mut(&id)
    }

    fn delete(&mut self, id: RegionId) -> Result<Option<Region>> {
        // Can't delete a ZFS dataset if there are snapshots
        if !self.snapshots_for_region(&id).is_empty() {
            bail!(
                "must delete snapshots {:?} first!",
                self.snapshots_for_region(&id)
                    .into_iter()
                    .map(|s| s.name)
                    .collect::<Vec<String>>(),
            );
        }

        if self.region_deletion_error {
            bail!("region deletion error!");
        }

        let id = Uuid::from_str(&id.0).unwrap();
        if let Some(region) = self.regions.get_mut(&id) {
            if region.state == State::Failed {
                // The real Crucible agent would not let a Failed region be
                // deleted
                bail!("cannot delete in state Failed");
            }

            region.state = State::Destroyed;
            Ok(Some(region.clone()))
        } else {
            Ok(None)
        }
    }

    fn create_snapshot(&mut self, id: Uuid, snapshot_id: Uuid) -> Snapshot {
        info!(self.log, "Creating region {} snapshot {}", id, snapshot_id);
        self.snapshots
            .entry(id)
            .or_insert_with(|| HashMap::new())
            .entry(snapshot_id.to_string())
            .or_insert_with(|| Snapshot {
                name: snapshot_id.to_string(),
                created: Utc::now(),
            })
            .clone()
    }

    fn snapshots_for_region(&self, id: &RegionId) -> Vec<Snapshot> {
        let id = Uuid::from_str(&id.0).unwrap();
        match self.snapshots.get(&id) {
            Some(map) => map.values().cloned().collect(),
            None => vec![],
        }
    }

    fn get_snapshot_for_region(
        &self,
        id: &RegionId,
        snapshot_id: &str,
    ) -> Option<Snapshot> {
        let id = Uuid::from_str(&id.0).unwrap();
        self.snapshots
            .get(&id)
            .and_then(|hm| hm.get(&snapshot_id.to_string()).cloned())
    }

    fn running_snapshots_for_id(
        &self,
        id: &RegionId,
    ) -> HashMap<String, RunningSnapshot> {
        let id = Uuid::from_str(&id.0).unwrap();
        match self.running_snapshots.get(&id) {
            Some(map) => map.clone(),
            None => HashMap::new(),
        }
    }

    fn delete_snapshot(&mut self, id: &RegionId, name: &str) -> Result<()> {
        let running_snapshots_for_id = self.running_snapshots_for_id(id);
        if let Some(running_snapshot) = running_snapshots_for_id.get(name) {
            match &running_snapshot.state {
                State::Created | State::Requested | State::Tombstoned => {
                    bail!(
                        "downstairs running for region {} snapshot {}",
                        id.0,
                        name
                    );
                }

                State::Destroyed => {
                    // ok
                }

                State::Failed => {
                    bail!(
                        "failed downstairs running for region {} snapshot {}",
                        id.0,
                        name
                    );
                }
            }
        }

        info!(self.log, "Deleting region {} snapshot {}", id.0, name);
        let region_id = Uuid::from_str(&id.0).unwrap();
        if let Some(map) = self.snapshots.get_mut(&region_id) {
            map.remove(name);
        }
        Ok(())
    }

    fn set_creating_a_running_snapshot_should_fail(&mut self) {
        self.creating_a_running_snapshot_should_fail = true;
    }

    fn set_region_creation_error(&mut self, value: bool) {
        self.region_creation_error = value;
    }

    fn set_region_deletion_error(&mut self, value: bool) {
        self.region_deletion_error = value;
    }

    fn create_running_snapshot(
        &mut self,
        id: &RegionId,
        name: &str,
    ) -> Result<RunningSnapshot> {
        if self.creating_a_running_snapshot_should_fail {
            bail!("failure creating running snapshot");
        }

        let id = Uuid::from_str(&id.0).unwrap();

        let map =
            self.running_snapshots.entry(id).or_insert_with(|| HashMap::new());

        // If a running snapshot exists already, return it - this endpoint must
        // be idempotent.
        if let Some(running_snapshot) = map.get(&name.to_string()) {
            return Ok(running_snapshot.clone());
        }

        let running_snapshot = RunningSnapshot {
            id: RegionId(Uuid::new_v4().to_string()),
            name: name.to_string(),
            port_number: self.next_port,
            state: State::Created,
        };

        map.insert(name.to_string(), running_snapshot.clone());

        self.next_port += 1;

        Ok(running_snapshot)
    }

    fn delete_running_snapshot(
        &mut self,
        id: &RegionId,
        name: &str,
    ) -> Result<()> {
        let id = Uuid::from_str(&id.0).unwrap();

        let map =
            self.running_snapshots.entry(id).or_insert_with(|| HashMap::new());

        if let Some(running_snapshot) = map.get_mut(&name.to_string()) {
            running_snapshot.state = State::Destroyed;
        }

        Ok(())
    }

    /// Return true if there are no undeleted Crucible resources
    pub fn is_empty(&self) -> bool {
        let non_destroyed_regions = self
            .regions
            .values()
            .filter(|r| r.state != State::Destroyed)
            .count();

        let snapshots = self.snapshots.values().flatten().count();

        let running_snapshots = self
            .running_snapshots
            .values()
            .flat_map(|hm| hm.values())
            .filter(|rs| rs.state != State::Destroyed)
            .count();

        info!(
            self.log,
            "is_empty non_destroyed_regions {} snapshots {} running_snapshots {}",
            non_destroyed_regions,
            snapshots,
            running_snapshots,
        );

        non_destroyed_regions == 0 && snapshots == 0 && running_snapshots == 0
    }
}

/// Represents a running Crucible Agent. Contains regions.
pub struct CrucibleData {
    inner: Mutex<CrucibleDataInner>,
}

impl CrucibleData {
    fn new(log: Logger, crucible_port: u16) -> Self {
        Self { inner: Mutex::new(CrucibleDataInner::new(log, crucible_port)) }
    }

    pub async fn set_create_callback(&self, callback: CreateCallback) {
        self.inner.lock().await.set_create_callback(callback);
    }

    pub async fn list(&self) -> Vec<Region> {
        self.inner.lock().await.list()
    }

    pub async fn create(&self, params: CreateRegion) -> Result<Region> {
        self.inner.lock().await.create(params)
    }

    pub async fn get(&self, id: RegionId) -> Option<Region> {
        self.inner.lock().await.get(id)
    }

    pub async fn delete(&self, id: RegionId) -> Result<Option<Region>> {
        self.inner.lock().await.delete(id)
    }

    pub async fn set_state(&self, id: &RegionId, state: State) {
        self.inner
            .lock()
            .await
            .get_mut(id)
            .expect("region does not exist")
            .state = state;
    }

    pub async fn create_snapshot(
        &self,
        id: Uuid,
        snapshot_id: Uuid,
    ) -> Snapshot {
        self.inner.lock().await.create_snapshot(id, snapshot_id)
    }

    pub async fn snapshots_for_region(&self, id: &RegionId) -> Vec<Snapshot> {
        self.inner.lock().await.snapshots_for_region(id)
    }

    pub async fn get_snapshot_for_region(
        &self,
        id: &RegionId,
        snapshot_id: &str,
    ) -> Option<Snapshot> {
        self.inner.lock().await.get_snapshot_for_region(id, snapshot_id)
    }

    pub async fn running_snapshots_for_id(
        &self,
        id: &RegionId,
    ) -> HashMap<String, RunningSnapshot> {
        self.inner.lock().await.running_snapshots_for_id(id)
    }

    pub async fn delete_snapshot(
        &self,
        id: &RegionId,
        name: &str,
    ) -> Result<()> {
        self.inner.lock().await.delete_snapshot(id, name)
    }

    pub async fn set_creating_a_running_snapshot_should_fail(&self) {
        self.inner.lock().await.set_creating_a_running_snapshot_should_fail();
    }

    pub async fn set_region_creation_error(&self, value: bool) {
        self.inner.lock().await.set_region_creation_error(value);
    }

    pub async fn set_region_deletion_error(&self, value: bool) {
        self.inner.lock().await.set_region_deletion_error(value);
    }

    pub async fn create_running_snapshot(
        &self,
        id: &RegionId,
        name: &str,
    ) -> Result<RunningSnapshot> {
        self.inner.lock().await.create_running_snapshot(id, name)
    }

    pub async fn delete_running_snapshot(
        &self,
        id: &RegionId,
        name: &str,
    ) -> Result<()> {
        self.inner.lock().await.delete_running_snapshot(id, name)
    }

    pub async fn is_empty(&self) -> bool {
        self.inner.lock().await.is_empty()
    }
}

/// A simulated Crucible Dataset.
///
/// Contains both the data and the HTTP server.
pub struct CrucibleServer {
    server: dropshot::HttpServer<Arc<CrucibleData>>,
    data: Arc<CrucibleData>,
}

impl CrucibleServer {
    fn new(log: &Logger, crucible_ip: IpAddr, crucible_port: u16) -> Self {
        // SocketAddr::new with port set to 0 will grab any open port to host
        // the emulated crucible agent, but set the fake downstairs listen ports
        // to start at `crucible_port`.
        let data = Arc::new(CrucibleData::new(
            log.new(slog::o!("port" => format!("{crucible_port}"))),
            crucible_port,
        ));
        let config = dropshot::ConfigDropshot {
            bind_address: SocketAddr::new(crucible_ip, 0),
            ..Default::default()
        };
        let dropshot_log = log
            .new(o!("component" => "Simulated CrucibleAgent Dropshot Server"));
        let server = dropshot::HttpServerStarter::new(
            &config,
            super::http_entrypoints_storage::api(),
            data.clone(),
            &dropshot_log,
        )
        .expect("Could not initialize server")
        .start();
        info!(&log, "Created Simulated Crucible Server"; "address" => server.local_addr());

        CrucibleServer { server, data }
    }

    fn address(&self) -> SocketAddr {
        self.server.local_addr()
    }

    pub fn data(&self) -> Arc<CrucibleData> {
        self.data.clone()
    }
}

pub(crate) struct PhysicalDisk {
    pub(crate) identity: DiskIdentity,
    pub(crate) variant: DiskVariant,
    pub(crate) slot: i64,
}

pub(crate) struct Zpool {
    id: ZpoolUuid,
    physical_disk_id: Uuid,
    total_size: u64,
    datasets: HashMap<Uuid, CrucibleServer>,
}

impl Zpool {
    fn new(id: ZpoolUuid, physical_disk_id: Uuid, total_size: u64) -> Self {
        Zpool { id, physical_disk_id, total_size, datasets: HashMap::new() }
    }

    fn insert_dataset(
        &mut self,
        log: &Logger,
        id: Uuid,
        crucible_ip: IpAddr,
        crucible_port: u16,
    ) -> &CrucibleServer {
        self.datasets
            .insert(id, CrucibleServer::new(log, crucible_ip, crucible_port));
        self.datasets
            .get(&id)
            .expect("Failed to get the dataset we just inserted")
    }

    pub fn total_size(&self) -> u64 {
        self.total_size
    }

    pub async fn get_dataset_for_region(
        &self,
        region_id: Uuid,
    ) -> Option<Arc<CrucibleData>> {
        for dataset in self.datasets.values() {
            for region in &dataset.data().list().await {
                let id = Uuid::from_str(&region.id.0).unwrap();
                if id == region_id {
                    return Some(dataset.data());
                }
            }
        }

        None
    }

    pub async fn get_dataset_for_port(
        &self,
        port: u16,
    ) -> Option<Arc<CrucibleData>> {
        for dataset in self.datasets.values() {
            for region in &dataset.data().list().await {
                if port == region.port_number {
                    return Some(dataset.data());
                }
            }
        }

        None
    }

    pub fn drop_dataset(&mut self, id: Uuid) {
        let _ = self.datasets.remove(&id).expect("Failed to get the dataset");
    }
}

/// Simulated representation of all storage on a sled.
pub struct Storage {
    sled_id: Uuid,
    log: Logger,
    config: Option<OmicronPhysicalDisksConfig>,
    dataset_config: Option<DatasetsConfig>,
    physical_disks: HashMap<Uuid, PhysicalDisk>,
    next_disk_slot: i64,
    zpools: HashMap<ZpoolUuid, Zpool>,
    crucible_ip: IpAddr,
    next_crucible_port: u16,
}

impl Storage {
    pub fn new(sled_id: Uuid, crucible_ip: IpAddr, log: Logger) -> Self {
        Self {
            sled_id,
            log,
            config: None,
            dataset_config: None,
            physical_disks: HashMap::new(),
            next_disk_slot: 0,
            zpools: HashMap::new(),
            crucible_ip,
            next_crucible_port: 100,
        }
    }

    /// Returns an immutable reference to all (currently known) physical disks
    pub fn physical_disks(&self) -> &HashMap<Uuid, PhysicalDisk> {
        &self.physical_disks
    }

<<<<<<< HEAD
    pub async fn datasets_list(&self) -> Result<DatasetsConfig, HttpError> {
=======
    pub async fn datasets_config_list(
        &self,
    ) -> Result<DatasetsConfig, HttpError> {
>>>>>>> 0f8150fa
        let Some(config) = self.dataset_config.as_ref() else {
            return Err(HttpError::for_not_found(
                None,
                "No control plane datasets".into(),
            ));
        };
        Ok(config.clone())
    }

    pub async fn datasets_ensure(
        &mut self,
        config: DatasetsConfig,
    ) -> Result<DatasetsManagementResult, HttpError> {
        if let Some(stored_config) = self.dataset_config.as_ref() {
            if stored_config.generation < config.generation {
                return Err(HttpError::for_client_error(
                    None,
                    http::StatusCode::BAD_REQUEST,
                    "Generation number too old".to_string(),
                ));
            }
        }
        self.dataset_config.replace(config.clone());

        Ok(DatasetsManagementResult {
            status: config
                .datasets
                .values()
                .map(|config| DatasetManagementStatus {
                    dataset_name: config.name.clone(),
                    err: None,
                })
                .collect(),
        })
    }

    pub async fn omicron_physical_disks_list(
        &mut self,
    ) -> Result<OmicronPhysicalDisksConfig, HttpError> {
        let Some(config) = self.config.as_ref() else {
            return Err(HttpError::for_not_found(
                None,
                "No control plane disks".into(),
            ));
        };
        Ok(config.clone())
    }

    pub async fn omicron_physical_disks_ensure(
        &mut self,
        config: OmicronPhysicalDisksConfig,
    ) -> Result<DisksManagementResult, HttpError> {
        if let Some(stored_config) = self.config.as_ref() {
            if stored_config.generation < config.generation {
                return Err(HttpError::for_client_error(
                    None,
                    http::StatusCode::BAD_REQUEST,
                    "Generation number too old".to_string(),
                ));
            }
        }
        self.config.replace(config.clone());

        Ok(DisksManagementResult {
            status: config
                .disks
                .into_iter()
                .map(|config| DiskManagementStatus {
                    identity: config.identity,
                    err: None,
                })
                .collect(),
        })
    }

    pub async fn insert_physical_disk(
        &mut self,
        id: Uuid,
        identity: DiskIdentity,
        variant: DiskVariant,
    ) {
        let slot = self.next_disk_slot;
        self.next_disk_slot += 1;
        self.physical_disks
            .insert(id, PhysicalDisk { identity, variant, slot });
    }

    /// Adds a Zpool to the sled's simulated storage.
    pub async fn insert_zpool(
        &mut self,
        zpool_id: ZpoolUuid,
        disk_id: Uuid,
        size: u64,
    ) {
        // Update our local data
        self.zpools.insert(zpool_id, Zpool::new(zpool_id, disk_id, size));
    }

    /// Returns an immutable reference to all zpools
    pub fn zpools(&self) -> &HashMap<ZpoolUuid, Zpool> {
        &self.zpools
    }

    /// Adds a Dataset to the sled's simulated storage.
    pub async fn insert_dataset(
        &mut self,
        zpool_id: ZpoolUuid,
        dataset_id: Uuid,
    ) -> SocketAddr {
        // Update our local data
        let dataset = self
            .zpools
            .get_mut(&zpool_id)
            .expect("Zpool does not exist")
            .insert_dataset(
                &self.log,
                dataset_id,
                self.crucible_ip,
                self.next_crucible_port,
            );

        self.next_crucible_port += 100;

        dataset.address()
    }

    pub fn get_all_physical_disks(
        &self,
    ) -> Vec<nexus_client::types::PhysicalDiskPutRequest> {
        self.physical_disks
            .iter()
            .map(|(id, disk)| {
                let variant = match disk.variant {
                    DiskVariant::U2 => {
                        nexus_client::types::PhysicalDiskKind::U2
                    }
                    DiskVariant::M2 => {
                        nexus_client::types::PhysicalDiskKind::M2
                    }
                };

                nexus_client::types::PhysicalDiskPutRequest {
                    id: *id,
                    vendor: disk.identity.vendor.clone(),
                    serial: disk.identity.serial.clone(),
                    model: disk.identity.model.clone(),
                    variant,
                    sled_id: self.sled_id,
                }
            })
            .collect()
    }

    pub fn get_all_zpools(&self) -> Vec<nexus_client::types::ZpoolPutRequest> {
        self.zpools
            .values()
            .map(|pool| nexus_client::types::ZpoolPutRequest {
                id: pool.id.into_untyped_uuid(),
                sled_id: self.sled_id,
                physical_disk_id: pool.physical_disk_id,
            })
            .collect()
    }

    pub fn get_all_datasets(
        &self,
        zpool_id: ZpoolUuid,
    ) -> Vec<(Uuid, SocketAddr)> {
        let zpool = self.zpools.get(&zpool_id).expect("Zpool does not exist");

        zpool
            .datasets
            .iter()
            .map(|(id, server)| (*id, server.address()))
            .collect()
    }

    pub async fn get_dataset(
        &self,
        zpool_id: ZpoolUuid,
        dataset_id: Uuid,
    ) -> Arc<CrucibleData> {
        self.zpools
            .get(&zpool_id)
            .expect("Zpool does not exist")
            .datasets
            .get(&dataset_id)
            .expect("Dataset does not exist")
            .data
            .clone()
    }

    pub async fn get_dataset_for_region(
        &self,
        region_id: Uuid,
    ) -> Option<Arc<CrucibleData>> {
        for zpool in self.zpools.values() {
            if let Some(dataset) = zpool.get_dataset_for_region(region_id).await
            {
                return Some(dataset);
            }
        }

        None
    }

    pub async fn get_dataset_for_port(
        &self,
        port: u16,
    ) -> Option<Arc<CrucibleData>> {
        for zpool in self.zpools.values() {
            if let Some(dataset) = zpool.get_dataset_for_port(port).await {
                return Some(dataset);
            }
        }

        None
    }

    pub fn drop_dataset(&mut self, zpool_id: ZpoolUuid, dataset_id: Uuid) {
        self.zpools
            .get_mut(&zpool_id)
            .expect("Zpool does not exist")
            .drop_dataset(dataset_id)
    }
}

/// Simulated crucible pantry
pub struct Pantry {
    pub id: OmicronZoneUuid,
    vcrs: Mutex<HashMap<String, VolumeConstructionRequest>>, // Please rewind!
    sled_agent: Arc<SledAgent>,
    jobs: Mutex<HashSet<String>>,
}

impl Pantry {
    pub fn new(sled_agent: Arc<SledAgent>) -> Self {
        Self {
            id: OmicronZoneUuid::new_v4(),
            vcrs: Mutex::new(HashMap::default()),
            sled_agent,
            jobs: Mutex::new(HashSet::default()),
        }
    }

    pub async fn entry(
        &self,
        volume_id: String,
    ) -> Result<VolumeConstructionRequest, HttpError> {
        let vcrs = self.vcrs.lock().await;
        match vcrs.get(&volume_id) {
            Some(entry) => Ok(entry.clone()),

            None => Err(HttpError::for_not_found(None, volume_id)),
        }
    }

    pub async fn attach(
        &self,
        volume_id: String,
        volume_construction_request: VolumeConstructionRequest,
    ) -> Result<()> {
        let mut vcrs = self.vcrs.lock().await;
        vcrs.insert(volume_id, volume_construction_request);
        Ok(())
    }

    pub async fn is_job_finished(
        &self,
        job_id: String,
    ) -> Result<bool, HttpError> {
        let jobs = self.jobs.lock().await;
        if !jobs.contains(&job_id) {
            return Err(HttpError::for_not_found(None, job_id));
        }
        Ok(true)
    }

    pub async fn get_job_result(
        &self,
        job_id: String,
    ) -> Result<Result<bool>, HttpError> {
        let mut jobs = self.jobs.lock().await;
        if !jobs.contains(&job_id) {
            return Err(HttpError::for_not_found(None, job_id));
        }
        jobs.remove(&job_id);
        Ok(Ok(true))
    }

    pub async fn import_from_url(
        &self,
        volume_id: String,
        _url: String,
        _expected_digest: Option<ExpectedDigest>,
    ) -> Result<String, HttpError> {
        self.entry(volume_id).await?;

        // Make up job
        let mut jobs = self.jobs.lock().await;
        let job_id = Uuid::new_v4().to_string();
        jobs.insert(job_id.clone());

        Ok(job_id)
    }

    pub async fn snapshot(
        &self,
        volume_id: String,
        snapshot_id: String,
    ) -> Result<(), HttpError> {
        // Perform the disk id -> region id mapping just as was done by during
        // the simulated instance ensure, then call
        // [`instance_issue_disk_snapshot_request`] as the snapshot logic is the
        // same.
        let vcrs = self.vcrs.lock().await;
        let volume_construction_request = vcrs.get(&volume_id).unwrap();

        self.sled_agent
            .map_disk_ids_to_region_ids(&volume_construction_request)
            .await?;

        self.sled_agent
            .instance_issue_disk_snapshot_request(
                InstanceUuid::new_v4(), // instance id, not used by function
                volume_id.parse().unwrap(),
                snapshot_id.parse().unwrap(),
            )
            .await
            .map_err(|e| HttpError::for_internal_error(e.to_string()))
    }

    pub async fn bulk_write(
        &self,
        volume_id: String,
        offset: u64,
        data: Vec<u8>,
    ) -> Result<(), HttpError> {
        let vcr = self.entry(volume_id).await?;

        // Currently, Nexus will only make volumes where the first subvolume is
        // a Region. This will change in the future!
        let (region_block_size, region_size) = match vcr {
            VolumeConstructionRequest::Volume { sub_volumes, .. } => {
                match sub_volumes[0] {
                    VolumeConstructionRequest::Region {
                        block_size,
                        blocks_per_extent,
                        extent_count,
                        ..
                    } => (
                        block_size,
                        block_size
                            * blocks_per_extent
                            * u64::from(extent_count),
                    ),

                    _ => {
                        panic!("unexpected Volume layout");
                    }
                }
            }

            _ => {
                panic!("unexpected Volume layout");
            }
        };

        if (offset % region_block_size) != 0 {
            return Err(HttpError::for_bad_request(
                None,
                "offset not multiple of block size!".to_string(),
            ));
        }

        if (data.len() as u64 % region_block_size) != 0 {
            return Err(HttpError::for_bad_request(
                None,
                "data length not multiple of block size!".to_string(),
            ));
        }

        if (offset + data.len() as u64) > region_size {
            return Err(HttpError::for_bad_request(
                None,
                "offset + data length off end of region!".to_string(),
            ));
        }

        Ok(())
    }

    pub async fn scrub(&self, volume_id: String) -> Result<String, HttpError> {
        self.entry(volume_id).await?;

        // Make up job
        let mut jobs = self.jobs.lock().await;
        let job_id = Uuid::new_v4().to_string();
        jobs.insert(job_id.clone());

        Ok(job_id)
    }

    pub async fn detach(&self, volume_id: String) -> Result<()> {
        let mut vcrs = self.vcrs.lock().await;
        vcrs.remove(&volume_id);
        Ok(())
    }
}

pub struct PantryServer {
    pub server: dropshot::HttpServer<Arc<Pantry>>,
    pub pantry: Arc<Pantry>,
}

impl PantryServer {
    pub async fn new(
        log: Logger,
        ip: IpAddr,
        sled_agent: Arc<SledAgent>,
    ) -> Self {
        let pantry = Arc::new(Pantry::new(sled_agent));

        let server = dropshot::HttpServerStarter::new(
            &dropshot::ConfigDropshot {
                bind_address: SocketAddr::new(ip, 0),
                // This has to be large enough to support:
                // - bulk writes into disks
                request_body_max_bytes: 8192 * 1024,
                default_handler_task_mode: HandlerTaskMode::Detached,
                log_headers: vec![],
            },
            super::http_entrypoints_pantry::api(),
            pantry.clone(),
            &log.new(o!("component" => "dropshot")),
        )
        .expect("Could not initialize pantry server")
        .start();

        info!(&log, "Started Simulated Crucible Pantry"; "address" => server.local_addr());

        PantryServer { server, pantry }
    }

    pub fn addr(&self) -> SocketAddr {
        self.server.local_addr()
    }
}<|MERGE_RESOLUTION|>--- conflicted
+++ resolved
@@ -18,13 +18,9 @@
 use dropshot::HandlerTaskMode;
 use dropshot::HttpError;
 use futures::lock::Mutex;
-<<<<<<< HEAD
-use omicron_common::disk::DatasetsConfig;
-=======
 use omicron_common::disk::DatasetManagementStatus;
 use omicron_common::disk::DatasetsConfig;
 use omicron_common::disk::DatasetsManagementResult;
->>>>>>> 0f8150fa
 use omicron_common::disk::DiskIdentity;
 use omicron_common::disk::DiskManagementStatus;
 use omicron_common::disk::DiskVariant;
@@ -35,13 +31,6 @@
 use omicron_uuid_kinds::OmicronZoneUuid;
 use omicron_uuid_kinds::ZpoolUuid;
 use propolis_client::types::VolumeConstructionRequest;
-<<<<<<< HEAD
-use sled_storage::resources::DatasetManagementStatus;
-use sled_storage::resources::DatasetsManagementResult;
-use sled_storage::resources::DiskManagementStatus;
-use sled_storage::resources::DisksManagementResult;
-=======
->>>>>>> 0f8150fa
 use slog::Logger;
 use std::collections::HashMap;
 use std::collections::HashSet;
@@ -597,13 +586,9 @@
         &self.physical_disks
     }
 
-<<<<<<< HEAD
-    pub async fn datasets_list(&self) -> Result<DatasetsConfig, HttpError> {
-=======
     pub async fn datasets_config_list(
         &self,
     ) -> Result<DatasetsConfig, HttpError> {
->>>>>>> 0f8150fa
         let Some(config) = self.dataset_config.as_ref() else {
             return Err(HttpError::for_not_found(
                 None,
