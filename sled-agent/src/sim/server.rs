// This Source Code Form is subject to the terms of the Mozilla Public
// License, v. 2.0. If a copy of the MPL was not distributed with this
// file, You can obtain one at https://mozilla.org/MPL/2.0/.

//! Library interface to the sled agent

use super::config::{Config, NexusAddressSource};
use super::http_entrypoints::api as http_api;
use super::sled_agent::SledAgent;
use super::storage::PantryServer;
use crate::nexus::d2n_params;
use crate::nexus::LazyNexusClient;
use anyhow::anyhow;
use crucible_agent_client::types::State as RegionState;
use internal_dns::ServiceName;
use nexus_client::types as NexusTypes;
use nexus_client::types::{IpRange, Ipv4Range, Ipv6Range};
use omicron_common::address::DNS_OPTE_IPV4_SUBNET;
use omicron_common::address::NEXUS_OPTE_IPV4_SUBNET;
use omicron_common::api::external::MacAddr;
use omicron_common::backoff::{
    retry_notify, retry_policy_internal_service_aggressive, BackoffError,
};
use omicron_common::nexus_config::NUM_INITIAL_RESERVED_IP_ADDRESSES;
use slog::{info, Drain, Logger};
use std::net::IpAddr;
use std::net::SocketAddr;
use std::net::SocketAddrV6;
use std::sync::Arc;
use uuid::Uuid;

/// Packages up a [`SledAgent`], running the sled agent API under a Dropshot
/// server wired up to the sled agent
pub struct Server {
    // Configuration used to start server
    config: Config,
    log: Logger,

    /// underlying sled agent
    pub sled_agent: Arc<SledAgent>,
    /// dropshot server for the API
    pub http_server: dropshot::HttpServer<Arc<SledAgent>>,
    /// simulated pantry server
    pub pantry_server: Option<PantryServer>,
}

impl Server {
    pub async fn start(
        config: &Config,
        log: &Logger,
    ) -> Result<Server, anyhow::Error> {
        info!(log, "setting up sled agent server");

        let dns_address = match config.nexus_address_source {
            NexusAddressSource::FromDns { internal_dns_address } => {
                internal_dns_address
            }
        };
        let lazy_nexus_client =
            LazyNexusClient::new_from_addrs(log.clone(), vec![dns_address])?;

        let sa_log = log.new(o!(
            "component" => "SledAgent",
            "server" => config.id.clone().to_string()
        ));
        let sled_agent = SledAgent::new_simulated_with_id(
            &config,
            sa_log,
            lazy_nexus_client.clone(),
        )
        .await;

        let dropshot_log = log.new(o!("component" => "dropshot"));
        let http_server = dropshot::HttpServerStarter::new(
            &config.dropshot,
            http_api(),
            sled_agent.clone(),
            &dropshot_log,
        )
        .map_err(|error| anyhow!("initializing server: {}", error))?
        .start();

        // Notify the control plane that we're up, and continue trying this
        // until it succeeds. We retry with an randomized, capped exponential
        // backoff.
        //
        // TODO-robustness if this returns a 400 error, we probably want to
        // return a permanent error from the `notify_nexus` closure.
        let sa_address = http_server.local_addr();
        let notify_nexus = || async {
            debug!(log, "contacting server nexus");
            lazy_nexus_client
                .get()
                .await
                .map_err(|e| anyhow!(e))
                .map_err(BackoffError::transient)?
                .sled_agent_put(
                    &config.id,
                    &NexusTypes::SledAgentStartupInfo {
                        sa_address: sa_address.to_string(),
                        role: NexusTypes::SledRole::Gimlet,
                        baseboard: NexusTypes::Baseboard {
                            serial_number: format!(
                                "Simulated sled {}",
                                config.id
                            ),
                            part_number: String::from("Unknown"),
                            revision: 0,
                        },
                        usable_hardware_threads: config
                            .hardware
                            .hardware_threads,
                        usable_physical_ram: NexusTypes::ByteCount::try_from(
                            config.hardware.physical_ram,
                        )
                        .unwrap(),
                        reservoir_size: NexusTypes::ByteCount::try_from(
                            config.hardware.reservoir_ram,
                        )
                        .unwrap(),
                    },
                )
                .await
                .map_err(|e| anyhow!(e))
                .map_err(BackoffError::transient)
        };
        let log_notification_failure = |error, delay| {
            warn!(log, "failed to contact nexus, will retry in {:?}", delay;
                "error" => ?error);
        };
        retry_notify(
            retry_policy_internal_service_aggressive(),
            notify_nexus,
            log_notification_failure,
        )
        .await
        .expect("Expected an infinite retry loop contacting Nexus");

        let mut datasets = vec![];
        // Create all the Zpools requested by the config, and allocate a single
        // Crucible dataset for each. This emulates the setup we expect to have
        // on the physical rack.
        for zpool in &config.storage.zpools {
            let zpool_id = Uuid::new_v4();
            let vendor = "synthetic-vendor".to_string();
            let serial = format!("synthetic-serial-{zpool_id}");
            let model = "synthetic-model".to_string();
            sled_agent
                .create_external_physical_disk(
                    vendor.clone(),
                    serial.clone(),
                    model.clone(),
                )
                .await;

            sled_agent
                .create_zpool(zpool_id, vendor, serial, model, zpool.size)
                .await;
            let dataset_id = Uuid::new_v4();
            let address =
                sled_agent.create_crucible_dataset(zpool_id, dataset_id).await;

            datasets.push(NexusTypes::DatasetCreateRequest {
                zpool_id,
                dataset_id,
                request: NexusTypes::DatasetPutRequest {
                    address: address.to_string(),
                    kind: NexusTypes::DatasetKind::Crucible,
                },
            });

            // Whenever Nexus tries to allocate a region, it should complete
            // immediately. What efficiency!
            let crucible =
                sled_agent.get_crucible_dataset(zpool_id, dataset_id).await;
            crucible
                .set_create_callback(Box::new(|_| RegionState::Created))
                .await;
        }

        Ok(Server {
            config: config.clone(),
            log: log.clone(),
            sled_agent,
            http_server,
            pantry_server: None,
        })
    }

    /// Starts the pantry service and add it to the DNS config builder
    pub async fn start_pantry(&mut self) -> &PantryServer {
        // Create the simulated Pantry
        let pantry_server = PantryServer::new(
            self.log.new(o!("kind" => "pantry")),
            self.config.storage.ip,
            self.sled_agent.clone(),
        )
        .await;
<<<<<<< HEAD
        self.pantry_server = Some(pantry_server);
        self.pantry_server.as_ref().unwrap()
=======

        // Start the internal DNS server, insert the simulated Pantry DNS
        // record
        let dns_server_storage_dir =
            tempfile::tempdir().map_err(|e| e.to_string())?;

        let dns_log = log.new(o!("kind" => "dns"));

        let store = dns_server::storage::Store::new(
            log.new(o!("component" => "store")),
            &dns_server::storage::Config {
                keep_old_generations: 3,
                storage_path: dns_server_storage_dir
                    .path()
                    .to_string_lossy()
                    .to_string()
                    .into(),
            },
        )
        .context("initializing DNS storage")
        .map_err(|e| e.to_string())?;

        let (dns_server, dns_dropshot_server) = dns_server::start_servers(
            dns_log,
            store,
            &dns_server::dns_server::Config {
                bind_address: "[::1]:0".parse().unwrap(),
            },
            &dropshot::ConfigDropshot {
                bind_address: "[::1]:0".parse().unwrap(),
                ..Default::default()
            },
        )
        .await
        .map_err(|e| e.to_string())?;

        // Insert SRV and AAAA record for Crucible Pantry
        let mut dns = internal_dns::DnsConfigBuilder::new();
        let pantry_zone_id = pantry_server.server.app_private().id;
        let pantry_addr = match pantry_server.addr() {
            SocketAddr::V6(v6) => v6,
            SocketAddr::V4(_) => {
                panic!("pantry address must be IPv6");
            }
        };
        let pantry_zone = dns
            .host_zone(pantry_zone_id, *pantry_addr.ip())
            .expect("failed to set up DNS");
        dns.service_backend_zone(
            ServiceName::CruciblePantry,
            &pantry_zone,
            pantry_addr.port(),
        )
        .expect("failed to set up DNS");

        let dns_config = dns.build();
        let dns_config_client = dns_service_client::Client::new(
            &format!("http://{}", dns_dropshot_server.local_addr()),
            log.clone(),
        );
        dns_config_client
            .dns_config_put(&dns_config)
            .await
            .context("initializing DNS")
            .map_err(|e| e.to_string())?;

        // Record the internal DNS server as though RSS had provisioned it so
        // that Nexus knows about it.
        if let SocketAddr::V4(_) = dns_server.local_address() {
            panic!("expected internal DNS server to have IPv6 address");
        }
        let http_bound = match dns_dropshot_server.local_addr() {
            SocketAddr::V4(_) => panic!(
                "expected internal DNS config (HTTP) server to have IPv6 address"
            ),
            SocketAddr::V6(a) => a,
        };
        let mut services = vec![NexusTypes::ServicePutRequest {
            address: http_bound.to_string(),
            kind: NexusTypes::ServiceKind::InternalDns,
            service_id: Uuid::new_v4(),
            sled_id: config.id,
            zone_id: Some(Uuid::new_v4()),
        }];

        let mut internal_services_ip_pool_ranges = vec![];
        if let Some(nexus_external_addr) = rss_args.nexus_external_addr {
            let ip = nexus_external_addr.ip();

            services.push(NexusTypes::ServicePutRequest {
                address: config.nexus_address.to_string(),
                kind: NexusTypes::ServiceKind::Nexus {
                    external_address: ip,
                    nic: NexusTypes::ServiceNic {
                        id: Uuid::new_v4(),
                        name: "nexus".parse().unwrap(),
                        ip: NEXUS_OPTE_IPV4_SUBNET
                            .nth(NUM_INITIAL_RESERVED_IP_ADDRESSES as u32 + 1)
                            .unwrap()
                            .into(),
                        mac: MacAddr::random_system(),
                    },
                },
                service_id: Uuid::new_v4(),
                sled_id: config.id,
                zone_id: Some(Uuid::new_v4()),
            });

            internal_services_ip_pool_ranges.push(match ip {
                IpAddr::V4(addr) => {
                    IpRange::V4(Ipv4Range { first: addr, last: addr })
                }
                IpAddr::V6(addr) => {
                    IpRange::V6(Ipv6Range { first: addr, last: addr })
                }
            });
        }

        if let Some(external_dns_internal_addr) =
            rss_args.external_dns_internal_addr
        {
            let ip = *external_dns_internal_addr.ip();
            services.push(NexusTypes::ServicePutRequest {
                address: external_dns_internal_addr.to_string(),
                kind: NexusTypes::ServiceKind::ExternalDns {
                    external_address: ip.into(),
                    nic: NexusTypes::ServiceNic {
                        id: Uuid::new_v4(),
                        name: "external-dns".parse().unwrap(),
                        ip: DNS_OPTE_IPV4_SUBNET
                            .nth(NUM_INITIAL_RESERVED_IP_ADDRESSES as u32 + 1)
                            .unwrap()
                            .into(),
                        mac: MacAddr::random_system(),
                    },
                },
                service_id: Uuid::new_v4(),
                sled_id: config.id,
                zone_id: Some(Uuid::new_v4()),
            });

            internal_services_ip_pool_ranges
                .push(IpRange::V6(Ipv6Range { first: ip, last: ip }));
        }

        let recovery_silo = NexusTypes::RecoverySiloConfig {
            silo_name: "demo-silo".parse().unwrap(),
            user_name: "demo-privileged".parse().unwrap(),
            // The following is a hash for the password "oxide".  This is
            // (obviously) only intended for transient deployments in
            // development with no sensitive data or resources.  You can change
            // this value to any other supported hash.  The only thing that
            // needs to be changed with this hash are the instructions given to
            // individuals running this program who then want to log in as this
            // user.  For more on what's supported, see the API docs for this
            // type and the specific constraints in the omicron-passwords crate.
            user_password_hash: "$argon2id$v=19$m=98304,t=13,p=1$\
            RUlWc0ZxaHo0WFdrN0N6ZQ$S8p52j85GPvMhR/ek3GL0el/oProgTwWpHJZ8lsQQoY"
                .parse()
                .unwrap(),
        };

        let certs = match &rss_args.tls_certificate {
            Some(c) => vec![c.clone()],
            None => vec![],
        };

        let rack_init_request = NexusTypes::RackInitializationRequest {
            services,
            datasets,
            internal_services_ip_pool_ranges,
            certs,
            internal_dns_zone_config: d2n_params(&dns_config),
            external_dns_zone_name:
                internal_dns::names::DNS_ZONE_EXTERNAL_TESTING.to_owned(),
            recovery_silo,
            external_port_count: 1,
            rack_network_config: None,
        };

        Ok((
            Server {
                sled_agent,
                http_server,
                pantry_server,
                dns_server_storage_dir,
                dns_server,
                dns_dropshot_server,
            },
            rack_init_request,
        ))
>>>>>>> f79b0fe9
    }

    /// Wait for the given server to shut down
    ///
    /// Note that this doesn't initiate a graceful shutdown, so if you call this
    /// immediately after calling `start()`, the program will block indefinitely
    /// or until something else initiates a graceful shutdown.
    pub async fn wait_for_finish(self) -> Result<(), anyhow::Error> {
        self.http_server.await.map_err(|err| anyhow!(err))
    }
}

async fn handoff_to_nexus(
    log: &Logger,
    config: &Config,
    request: &NexusTypes::RackInitializationRequest,
) -> Result<(), anyhow::Error> {
    let dns_address = match config.nexus_address_source {
        NexusAddressSource::FromDns { internal_dns_address } => {
            internal_dns_address
        }
    };
    let lazy_nexus_client =
        LazyNexusClient::new_from_addrs(log.clone(), vec![dns_address])?;
    let rack_id = uuid::uuid!("c19a698f-c6f9-4a17-ae30-20d711b8f7dc");

    let notify_nexus = || async {
        lazy_nexus_client
            .get()
            .await
            .map_err(|e| anyhow!(e))
            .map_err(BackoffError::transient)?
            .rack_initialization_complete(&rack_id, &request)
            .await
            .map_err(|e| anyhow!(e))
            .map_err(BackoffError::transient)
    };
    let log_failure = |err, _| {
        info!(log, "Failed to handoff to nexus: {err}");
    };
    retry_notify(
        retry_policy_internal_service_aggressive(),
        notify_nexus,
        log_failure,
    )
    .await?;
    Ok(())
}

/// RSS-related arguments for the simulated sled agent
#[derive(Default)]
pub struct RssArgs {
    /// Specify the external address of Nexus so that we can include it in
    /// external DNS
    pub nexus_external_addr: Option<SocketAddr>,
    /// Specify the (internal) address of an external DNS server so that Nexus
    /// will know about it and keep it up to date
    pub external_dns_internal_addr: Option<SocketAddrV6>,
    /// Specify a certificate and associated private key for the initial Silo's
    /// initial TLS certificates
    pub tls_certificate: Option<NexusTypes::Certificate>,
}

/// Run an instance of the `Server` which is able to handoff to Nexus.
///
/// This starts:
/// - A Sled Agent
/// - An Internal DNS server
/// - A Crucible Pantry
///
/// And performs the following actions, similar to the Rack Setup Service:
/// - Populates the Internal DNS server with records
/// - Performs handoff to Nexus
pub async fn run_standalone_server(
    config: &Config,
    rss_args: &RssArgs,
) -> Result<(), anyhow::Error> {
    let (drain, registration) = slog_dtrace::with_drain(
        config
            .log
            .to_logger("sled-agent")
            .map_err(|message| anyhow!("initializing logger: {}", message))?,
    );
    let log = slog::Logger::root(drain.fuse(), slog::o!());
    if let slog_dtrace::ProbeRegistration::Failed(e) = registration {
        let msg = format!("failed to register DTrace probes: {}", e);
        error!(log, "{}", msg);
        return Err(anyhow!(msg));
    } else {
        debug!(log, "registered DTrace probes");
    }

    // Start the sled agent
    let mut server = Server::start(config, &log).await?;
    info!(log, "sled agent started successfully");

    // Start the Internal DNS server
    let dns = dns_server::InMemoryServer::new(&log).await?;
    let mut dns_config_builder = internal_dns::DnsConfigBuilder::new();

    // Start the Crucible Pantry
    let pantry_server = server.start_pantry().await;

    // Insert SRV and AAAA record for Crucible Pantry
    let pantry_zone_id = pantry_server.server.app_private().id;
    let pantry_addr = match pantry_server.addr() {
        SocketAddr::V6(v6) => v6,
        SocketAddr::V4(_) => {
            panic!("pantry address must be IPv6");
        }
    };
    let pantry_zone = dns_config_builder
        .host_zone(pantry_zone_id, *pantry_addr.ip())
        .expect("failed to set up DNS");
    dns_config_builder
        .service_backend_zone(
            ServiceName::CruciblePantry,
            &pantry_zone,
            pantry_addr.port(),
        )
        .expect("failed to set up DNS");

    // Initialize the internal DNS entries
    let dns_config = dns_config_builder.build();
    dns.initialize_with_config(&log, &dns_config).await?;
    drop(pantry_server);

    // Record the internal DNS server as though RSS had provisioned it so
    // that Nexus knows about it.
    let dns_bound = match dns.server.local_address() {
        SocketAddr::V4(_) => panic!("did not expect v4 address"),
        SocketAddr::V6(a) => *a,
    };
    let http_bound = match dns.dropshot_server.local_addr() {
        SocketAddr::V4(_) => panic!("did not expect v4 address"),
        SocketAddr::V6(a) => a,
    };
    let mut services = vec![
        NexusTypes::ServicePutRequest {
            address: dns_bound.to_string(),
            kind: NexusTypes::ServiceKind::InternalDns,
            service_id: Uuid::new_v4(),
            sled_id: config.id,
            zone_id: Some(Uuid::new_v4()),
        },
        NexusTypes::ServicePutRequest {
            address: http_bound.to_string(),
            kind: NexusTypes::ServiceKind::InternalDnsConfig,
            service_id: Uuid::new_v4(),
            sled_id: config.id,
            zone_id: Some(Uuid::new_v4()),
        },
    ];

    let mut internal_services_ip_pool_ranges = vec![];
    if let Some(nexus_external_addr) = rss_args.nexus_external_addr {
        let ip = nexus_external_addr.ip();

        let dns_address = match config.nexus_address_source {
            NexusAddressSource::FromDns { internal_dns_address } => {
                internal_dns_address
            }
        };
        let lazy_nexus_client =
            LazyNexusClient::new_from_addrs(log.clone(), vec![dns_address])?;
        let address: SocketAddr = lazy_nexus_client
            .get_addr()
            .await
            .expect("Failed to lookup Nexus")
            .into();

        services.push(NexusTypes::ServicePutRequest {
            address: address.to_string(),
            kind: NexusTypes::ServiceKind::Nexus { external_address: ip },
            service_id: Uuid::new_v4(),
            sled_id: config.id,
            zone_id: Some(Uuid::new_v4()),
        });

        internal_services_ip_pool_ranges.push(match ip {
            IpAddr::V4(addr) => {
                IpRange::V4(Ipv4Range { first: addr, last: addr })
            }
            IpAddr::V6(addr) => {
                IpRange::V6(Ipv6Range { first: addr, last: addr })
            }
        });
    }

    if let Some(external_dns_internal_addr) =
        rss_args.external_dns_internal_addr
    {
        services.push(NexusTypes::ServicePutRequest {
            address: external_dns_internal_addr.to_string(),
            kind: NexusTypes::ServiceKind::ExternalDnsConfig,
            service_id: Uuid::new_v4(),
            sled_id: config.id,
            zone_id: Some(Uuid::new_v4()),
        });
    }

    let recovery_silo = NexusTypes::RecoverySiloConfig {
        silo_name: "demo-silo".parse().unwrap(),
        user_name: "demo-privileged".parse().unwrap(),
        // The following is a hash for the password "oxide".  This is
        // (obviously) only intended for transient deployments in
        // development with no sensitive data or resources.  You can change
        // this value to any other supported hash.  The only thing that
        // needs to be changed with this hash are the instructions given to
        // individuals running this program who then want to log in as this
        // user.  For more on what's supported, see the API docs for this
        // type and the specific constraints in the nexus-passwords crate.
        user_password_hash: "$argon2id$v=19$m=98304,t=13,p=1$\
        RUlWc0ZxaHo0WFdrN0N6ZQ$S8p52j85GPvMhR/ek3GL0el/oProgTwWpHJZ8lsQQoY"
            .parse()
            .unwrap(),
    };

    let mut datasets = vec![];
    for zpool_id in server.sled_agent.get_zpools().await {
        for (dataset_id, address) in
            server.sled_agent.get_datasets(zpool_id).await
        {
            datasets.push(NexusTypes::DatasetCreateRequest {
                zpool_id,
                dataset_id,
                request: NexusTypes::DatasetPutRequest {
                    address: address.to_string(),
                    kind: NexusTypes::DatasetKind::Crucible,
                },
            });
        }
    }

    let rack_init_request = NexusTypes::RackInitializationRequest {
        services,
        datasets,
        internal_services_ip_pool_ranges,
        certs: vec![],
        internal_dns_zone_config: d2n_params(&dns_config),
        external_dns_zone_name: internal_dns::names::DNS_ZONE_EXTERNAL_TESTING
            .to_owned(),
        recovery_silo,
    };

    handoff_to_nexus(&log, &config, &rack_init_request).await?;
    info!(log, "Handoff to Nexus is complete");

    server.wait_for_finish().await
}<|MERGE_RESOLUTION|>--- conflicted
+++ resolved
@@ -196,202 +196,8 @@
             self.sled_agent.clone(),
         )
         .await;
-<<<<<<< HEAD
         self.pantry_server = Some(pantry_server);
         self.pantry_server.as_ref().unwrap()
-=======
-
-        // Start the internal DNS server, insert the simulated Pantry DNS
-        // record
-        let dns_server_storage_dir =
-            tempfile::tempdir().map_err(|e| e.to_string())?;
-
-        let dns_log = log.new(o!("kind" => "dns"));
-
-        let store = dns_server::storage::Store::new(
-            log.new(o!("component" => "store")),
-            &dns_server::storage::Config {
-                keep_old_generations: 3,
-                storage_path: dns_server_storage_dir
-                    .path()
-                    .to_string_lossy()
-                    .to_string()
-                    .into(),
-            },
-        )
-        .context("initializing DNS storage")
-        .map_err(|e| e.to_string())?;
-
-        let (dns_server, dns_dropshot_server) = dns_server::start_servers(
-            dns_log,
-            store,
-            &dns_server::dns_server::Config {
-                bind_address: "[::1]:0".parse().unwrap(),
-            },
-            &dropshot::ConfigDropshot {
-                bind_address: "[::1]:0".parse().unwrap(),
-                ..Default::default()
-            },
-        )
-        .await
-        .map_err(|e| e.to_string())?;
-
-        // Insert SRV and AAAA record for Crucible Pantry
-        let mut dns = internal_dns::DnsConfigBuilder::new();
-        let pantry_zone_id = pantry_server.server.app_private().id;
-        let pantry_addr = match pantry_server.addr() {
-            SocketAddr::V6(v6) => v6,
-            SocketAddr::V4(_) => {
-                panic!("pantry address must be IPv6");
-            }
-        };
-        let pantry_zone = dns
-            .host_zone(pantry_zone_id, *pantry_addr.ip())
-            .expect("failed to set up DNS");
-        dns.service_backend_zone(
-            ServiceName::CruciblePantry,
-            &pantry_zone,
-            pantry_addr.port(),
-        )
-        .expect("failed to set up DNS");
-
-        let dns_config = dns.build();
-        let dns_config_client = dns_service_client::Client::new(
-            &format!("http://{}", dns_dropshot_server.local_addr()),
-            log.clone(),
-        );
-        dns_config_client
-            .dns_config_put(&dns_config)
-            .await
-            .context("initializing DNS")
-            .map_err(|e| e.to_string())?;
-
-        // Record the internal DNS server as though RSS had provisioned it so
-        // that Nexus knows about it.
-        if let SocketAddr::V4(_) = dns_server.local_address() {
-            panic!("expected internal DNS server to have IPv6 address");
-        }
-        let http_bound = match dns_dropshot_server.local_addr() {
-            SocketAddr::V4(_) => panic!(
-                "expected internal DNS config (HTTP) server to have IPv6 address"
-            ),
-            SocketAddr::V6(a) => a,
-        };
-        let mut services = vec![NexusTypes::ServicePutRequest {
-            address: http_bound.to_string(),
-            kind: NexusTypes::ServiceKind::InternalDns,
-            service_id: Uuid::new_v4(),
-            sled_id: config.id,
-            zone_id: Some(Uuid::new_v4()),
-        }];
-
-        let mut internal_services_ip_pool_ranges = vec![];
-        if let Some(nexus_external_addr) = rss_args.nexus_external_addr {
-            let ip = nexus_external_addr.ip();
-
-            services.push(NexusTypes::ServicePutRequest {
-                address: config.nexus_address.to_string(),
-                kind: NexusTypes::ServiceKind::Nexus {
-                    external_address: ip,
-                    nic: NexusTypes::ServiceNic {
-                        id: Uuid::new_v4(),
-                        name: "nexus".parse().unwrap(),
-                        ip: NEXUS_OPTE_IPV4_SUBNET
-                            .nth(NUM_INITIAL_RESERVED_IP_ADDRESSES as u32 + 1)
-                            .unwrap()
-                            .into(),
-                        mac: MacAddr::random_system(),
-                    },
-                },
-                service_id: Uuid::new_v4(),
-                sled_id: config.id,
-                zone_id: Some(Uuid::new_v4()),
-            });
-
-            internal_services_ip_pool_ranges.push(match ip {
-                IpAddr::V4(addr) => {
-                    IpRange::V4(Ipv4Range { first: addr, last: addr })
-                }
-                IpAddr::V6(addr) => {
-                    IpRange::V6(Ipv6Range { first: addr, last: addr })
-                }
-            });
-        }
-
-        if let Some(external_dns_internal_addr) =
-            rss_args.external_dns_internal_addr
-        {
-            let ip = *external_dns_internal_addr.ip();
-            services.push(NexusTypes::ServicePutRequest {
-                address: external_dns_internal_addr.to_string(),
-                kind: NexusTypes::ServiceKind::ExternalDns {
-                    external_address: ip.into(),
-                    nic: NexusTypes::ServiceNic {
-                        id: Uuid::new_v4(),
-                        name: "external-dns".parse().unwrap(),
-                        ip: DNS_OPTE_IPV4_SUBNET
-                            .nth(NUM_INITIAL_RESERVED_IP_ADDRESSES as u32 + 1)
-                            .unwrap()
-                            .into(),
-                        mac: MacAddr::random_system(),
-                    },
-                },
-                service_id: Uuid::new_v4(),
-                sled_id: config.id,
-                zone_id: Some(Uuid::new_v4()),
-            });
-
-            internal_services_ip_pool_ranges
-                .push(IpRange::V6(Ipv6Range { first: ip, last: ip }));
-        }
-
-        let recovery_silo = NexusTypes::RecoverySiloConfig {
-            silo_name: "demo-silo".parse().unwrap(),
-            user_name: "demo-privileged".parse().unwrap(),
-            // The following is a hash for the password "oxide".  This is
-            // (obviously) only intended for transient deployments in
-            // development with no sensitive data or resources.  You can change
-            // this value to any other supported hash.  The only thing that
-            // needs to be changed with this hash are the instructions given to
-            // individuals running this program who then want to log in as this
-            // user.  For more on what's supported, see the API docs for this
-            // type and the specific constraints in the omicron-passwords crate.
-            user_password_hash: "$argon2id$v=19$m=98304,t=13,p=1$\
-            RUlWc0ZxaHo0WFdrN0N6ZQ$S8p52j85GPvMhR/ek3GL0el/oProgTwWpHJZ8lsQQoY"
-                .parse()
-                .unwrap(),
-        };
-
-        let certs = match &rss_args.tls_certificate {
-            Some(c) => vec![c.clone()],
-            None => vec![],
-        };
-
-        let rack_init_request = NexusTypes::RackInitializationRequest {
-            services,
-            datasets,
-            internal_services_ip_pool_ranges,
-            certs,
-            internal_dns_zone_config: d2n_params(&dns_config),
-            external_dns_zone_name:
-                internal_dns::names::DNS_ZONE_EXTERNAL_TESTING.to_owned(),
-            recovery_silo,
-            external_port_count: 1,
-            rack_network_config: None,
-        };
-
-        Ok((
-            Server {
-                sled_agent,
-                http_server,
-                pantry_server,
-                dns_server_storage_dir,
-                dns_server,
-                dns_dropshot_server,
-            },
-            rack_init_request,
-        ))
->>>>>>> f79b0fe9
     }
 
     /// Wait for the given server to shut down
@@ -517,34 +323,20 @@
     // Initialize the internal DNS entries
     let dns_config = dns_config_builder.build();
     dns.initialize_with_config(&log, &dns_config).await?;
-    drop(pantry_server);
 
     // Record the internal DNS server as though RSS had provisioned it so
     // that Nexus knows about it.
-    let dns_bound = match dns.server.local_address() {
-        SocketAddr::V4(_) => panic!("did not expect v4 address"),
-        SocketAddr::V6(a) => *a,
-    };
     let http_bound = match dns.dropshot_server.local_addr() {
         SocketAddr::V4(_) => panic!("did not expect v4 address"),
         SocketAddr::V6(a) => a,
     };
-    let mut services = vec![
-        NexusTypes::ServicePutRequest {
-            address: dns_bound.to_string(),
-            kind: NexusTypes::ServiceKind::InternalDns,
-            service_id: Uuid::new_v4(),
-            sled_id: config.id,
-            zone_id: Some(Uuid::new_v4()),
-        },
-        NexusTypes::ServicePutRequest {
-            address: http_bound.to_string(),
-            kind: NexusTypes::ServiceKind::InternalDnsConfig,
-            service_id: Uuid::new_v4(),
-            sled_id: config.id,
-            zone_id: Some(Uuid::new_v4()),
-        },
-    ];
+    let mut services = vec![NexusTypes::ServicePutRequest {
+        address: http_bound.to_string(),
+        kind: NexusTypes::ServiceKind::InternalDns,
+        service_id: Uuid::new_v4(),
+        sled_id: config.id,
+        zone_id: Some(Uuid::new_v4()),
+    }];
 
     let mut internal_services_ip_pool_ranges = vec![];
     if let Some(nexus_external_addr) = rss_args.nexus_external_addr {
@@ -565,7 +357,18 @@
 
         services.push(NexusTypes::ServicePutRequest {
             address: address.to_string(),
-            kind: NexusTypes::ServiceKind::Nexus { external_address: ip },
+            kind: NexusTypes::ServiceKind::Nexus {
+                external_address: ip,
+                nic: NexusTypes::ServiceNic {
+                    id: Uuid::new_v4(),
+                    name: "nexus".parse().unwrap(),
+                    ip: NEXUS_OPTE_IPV4_SUBNET
+                        .nth(NUM_INITIAL_RESERVED_IP_ADDRESSES as u32 + 1)
+                        .unwrap()
+                        .into(),
+                    mac: MacAddr::random_system(),
+                },
+            },
             service_id: Uuid::new_v4(),
             sled_id: config.id,
             zone_id: Some(Uuid::new_v4()),
@@ -584,9 +387,21 @@
     if let Some(external_dns_internal_addr) =
         rss_args.external_dns_internal_addr
     {
+        let ip = *external_dns_internal_addr.ip();
         services.push(NexusTypes::ServicePutRequest {
             address: external_dns_internal_addr.to_string(),
-            kind: NexusTypes::ServiceKind::ExternalDnsConfig,
+            kind: NexusTypes::ServiceKind::ExternalDns {
+                external_address: ip.into(),
+                nic: NexusTypes::ServiceNic {
+                    id: Uuid::new_v4(),
+                    name: "external-dns".parse().unwrap(),
+                    ip: DNS_OPTE_IPV4_SUBNET
+                        .nth(NUM_INITIAL_RESERVED_IP_ADDRESSES as u32 + 1)
+                        .unwrap()
+                        .into(),
+                    mac: MacAddr::random_system(),
+                },
+            },
             service_id: Uuid::new_v4(),
             sled_id: config.id,
             zone_id: Some(Uuid::new_v4()),
@@ -626,15 +441,22 @@
         }
     }
 
+    let certs = match &rss_args.tls_certificate {
+        Some(c) => vec![c.clone()],
+        None => vec![],
+    };
+
     let rack_init_request = NexusTypes::RackInitializationRequest {
         services,
         datasets,
         internal_services_ip_pool_ranges,
-        certs: vec![],
+        certs,
         internal_dns_zone_config: d2n_params(&dns_config),
         external_dns_zone_name: internal_dns::names::DNS_ZONE_EXTERNAL_TESTING
             .to_owned(),
         recovery_silo,
+        external_port_count: 1,
+        rack_network_config: None,
     };
 
     handoff_to_nexus(&log, &config, &rack_init_request).await?;
