--- conflicted
+++ resolved
@@ -69,13 +69,9 @@
     pub v2p_mappings: Mutex<HashMap<Uuid, Vec<SetVirtualNetworkInterfaceHost>>>,
     mock_propolis:
         Mutex<Option<(HttpServer<Arc<PropolisContext>>, PropolisClient)>>,
-<<<<<<< HEAD
     config: Config,
     fake_zones: Mutex<OmicronZonesConfig>,
-=======
-
     instance_ensure_state_error: Mutex<Option<Error>>,
->>>>>>> b19c61a7
 }
 
 fn extract_targets_from_volume_construction_request(
@@ -167,15 +163,12 @@
             disk_id_to_region_ids: Mutex::new(HashMap::new()),
             v2p_mappings: Mutex::new(HashMap::new()),
             mock_propolis: Mutex::new(None),
-<<<<<<< HEAD
             config: config.clone(),
             fake_zones: Mutex::new(OmicronZonesConfig {
                 generation: Generation::new(),
                 zones: vec![],
             }),
-=======
             instance_ensure_state_error: Mutex::new(None),
->>>>>>> b19c61a7
         })
     }
 
