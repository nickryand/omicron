--- conflicted
+++ resolved
@@ -1586,11 +1586,7 @@
             "description": "The kind of update artifact this is.",
             "allOf": [
               {
-<<<<<<< HEAD
-                "$ref": "#/components/schemas/UpdateArtifactKind"
-=======
                 "$ref": "#/components/schemas/KnownArtifactKind"
->>>>>>> 67d0a51e
               }
             ]
           },
