--- conflicted
+++ resolved
@@ -643,17 +643,6 @@
           {
             "type": "object",
             "properties": {
-<<<<<<< HEAD
-=======
-              "dns_address": {
-                "description": "The address at which the internal DNS server is reachable.",
-                "type": "string"
-              },
-              "http_address": {
-                "description": "The address at which the internal DNS server API is reachable.",
-                "type": "string"
-              },
->>>>>>> 74f6d4b5
               "type": {
                 "type": "string",
                 "enum": [
