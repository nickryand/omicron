<<<<<<< HEAD
=======
#
# Oxide API: example configuration file
#

>>>>>>> 64610b36
# Identifier for this instance of Nexus
id = "e6bff1ff-24fb-49dc-a54e-c6a350cd4d6c"

[database]
# URL for connecting to the database
url = "postgresql://root@127.0.0.1:32221/omicron?sslmode=disable"

[dropshot_external]
# IP address and TCP port on which to listen for the external API
bind_address = "127.0.0.1:12220"

[dropshot_internal]
# IP address and TCP port on which to listen for the internal API
bind_address = "127.0.0.1:12221"

[log]
# Show log messages of this level and more severe
level = "info"

# Example output to a terminal (with colors)
mode = "stderr-terminal"

# Example output to a file, appending if it already exists.
#mode = "file"
#path = "logs/server.log"
#if_exists = "append"<|MERGE_RESOLUTION|>--- conflicted
+++ resolved
@@ -1,10 +1,3 @@
-<<<<<<< HEAD
-=======
-#
-# Oxide API: example configuration file
-#
-
->>>>>>> 64610b36
 # Identifier for this instance of Nexus
 id = "e6bff1ff-24fb-49dc-a54e-c6a350cd4d6c"
 
